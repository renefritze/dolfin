// Copyright (C) 2007 Garth N. Wells.
// Licensed under the GNU LGPL Version 2.1.
//
// Modified by Ola Skavhaug
//
// First added:  2007-05-24
<<<<<<< HEAD
// Last changed: 2007-12-07
=======
// Last changed: 2007-12-06
>>>>>>> c6183999

#include <dolfin/dolfin_log.h>
#include <dolfin/DofMapSet.h>
#include <dolfin/Cell.h>
#include <dolfin/Facet.h>
#include <dolfin/Mesh.h>
#include <dolfin/GenericSparsityPattern.h>
#include <dolfin/SparsityPatternBuilder.h>
#include <dolfin/UFC.h>

using namespace dolfin;

//-----------------------------------------------------------------------------
<<<<<<< HEAD
void SparsityPatternBuilder::build(GenericSparsityPattern& sparsity_pattern, Mesh& mesh,
                                   UFC& ufc)
=======
void SparsityPatternBuilder::build(SparsityPattern& sparsity_pattern, Mesh& mesh,
                                                UFC& ufc, const DofMapSet& dof_map_set)
>>>>>>> c6183999
{
  if (ufc.form.rank() == 0)
    scalarBuild(sparsity_pattern);
  else if (ufc.form.rank() == 1)
    vectorBuild(sparsity_pattern, dof_map_set);
  else if (ufc.form.rank() == 2)
    matrixBuild(sparsity_pattern, mesh, ufc, dof_map_set);
  else
    error("Cannot compute sparsity patterm for rank > 2.");
}
//-----------------------------------------------------------------------------
void SparsityPatternBuilder::scalarBuild(GenericSparsityPattern& sparsity_pattern) 
{
  // Do nothing
}
//-----------------------------------------------------------------------------
<<<<<<< HEAD
void SparsityPatternBuilder::vectorBuild(GenericSparsityPattern& sparsity_pattern, 
                                         UFC& ufc)
=======
void SparsityPatternBuilder::vectorBuild(SparsityPattern& sparsity_pattern, 
                                                    const DofMapSet& dof_map_set)
>>>>>>> c6183999
{
  // Initialise sparsity pattern with problem size
  sparsity_pattern.init(dof_map_set[0].global_dimension());
}
//-----------------------------------------------------------------------------
<<<<<<< HEAD
void SparsityPatternBuilder::matrixBuild(GenericSparsityPattern& sparsity_pattern, 
                                         Mesh& mesh, UFC& ufc)
=======
void SparsityPatternBuilder::matrixBuild(SparsityPattern& sparsity_pattern, 
                                  Mesh& mesh, UFC& ufc, const DofMapSet& dof_map_set)
>>>>>>> c6183999
{
  // Initialise sparsity pattern
  sparsity_pattern.init(ufc.global_dimensions[0], ufc.global_dimensions[1]);

  // Create sparsity pattern for cell integrals
  if (ufc.form.num_cell_integrals() != 0)
  {
    for (CellIterator cell(mesh); !cell.end(); ++cell)
    { 
      // Update to current cell
      ufc.update(*cell);
          
      // Tabulate dofs for each dimension
      dof_map_set[0].tabulate_dofs(ufc.dofs[0], *cell);
      dof_map_set[1].tabulate_dofs(ufc.dofs[1], *cell);
 
     // Build sparsity pattern
      uint dim0 = dof_map_set[0].local_dimension();
      uint dim1 = dof_map_set[1].local_dimension();
      for (uint i = 0; i < dim0; ++i)
        for (uint j = 0; j < dim1; ++j)
          sparsity_pattern.insert( (ufc.dofs[0])[i], (ufc.dofs[0])[j] );
    }
  }

  // Create sparsity pattern for interior facet integrals
  if(ufc.form.num_interior_facet_integrals() != 0)
  {
    // Compute facets and facet - cell connectivity if not already computed
    mesh.init(mesh.topology().dim() - 1);
    mesh.init(mesh.topology().dim() - 1, mesh.topology().dim());
    mesh.order();
  
    for (FacetIterator facet(mesh); !facet.end(); ++facet)
    {
      // Check if we have an interior facet
      if ( facet->numEntities(mesh.topology().dim()) != 2 )
        continue;

      // Get cells incident with facet
      Cell cell0(mesh, facet->entities(mesh.topology().dim())[0]);
      Cell cell1(mesh, facet->entities(mesh.topology().dim())[1]);
      
      // Update to current pair of cells
      ufc.update(cell0, cell1);
    
      // Tabulate dofs for each dimension on macro element
      for (uint i = 0; i < ufc.form.rank(); i++)
      {
        const uint offset = dof_map_set[i].local_dimension();
        dof_map_set[i].tabulate_dofs(ufc.macro_dofs[i], cell0);
        dof_map_set[i].tabulate_dofs(ufc.macro_dofs[i] + offset, cell1);
      }

      // Build sparsity
      // FIXME: local macro dimension should come from DofMap
      uint dim0 = ufc.macro_local_dimensions[0];
      uint dim1 = ufc.macro_local_dimensions[1];
      for (uint i = 0; i < dim0; ++i)
        for (uint j = 0; j < dim1; ++j)
          sparsity_pattern.insert( (ufc.macro_dofs[0])[i], (ufc.macro_dofs[1])[j] );
    }
  }
}
//-----------------------------------------------------------------------------<|MERGE_RESOLUTION|>--- conflicted
+++ resolved
@@ -4,11 +4,7 @@
 // Modified by Ola Skavhaug
 //
 // First added:  2007-05-24
-<<<<<<< HEAD
 // Last changed: 2007-12-07
-=======
-// Last changed: 2007-12-06
->>>>>>> c6183999
 
 #include <dolfin/dolfin_log.h>
 #include <dolfin/DofMapSet.h>
@@ -22,13 +18,8 @@
 using namespace dolfin;
 
 //-----------------------------------------------------------------------------
-<<<<<<< HEAD
 void SparsityPatternBuilder::build(GenericSparsityPattern& sparsity_pattern, Mesh& mesh,
-                                   UFC& ufc)
-=======
-void SparsityPatternBuilder::build(SparsityPattern& sparsity_pattern, Mesh& mesh,
                                                 UFC& ufc, const DofMapSet& dof_map_set)
->>>>>>> c6183999
 {
   if (ufc.form.rank() == 0)
     scalarBuild(sparsity_pattern);
@@ -45,25 +36,15 @@
   // Do nothing
 }
 //-----------------------------------------------------------------------------
-<<<<<<< HEAD
 void SparsityPatternBuilder::vectorBuild(GenericSparsityPattern& sparsity_pattern, 
-                                         UFC& ufc)
-=======
-void SparsityPatternBuilder::vectorBuild(SparsityPattern& sparsity_pattern, 
                                                     const DofMapSet& dof_map_set)
->>>>>>> c6183999
 {
   // Initialise sparsity pattern with problem size
   sparsity_pattern.init(dof_map_set[0].global_dimension());
 }
 //-----------------------------------------------------------------------------
-<<<<<<< HEAD
 void SparsityPatternBuilder::matrixBuild(GenericSparsityPattern& sparsity_pattern, 
-                                         Mesh& mesh, UFC& ufc)
-=======
-void SparsityPatternBuilder::matrixBuild(SparsityPattern& sparsity_pattern, 
                                   Mesh& mesh, UFC& ufc, const DofMapSet& dof_map_set)
->>>>>>> c6183999
 {
   // Initialise sparsity pattern
   sparsity_pattern.init(ufc.global_dimensions[0], ufc.global_dimensions[1]);
@@ -72,10 +53,10 @@
   if (ufc.form.num_cell_integrals() != 0)
   {
     for (CellIterator cell(mesh); !cell.end(); ++cell)
-    { 
+    {
       // Update to current cell
       ufc.update(*cell);
-          
+  
       // Tabulate dofs for each dimension
       dof_map_set[0].tabulate_dofs(ufc.dofs[0], *cell);
       dof_map_set[1].tabulate_dofs(ufc.dofs[1], *cell);
@@ -106,7 +87,7 @@
       // Get cells incident with facet
       Cell cell0(mesh, facet->entities(mesh.topology().dim())[0]);
       Cell cell1(mesh, facet->entities(mesh.topology().dim())[1]);
-      
+
       // Update to current pair of cells
       ufc.update(cell0, cell1);
     
