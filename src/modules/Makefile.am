SUBDIRS = dolfin \
          convdiff \
          elasticity \
	  elasticity-updated \
          heat \
	  navierstokes \
          plasticity \
          poisson \
          stokes \
<<<<<<< HEAD
          lib \
          python
=======
	  ale \
	  fsi
>>>>>>> 9ffd5fb1

INCLUDES = @KERNEL_CFLAGS@

nobase_include_HEADERS = dolfin/dolfin_modules.h \
                         dolfin/Solver.h<|MERGE_RESOLUTION|>--- conflicted
+++ resolved
@@ -7,13 +7,10 @@
           plasticity \
           poisson \
           stokes \
-<<<<<<< HEAD
+	  ale \
+	  fsi \
           lib \
           python
-=======
-	  ale \
-	  fsi
->>>>>>> 9ffd5fb1
 
 INCLUDES = @KERNEL_CFLAGS@
 
