// Copyright (C) 2014 August Johansson and Anders Logg
//
// This file is part of DOLFIN.
//
// DOLFIN is free software: you can redistribute it and/or modify
// it under the terms of the GNU Lesser General Public License as published by
// the Free Software Foundation, either version 3 of the License, or
// (at your option) any later version.
//
// DOLFIN is distributed in the hope that it will be useful,
// but WITHOUT ANY WARRANTY; without even the implied warranty of
// MERCHANTABILITY or FITNESS FOR A PARTICULAR PURPOSE. See the
// GNU Lesser General Public License for more details.
//
// You should have received a copy of the GNU Lesser General Public License
// along with DOLFIN. If not, see <http://www.gnu.org/licenses/>.
//
// First added:  2014-03-10
// Last changed: 2015-06-04
//
// Unit tests for MultiMesh

#include <dolfin.h>
#include <dolfin/geometry/SimplexQuadrature.h>
#include <gtest/gtest.h>

using namespace dolfin;

// This test was commented out in the original file
// TEST(MultiMeshes, test_multiple_meshes_quadrature) {
//     set_log_level(DBG);

//     // Create multimesh from three triangle meshes of the unit square

//     // Many meshes, but not more than three overlap => this works
//     UnitCubeMesh mesh_0(11, 12, 13);
//     BoxMesh mesh_1(Point(0.1, 0.1, 0.1),    Point(0.9, 0.9, 0.9),    13, 11, 12);
//     BoxMesh mesh_2(Point(0.2, 0.2, 0.2),    Point(0.95, 0.95, 0.8),  11, 13, 11);
//     BoxMesh mesh_3(Point(0.94, 0.01, 0.01), Point(0.98, 0.99, 0.99), 1, 11, 11);
//     BoxMesh mesh_4(Point(0.01, 0.01, 0.01), Point(0.02, 0.02, 0.02), 1, 1, 1);

//     // // Completely nested 2D: can't do no more than three meshes
//     // UnitSquareMesh mesh_0(1, 1);
//     // RectangleMesh mesh_1(Point(0.1, 0.1), Point(0.9, 0.9, 1, 1);
//     // RectangleMesh mesh_2(Point(0.2, 0.2), Point(0.8, 0.8, 1, 1);
//     // RectangleMesh mesh_3(Point(0.3, 0.3), Point(0.7, 0.7, 1, 1);
//     // RectangleMesh mesh_4(Point(0.4, 0.4), Point(0.6, 0.6, 1, 1);

//     // // Completely nested 3D: can't do no more than three meshes
//     // UnitCubeMesh mesh_0(2, 3, 4);
//     // BoxMesh mesh_1(Point(0.1, 0.1, 0.1),    Point(0.9, 0.9, 0.9),    4, 3, 2);
//     // BoxMesh mesh_2(Point(0.2, 0.2, 0.2),    Point(0.8, 0.8, 0.8),    3, 4, 3);
//     // BoxMesh mesh_3(Point(0.8, 0.01, 0.01),  Point(0.9, 0.99, 0.99),  4, 2, 3);
//     // BoxMesh mesh_4(Point(0.01, 0.01, 0.01), Point(0.02, 0.02, 0.02), 1, 1, 1);

//     // Build the multimesh
//     MultiMesh multimesh;
//     multimesh.add(mesh_0);
//     multimesh.add(mesh_1);
//     multimesh.add(mesh_2);
//     multimesh.add(mesh_3);
//     multimesh.add(mesh_4);
//     multimesh.build();

//     // Exact volume is known
//     const double exact_volume = 1;
//     double volume = 0;

//     // Sum contribution from all parts
//     std::cout << "Sum contributions\n";
//     for (std::size_t part = 0; part < multimesh.num_parts(); part++)
//     {
//       std::cout << "% part " << part;
//       double part_volume = 0;

//       // Uncut cell volume given by function volume
//       const auto uncut_cells = multimesh.uncut_cells(part);
//       for (auto it = uncut_cells.begin(); it != uncut_cells.end(); ++it)
//       {
//         const Cell cell(*multimesh.part(part), *it);
//         volume += cell.volume();
//         part_volume += cell.volume();
//       }

//       std::cout << "\t uncut volume "<< part_volume<<' ';

//       // Cut cell volume given by quadrature rule
//       const auto& cut_cells = multimesh.cut_cells(part);
//       for (auto it = cut_cells.begin(); it != cut_cells.end(); ++it)
//       {
//         const auto& qr = multimesh.quadrature_rule_cut_cell(part, *it);
//         for (std::size_t i = 0; i < qr.second.size(); ++i)
//         {
//           volume += qr.second[i];
//           part_volume += qr.second[i];
//         }
//       }
//       std::cout << "\ttotal volume " << part_volume << std::endl;
//     }

//     std::cout<<std::setprecision(13) << "exact volume " << exact_volume<<'\n'
//               << "volume " << volume<<std::endl;
//     ASSERT_NEAR(exact_volume, volume, DOLFIN_EPS_LARGE);
// }

//-----------------------------------------------------------------------------
TEST(MultiMeshes, test_multiple_meshes_interface_quadrature)
{
    // // These three meshes are ok
    // UnitSquareMesh mesh_0(1, 1);
    // RectangleMesh mesh_1(Point(0.1, 0.1), Point(0.9, 0.9), 1, 1);
    // RectangleMesh mesh_2(Point(0.2, 0.2), Point(0.8, 0.8), 1, 1);
    // double exact_volume = 4*(0.9-0.1); // mesh0 and mesh1
    // exact_volume += 4*(0.8-0.2); // mesh1 and mesh2

    // UnitCubeMesh mesh_0(1, 2, 3);
    // BoxMesh mesh_1(Point(0.1, 0.1, 0.1),    Point(0.9, 0.9, 0.9),  2,3,4); //2, 3, 4);
    // BoxMesh mesh_2(Point(-0.1, -0.1, -0.1), Point(0.7, 0.7, 0.7),  4, 3, 2);
    // BoxMesh mesh_3(Point(0.51, 0.51, 0.51), Point( 0.7, 0.7, 0.7), 1, 1, 1); //4, 3, 2);
    // BoxMesh mesh_4(Point(0.3, 0.3, 0.3),    Point(0.7, 0.7, 0.7),  1, 1, 1);
    // double exact_volume = 0.8*0.8*6; // for mesh_0 and mesh_1
    // exact_volume += 0.4*0.4*6; // for mesh_1 and mesh_4

    UnitCubeMesh mesh_0(1, 1, 1);
    BoxMesh mesh_1(Point(0.1, 0.1, 0.1), Point(0.9, 0.9, 0.9), 1, 1, 1);
    BoxMesh mesh_2(Point(0.2, 0.2, 0.2), Point(0.8, 0.8, 0.8), 1, 1, 1);
    // BoxMesh mesh_3(Point(0.51, 0.51, 0.51), Point(0.7, 0.7, 0.7), 1, 1, 1); //4, 3, 2);
    // BoxMesh mesh_4(Point(0.3, 0.3, 0.3),    Point(0.7, 0.7, 0.7), 1, 1, 1);
    double exact_volume = (0.9 - 0.1)*(0.9 - 0.1)*6; // for mesh_0 and mesh_1
    exact_volume += (0.8 - 0.2)*(0.8 - 0.2)*6; // mesh_1 and mesh_2

    // UnitCubeMesh mesh_0(1, 1, 1);
    // MeshEditor editor;
    // Mesh mesh_1;
    // editor.open(mesh_1, 3, 3);
    // editor.init_vertices(4);
    // editor.init_cells(1);
    // editor.add_vertex(0, Point(0.7, 0.1, -0.1));
    // editor.add_vertex(1, Point(0.7, 0.3, -0.1));
    // editor.add_vertex(2, Point(0.5, 0.1, -0.1));
    // editor.add_vertex(3, Point(0.7, 0.1, 0.1));
    // editor.add_cell(0, 0,1,2,3);
    // editor.close();

    // Mesh mesh_2;
    // editor.open(mesh_2, 3,3);
    // editor.init_vertices(4);
    // editor.init_cells(1);
    // editor.add_vertex(0, Point(0.7, 0.1, -0.2));
    // editor.add_vertex(1, Point(0.7, 0.3, -0.2));
    // editor.add_vertex(2, Point(0.5, 0.1, -0.2));
    // editor.add_vertex(3, Point(0.7, 0.1, 0.05));
    // editor.add_cell(0, 0,1,2,3);
    // editor.close();

    //double exact_volume = 0.8*0.8*6; // for mesh_0 and mesh_1
    //exact_volume += 0.4*0.4*6; // for mesh_1 and mesh_4

    // MeshEditor editor;
    // Mesh mesh_0;
    // editor.open(mesh_0, 2, 2);
    // editor.init_vertices(3);
    // editor.init_cells(1);
    // editor.add_vertex(0, Point(0.,0.));
    // editor.add_vertex(1, Point(2.,0.));
    // editor.add_vertex(2, Point(1.,2.));
    // editor.add_cell(0, 0,1,2);
    // editor.close();

    // Mesh mesh_1;
    // editor.open(mesh_1, 2, 2);
    // editor.init_vertices(3);
    // editor.init_cells(1);
    // editor.add_vertex(0, Point(0.,-0.5));
    // editor.add_vertex(1, Point(2.,-0.5));
    // editor.add_vertex(2, Point(1.,1.5));
    // editor.add_cell(0, 0,1,2);
    // editor.close();

    // Mesh mesh_2;
    // editor.open(mesh_2, 2, 2);
    // editor.init_vertices(3);
    // editor.init_cells(1);
    // editor.add_vertex(0, Point(0.,-1.));
    // editor.add_vertex(1, Point(2.,-1.));
    // editor.add_vertex(2, Point(1.,1.));
    // editor.add_cell(0, 0,1,2);
    // editor.close();

    // double exact_volume = 2*std::sqrt(0.75*0.75 + 1.5*1.5); // mesh_0 and mesh_1
    // exact_volume += 2*std::sqrt(0.5*0.5 + 1*1); // mesh_0 and mesh_2
    // exact_volume += 2*std::sqrt(0.75*0.75 + 1.5*1.5); // mesh_1and mesh_2
    // double volume = 0;

    // // These three meshes are ok.
    // MeshEditor editor;
    // Mesh mesh_0;
    // editor.open(mesh_0, 2, 2);
    // editor.init_vertices(3);
    // editor.init_cells(1);
    // editor.add_vertex(0, Point(0.,0.));
    // editor.add_vertex(1, Point(2.,0.));
    // editor.add_vertex(2, Point(1.,2.));
    // editor.add_cell(0, 0,1,2);
    // editor.close();

    // Mesh mesh_1;
    // editor.open(mesh_1, 2, 2);
    // editor.init_vertices(3);
    // editor.init_cells(1);
    // editor.add_vertex(0, Point(1.5,-2.));
    // editor.add_vertex(1, Point(4.,0.));
    // editor.add_vertex(2, Point(1.5,2));
    // editor.add_cell(0, 0,1,2);
    // editor.close();

    // Mesh mesh_2;
    // editor.open(mesh_2, 2, 2);
    // editor.init_vertices(3);
    // editor.init_cells(1);
    // editor.add_vertex(0, Point(3.,0.5));
    // editor.add_vertex(1, Point(-1.,0.5));
    // editor.add_vertex(2, Point(1.,-1.5));
    // editor.add_cell(0, 0,1,2);
    // editor.close();

    // double exact_volume = (1.5-0.25) + (1-0.5); // mesh_0, mesh_1 and mesh_2
    // exact_volume += (3-1.5) + std::sqrt(1.5*1.5 + 1.5*1.5); // mesh_1 and mesh_2

    File("mesh_0.xml") << mesh_0;
    File("mesh_1.xml") << mesh_1;
    File("mesh_2.xml") << mesh_2;

    // Build the multimesh
    MultiMesh multimesh;
    multimesh.add(mesh_0);
    multimesh.add(mesh_1);
    multimesh.add(mesh_2);
    //multimesh.add(mesh_3);
    //multimesh.add(mesh_4);
    multimesh.build();

    // Sum contribution from all parts
    std::cout << "\n\n Sum up\n\n";
    double volume = 0;
    for (std::size_t part = 0; part < multimesh.num_parts(); part++)
    {
      std::cout << "% part " << part << '\n';
      double part_volume = 0;

      const auto& quadrature_rules = multimesh.quadrature_rule_interface(part);

      // Get collision map
      const auto& cmap = multimesh.collision_map_cut_cells(part);
      for (auto it = cmap.begin(); it != cmap.end(); ++it)
      {
        const unsigned int cut_cell_index = it->first;

        // Iterate over cutting cells
        const auto& cutting_cells = it->second;
        for (auto jt = cutting_cells.begin(); jt != cutting_cells.end(); jt++)
        {
          //const std::size_t cutting_part = jt->first;
          //const std::size_t cutting_cell_index = jt->second;

          // Get quadrature rule for interface part defined by
          // intersection of the cut and cutting cells
          const std::size_t k = jt - cutting_cells.begin();
          dolfin_assert(k < quadrature_rules.at(cut_cell_index).size());
          const auto& qr = quadrature_rules.at(cut_cell_index)[k];

          for (std::size_t j = 0; j < qr.second.size(); ++j)
          {
            volume += qr.second[j];
            part_volume += qr.second[j];
          }

        }
      }

      std::cout<<"part volume " << part_volume<<std::endl;
    }

    std::cout << "exact volume " << exact_volume<<'\n'
              << "volume " << volume<<std::endl;
    ASSERT_NEAR(exact_volume, volume, 10*DOLFIN_EPS_LARGE);
}
//-----------------------------------------------------------------------------
TEST(MultiMeshes, test_assembly)
{
 // FIXME: Reimplement when functionals are in place again
}
<<<<<<< HEAD


// Test all
int MultiMesh_main(int argc, char **argv) {
=======
//-----------------------------------------------------------------------------
int main(int argc, char **argv)
{
>>>>>>> 42bfd073
  // Test not working in parallel
  if (dolfin::MPI::size(MPI_COMM_WORLD) > 1)
  {
    info("Skipping unit test in parallel.");
    info("OK");
    return 0;
  }

  testing::InitGoogleTest(&argc, argv);
  return RUN_ALL_TESTS();
}
//-----------------------------------------------------------------------------<|MERGE_RESOLUTION|>--- conflicted
+++ resolved
@@ -290,16 +290,10 @@
 {
  // FIXME: Reimplement when functionals are in place again
 }
-<<<<<<< HEAD
 
 
 // Test all
 int MultiMesh_main(int argc, char **argv) {
-=======
-//-----------------------------------------------------------------------------
-int main(int argc, char **argv)
-{
->>>>>>> 42bfd073
   // Test not working in parallel
   if (dolfin::MPI::size(MPI_COMM_WORLD) > 1)
   {
