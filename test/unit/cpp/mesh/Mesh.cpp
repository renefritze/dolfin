--- conflicted
+++ resolved
@@ -222,18 +222,7 @@
   UnitSquareMesh mesh(5, 5);
   ASSERT_EQ(mesh.topology().size(2), (std::size_t) 50);
 }
-//-----------------------------------------------------------------------------
-int main(int argc, char **argv)
-{
-  testing::InitGoogleTest(&argc, argv);
-
-  // FIXME: Only the following test works in Parallel
-  // Failed: SimpleShapes; MeshRefinement; BoundaryExtraction
-  // MeshFunctions; InputOutput; PyCCInterface
-  if (dolfin::MPI::size(MPI_COMM_WORLD) != 1)
-    ::testing::GTEST_FLAG(filter) = "MeshIterators.*";
-
-<<<<<<< HEAD
+
 // Test all
 int Mesh_main(int argc, char **argv) {
     testing::InitGoogleTest(&argc, argv);
@@ -246,8 +235,6 @@
       ::testing::GTEST_FLAG(filter) = "MeshIterators.*";
     }
     return RUN_ALL_TESTS();
-=======
-  return RUN_ALL_TESTS();
->>>>>>> 42bfd073
+
 }
 //-----------------------------------------------------------------------------