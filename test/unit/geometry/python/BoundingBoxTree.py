--- conflicted
+++ resolved
@@ -45,16 +45,7 @@
             if MPI.num_processes() == 1:
                 self.assertEqual(sorted(entities), reference[dim])
 
-<<<<<<< HEAD
     def test_compute_collisions_point_2d(self):
-=======
-        tree = mesh.bounding_box_tree()
-        entities = tree.compute_collisions(p)
-        if MPI.num_processes() == 1:
-            self.assertEqual(sorted(entities), reference[mesh.topology().dim()])
-
-    def test_compute_collisions_2d(self):
->>>>>>> 7c691f31
 
         reference = {1: [226],
                      2: [136, 137]}
@@ -68,16 +59,7 @@
             if MPI.num_processes() == 1:
                 self.assertEqual(sorted(entities), reference[dim])
 
-<<<<<<< HEAD
     def test_compute_collisions_point_3d(self):
-=======
-        tree = mesh.bounding_box_tree()
-        entities = tree.compute_collisions(p)
-        if MPI.num_processes() == 1:
-            self.assertEqual(sorted(entities), reference[mesh.topology().dim()])
-
-    def test_compute_collisions_3d(self):
->>>>>>> 7c691f31
 
         reference = {1: [1364],
                      2: [1967, 1968, 1970, 1972, 1974, 1976],
@@ -92,7 +74,6 @@
             if MPI.num_processes() == 1:
                 self.assertEqual(sorted(entities), reference[dim])
 
-<<<<<<< HEAD
     #--- compute_collisions with tree ---
 
     def test_compute_collisions_tree_1d(self):
@@ -129,12 +110,6 @@
     def test_compute_collisions_tree_3d(self):
         # Not yet implemented in library
         print "FIXME"
-=======
-        tree = mesh.bounding_box_tree()
-        entities = tree.compute_collisions(p)
-        if MPI.num_processes() == 1:
-            self.assertEqual(sorted(entities), reference[mesh.topology().dim()])
->>>>>>> 7c691f31
 
     #--- compute_entity_collisions ---
 
@@ -152,7 +127,7 @@
 
         tree = mesh.bounding_box_tree()
         entities = tree.compute_entity_collisions(p, mesh)
-        
+
         if MPI.num_processes() == 1:
             self.assertEqual(sorted(entities), reference)
 
@@ -170,7 +145,7 @@
 
         tree = mesh.bounding_box_tree()
         entities = tree.compute_entity_collisions(p, mesh)
-        
+
         if MPI.num_processes() == 1:
             self.assertEqual(sorted(entities), reference)
 
@@ -186,7 +161,6 @@
         if MPI.num_processes() == 1:
             self.assertEqual(sorted(entities), reference)
 
-<<<<<<< HEAD
     #--- compute_entity_collisions with tree ---
 
     def test_compute_entity_collisions_tree_1d(self):
@@ -223,13 +197,6 @@
     def test_compute_entity_collisions_tree_3d(self):
         # Not yet implemented in library
         print "FIXME"
-=======
-        tree = mesh.bounding_box_tree()
-        entities = tree.compute_entity_collisions(p, mesh)
-        
-        if MPI.num_processes() == 1:
-            self.assertEqual(sorted(entities), reference)
->>>>>>> 7c691f31
 
     #--- compute_first_collision ---
 
