--- conflicted
+++ resolved
@@ -93,12 +93,7 @@
             u_errors_0.append(u_true(0.0, 0.0)[0] - u(0.0, 0.0)[0])
             u_errors_1.append(u_true(0.0, 0.0)[1] - u(0.0, 0.0)[1])
 
-<<<<<<< HEAD
         assert scheme.order() - min(convergence_order(u_errors_0)) < 0.1
         assert scheme.order() - min(convergence_order(u_errors_1)) < 0.1
 
-    cpp.set_log_level(LEVEL)
-=======
-        assert scheme.order()-min(convergence_order(u_errors_0))<0.1
-        assert scheme.order()-min(convergence_order(u_errors_1))<0.1
->>>>>>> a612b703
+    cpp.set_log_level(LEVEL)