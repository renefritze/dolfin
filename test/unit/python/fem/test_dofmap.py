"""Unit tests for the fem interface"""

# Copyright (C) 2009-2014 Garth N. Wells
#
# This file is part of DOLFIN.
#
# DOLFIN is free software: you can redistribute it and/or modify
# it under the terms of the GNU Lesser General Public License as published by
# the Free Software Foundation, either version 3 of the License, or
# (at your option) any later version.
#
# DOLFIN is distributed in the hope that it will be useful,
# but WITHOUT ANY WARRANTY; without even the implied warranty of
# MERCHANTABILITY or FITNESS FOR A PARTICULAR PURPOSE. See the
# GNU Lesser General Public License for more details.
#
# You should have received a copy of the GNU Lesser General Public License
# along with DOLFIN. If not, see <http://www.gnu.org/licenses/>.

from __future__ import print_function
import pytest
import numpy as np

import sys

from dolfin import *
from dolfin_utils.test import *


xfail = pytest.mark.xfail(strict=True)

@fixture
def mesh():
    return UnitSquareMesh(4, 4)


reorder_dofs = set_parameters_fixture("reorder_dofs_serial", [True, False])


@pytest.mark.parametrize('mesh_factory', [(UnitIntervalMesh, (8,)),
                                          (UnitSquareMesh, (4, 4)),
                                          (UnitCubeMesh, (2, 2, 2)),
                                          # cell.contains(Point) does not work correctly
                                          # for quad/hex cells once it is fixed, this test will pass
                                          xfail((UnitSquareMesh.create, (4, 4, CellType.Type_quadrilateral))),
                                          xfail((UnitCubeMesh.create, (2, 2, 2, CellType.Type_hexahedron)))])
def test_tabulate_all_coordinates(mesh_factory):
    func, args = mesh_factory
    mesh = func(*args)
    V = FunctionSpace(mesh, "Lagrange", 1)
    W0 = FiniteElement("Lagrange", mesh.ufl_cell(), 1)
    W1 = VectorElement("Lagrange", mesh.ufl_cell(), 1)
    W = FunctionSpace(mesh, W0*W1)

    D = mesh.geometry().dim()
    V_dofmap = V.dofmap()
    W_dofmap = W.dofmap()

    all_coords_V = V.tabulate_dof_coordinates()
    all_coords_W = W.tabulate_dof_coordinates()
    local_size_V = V_dofmap.ownership_range()[1]-V_dofmap.ownership_range()[0]
    local_size_W = W_dofmap.ownership_range()[1]-W_dofmap.ownership_range()[0]

    all_coords_V = all_coords_V.reshape(local_size_V, D)
    all_coords_W = all_coords_W.reshape(local_size_W, D)

    checked_V = [False]*local_size_V
    checked_W = [False]*local_size_W

    # Check that all coordinates are within the cell it should be
    for cell in cells(mesh):
        dofs_V = V_dofmap.cell_dofs(cell.index())
        for di in dofs_V:
            if di >= local_size_V:
                continue
            assert cell.contains(Point(all_coords_V[di]))
            checked_V[di] = True

        dofs_W = W_dofmap.cell_dofs(cell.index())
        for di in dofs_W:
            if di >= local_size_W:
                continue
            assert cell.contains(Point(all_coords_W[di]))
            checked_W[di] = True

    # Assert that all dofs have been checked by the above
    assert all(checked_V)
    assert all(checked_W)


@pytest.mark.parametrize('mesh_factory', [(UnitSquareMesh, (4, 4)), (UnitSquareMesh.create, (4, 4, CellType.Type_quadrilateral))])
def test_tabulate_dofs(mesh_factory):
    func, args = mesh_factory
    mesh = func(*args)
    W0 = FiniteElement("Lagrange", mesh.ufl_cell(), 1)
    W1 = VectorElement("Lagrange", mesh.ufl_cell(), 1)
    W = FunctionSpace(mesh, W0*W1)

    L0 = W.sub(0)
    L1 = W.sub(1)
    L01 = L1.sub(0)
    L11 = L1.sub(1)

    for i, cell in enumerate(cells(mesh)):
        dofs0 = L0.dofmap().cell_dofs(cell.index())
        dofs1 = L01.dofmap().cell_dofs(cell.index())
        dofs2 = L11.dofmap().cell_dofs(cell.index())
        dofs3 = L1.dofmap().cell_dofs(cell.index())

        assert np.array_equal(dofs0, L0.dofmap().cell_dofs(i))
        assert np.array_equal(dofs1, L01.dofmap().cell_dofs(i))
        assert np.array_equal(dofs2, L11.dofmap().cell_dofs(i))
        assert np.array_equal(dofs3, L1.dofmap().cell_dofs(i))

        assert len(np.intersect1d(dofs0, dofs1)) == 0
        assert len(np.intersect1d(dofs0, dofs2)) == 0
        assert len(np.intersect1d(dofs1, dofs2)) == 0
        assert np.array_equal(np.append(dofs1, dofs2), dofs3)


@pytest.mark.parametrize('mesh_factory', [(UnitSquareMesh, (4, 4)), (UnitSquareMesh.create, (4, 4, CellType.Type_quadrilateral))])
def test_tabulate_coord_periodic(mesh_factory):

    class PeriodicBoundary2(SubDomain):
        def inside(self, x, on_boundary):
            return x[0] < DOLFIN_EPS

        def map(self, x, y):
            y[0] = x[0] - 1.0
            y[1] = x[1]

    # Create periodic boundary condition
    periodic_boundary = PeriodicBoundary2()

    func, args = mesh_factory
    mesh = func(*args)

    V = FiniteElement("Lagrange", mesh.ufl_cell(), 1)
    Q = VectorElement("Lagrange", mesh.ufl_cell(), 1)
    W = V*Q

    V = FunctionSpace(mesh, V, constrained_domain=periodic_boundary)
    W = FunctionSpace(mesh, W, constrained_domain=periodic_boundary)

    L0 = W.sub(0)
    L1 = W.sub(1)
    L01 = L1.sub(0)
    L11 = L1.sub(1)

    sdim = V.element().space_dimension()
    coord0 = np.zeros((sdim, 2), dtype="d")
    coord1 = np.zeros((sdim, 2), dtype="d")
    coord2 = np.zeros((sdim, 2), dtype="d")
    coord3 = np.zeros((sdim, 2), dtype="d")

    for cell in cells(mesh):
        coord0 = V.element().tabulate_dof_coordinates(cell)
        coord1 = L0.element().tabulate_dof_coordinates(cell)
        coord2 = L01.element().tabulate_dof_coordinates(cell)
        coord3 = L11.element().tabulate_dof_coordinates(cell)
        coord4 = L1.element().tabulate_dof_coordinates(cell)

        assert (coord0 == coord1).all()
        assert (coord0 == coord2).all()
        assert (coord0 == coord3).all()
        assert (coord4[:sdim] == coord0).all()
        assert (coord4[sdim:] == coord0).all()


@pytest.mark.parametrize('mesh_factory', [(UnitSquareMesh, (5, 5)), (UnitSquareMesh.create, (5, 5, CellType.Type_quadrilateral))])
def test_tabulate_dofs_periodic(mesh_factory):

    class PeriodicBoundary2(SubDomain):
        def inside(self, x, on_boundary):
            return x[0] < DOLFIN_EPS

        def map(self, x, y):
            y[0] = x[0] - 1.0
            y[1] = x[1]

    func, args = mesh_factory
    mesh = func(*args)

    # Create periodic boundary
    periodic_boundary = PeriodicBoundary2()

    V = FiniteElement("Lagrange", mesh.ufl_cell(), 2)
    Q = VectorElement("Lagrange", mesh.ufl_cell(), 2)
    W = V*Q

    V = FunctionSpace(mesh, V, constrained_domain=periodic_boundary)
    Q = FunctionSpace(mesh, Q, constrained_domain=periodic_boundary)
    W = FunctionSpace(mesh, W, constrained_domain=periodic_boundary)

    L0 = W.sub(0)
    L1 = W.sub(1)
    L01 = L1.sub(0)
    L11 = L1.sub(1)

    # Check dimensions
    assert V.dim() == 110
    assert Q.dim() == 220
    assert L0.dim() == V.dim()
    assert L1.dim() == Q.dim()
    assert L01.dim() == V.dim()
    assert L11.dim() == V.dim()

    for i, cell in enumerate(cells(mesh)):
        dofs0 = L0.dofmap().cell_dofs(cell.index())
        dofs1 = L01.dofmap().cell_dofs(cell.index())
        dofs2 = L11.dofmap().cell_dofs(cell.index())
        dofs3 = L1.dofmap().cell_dofs(cell.index())

        assert np.array_equal(dofs0, L0.dofmap().cell_dofs(i))
        assert np.array_equal(dofs1, L01.dofmap().cell_dofs(i))
        assert np.array_equal(dofs2, L11.dofmap().cell_dofs(i))
        assert np.array_equal(dofs3, L1.dofmap().cell_dofs(i))

        assert len(np.intersect1d(dofs0, dofs1)) == 0
        assert len(np.intersect1d(dofs0, dofs2)) == 0
        assert len(np.intersect1d(dofs1, dofs2)) == 0
        assert np.array_equal(np.append(dofs1, dofs2), dofs3)


@pytest.mark.parametrize('mesh_factory', [(UnitSquareMesh, (3, 3)), (UnitSquareMesh.create, (3, 3, CellType.Type_quadrilateral))])
def test_global_dof_builder(mesh_factory):
    func, args = mesh_factory
    mesh = func(*args)

    V = VectorElement("CG", mesh.ufl_cell(), 1)
    Q = FiniteElement("CG", mesh.ufl_cell(), 1)
    R = FiniteElement("R",  mesh.ufl_cell(), 0)

    W = FunctionSpace(mesh, MixedElement([Q, Q, Q, R]))
    W = FunctionSpace(mesh, MixedElement([Q, Q, R, Q]))
    W = FunctionSpace(mesh, V*R)
    W = FunctionSpace(mesh, R*V)


@pytest.mark.parametrize('mesh_factory', [(UnitSquareMesh, (3, 3)), (UnitSquareMesh.create, (3, 3, CellType.Type_quadrilateral))])
def test_dof_to_vertex_map(mesh_factory, reorder_dofs):
    func, args = mesh_factory
    mesh = func(*args)

    def _test_maps_consistency(space):
        v2d = vertex_to_dof_map(space)
        d2v = dof_to_vertex_map(space)
        assert len(v2d) == len(d2v)
        assert np.all(v2d[d2v] == np.arange(len(v2d)))
        assert np.all(d2v[v2d] == np.arange(len(d2v)))

    # Check for both reordered and UFC ordered dofs
    v = FiniteElement("Lagrange", mesh.ufl_cell(), 1)
    q = VectorElement("Lagrange", mesh.ufl_cell(), 1)
    w = v*q

    V = FunctionSpace(mesh, v)
    Q = FunctionSpace(mesh, q)
    W = FunctionSpace(mesh, w)

    _test_maps_consistency(V)
    _test_maps_consistency(Q)
    _test_maps_consistency(W)

    u = Function(V)
    e = Expression("x[0] + x[1]", degree=1)
    u.interpolate(e)

    vert_values = mesh.coordinates().sum(1)
    if has_pybind11():
        func_values = u.vector().get_local(vertex_to_dof_map(V))
    else:
        func_values = np.empty(len(vert_values))
        u.vector().get_local(func_values, vertex_to_dof_map(V))
    assert round(max(abs(func_values - vert_values)), 7) == 0

    c0 = Constant((1, 2))
    u0 = Function(Q)
    u0.interpolate(c0)

    vert_values = np.zeros(mesh.num_vertices()*2)
    u1 = Function(Q)
    vert_values[::2] = 1
    vert_values[1::2] = 2

    dim = Q.dofmap().index_map().size(IndexMap.MapSize_OWNED)
    u1.vector().set_local(vert_values[dof_to_vertex_map(Q)[:dim]].copy())
    assert round((u0.vector()-u1.vector()).sum() - 0.0, 7) == 0

    W = FunctionSpace(mesh, "DG", 0)
    with pytest.raises(RuntimeError):
        dof_to_vertex_map(W)

    W = FunctionSpace(mesh, q*FiniteElement("R", mesh.ufl_cell(), 0))
    with pytest.raises(RuntimeError):
        dof_to_vertex_map(W)

    W = FunctionSpace(mesh, "CG", 2)
    with pytest.raises(RuntimeError):
        dof_to_vertex_map(W)

    W = VectorFunctionSpace(mesh, "CG", 1)
    with pytest.raises(RuntimeError):
        dof_to_vertex_map(W.sub(0))


def test_entity_dofs(mesh):

    # Test that num entity dofs is correctly wrapped to
    # dolfin::DofMap
    V = FunctionSpace(mesh, "CG", 1)
    assert V.dofmap().num_entity_dofs(0) == 1
    assert V.dofmap().num_entity_dofs(1) == 0
    assert V.dofmap().num_entity_dofs(2) == 0

    V = VectorFunctionSpace(mesh, "CG", 1)
    assert V.dofmap().num_entity_dofs(0) == 2
    assert V.dofmap().num_entity_dofs(1) == 0
    assert V.dofmap().num_entity_dofs(2) == 0

    V = FunctionSpace(mesh, "CG", 2)
    assert V.dofmap().num_entity_dofs(0) == 1
    assert V.dofmap().num_entity_dofs(1) == 1
    assert V.dofmap().num_entity_dofs(2) == 0

    V = FunctionSpace(mesh, "CG", 3)
    assert V.dofmap().num_entity_dofs(0) == 1
    assert V.dofmap().num_entity_dofs(1) == 2
    assert V.dofmap().num_entity_dofs(2) == 1

    V = FunctionSpace(mesh, "DG", 0)
    assert V.dofmap().num_entity_dofs(0) == 0
    assert V.dofmap().num_entity_dofs(1) == 0
    assert V.dofmap().num_entity_dofs(2) == 1

    V = FunctionSpace(mesh, "DG", 1)
    assert V.dofmap().num_entity_dofs(0) == 0
    assert V.dofmap().num_entity_dofs(1) == 0
    assert V.dofmap().num_entity_dofs(2) == 3

    V = VectorFunctionSpace(mesh, "CG", 1)

    # Note this numbering is dependent on FFC and can change This test
    # is here just to check that we get correct numbers mapped from
    # ufc generated code to dolfin
    for i, cdofs in enumerate([[0, 3], [1, 4], [2, 5]]):
        dofs = V.dofmap().tabulate_entity_dofs(0, i)
        assert all(d == cd for d, cd in zip(dofs, cdofs))


@skip_in_parallel
@pytest.mark.parametrize('mesh_factory', [(UnitSquareMesh, (2, 2)), (UnitSquareMesh.create, (2, 2, CellType.Type_quadrilateral))])
def test_entity_closure_dofs(mesh_factory):
    func, args = mesh_factory
    mesh = func(*args)
    tdim = mesh.topology().dim()

    for degree in (1, 2, 3):
        V = FunctionSpace(mesh, "CG", degree)
        for d in range(tdim + 1):
            covered = set()
            covered2 = set()
            all_entities = np.array([entity for entity in range(mesh.num_entities(d))], dtype=np.uintp)
            for entity in all_entities:
                entities = np.array([entity], dtype=np.uintp)
                dofs_on_this_entity = V.dofmap().entity_dofs(mesh, d, entities)
                closure_dofs = V.dofmap().entity_closure_dofs(mesh, d, entities)
                assert len(dofs_on_this_entity) == V.dofmap().num_entity_dofs(d)
                assert len(dofs_on_this_entity) <= len(closure_dofs)
                covered.update(dofs_on_this_entity)
                covered2.update(closure_dofs)
            dofs_on_all_entities = V.dofmap().entity_dofs(mesh, d, all_entities)
            closure_dofs_on_all_entities = V.dofmap().entity_closure_dofs(mesh, d, all_entities)
            assert len(dofs_on_all_entities) == V.dofmap().num_entity_dofs(d) * mesh.num_entities(d)
            assert covered == set(dofs_on_all_entities)
            assert covered2 == set(closure_dofs_on_all_entities)
        d = tdim
        all_cells = np.array([entity for entity in range(mesh.num_entities(d))], dtype=np.uintp)
        assert set(V.dofmap().entity_closure_dofs(mesh, d, all_cells)) == set(range(V.dim()))


def test_clear_sub_map_data_scalar(mesh):
    V = FunctionSpace(mesh, "CG", 2)
    with pytest.raises(ValueError):
        V.sub(1)

    V = VectorFunctionSpace(mesh, "CG", 2)
    V1 = V.sub(1)

    # Clean sub-map data
    V.dofmap().clear_sub_map_data()

    # Can still get previously computed map
    V1 = V.sub(1)

    # New sub-map should throw an error
    with pytest.raises(RuntimeError):
        V.sub(0)


def test_clear_sub_map_data_vector(mesh):
    mesh = UnitSquareMesh(8, 8)
    P1 = FiniteElement("Lagrange", mesh.ufl_cell(), 1)
    W = FunctionSpace(mesh, P1*P1)

    # Check block size
    assert W.dofmap().block_size() == 2

    W.dofmap().clear_sub_map_data()
    with pytest.raises(RuntimeError):
        W0 = W.sub(0)
    with pytest.raises(RuntimeError):
        W1 = W.sub(1)


def test_block_size(mesh):
    meshes = [UnitSquareMesh(8, 8), UnitCubeMesh(4, 4, 4),
              UnitSquareMesh.create(8, 8, CellType.Type_quadrilateral),
              UnitCubeMesh.create(4, 4, 4, CellType.Type_hexahedron)]
    for mesh in meshes:
        P2 = FiniteElement("Lagrange", mesh.ufl_cell(), 2)

        V = FunctionSpace(mesh, P2)
        assert V.dofmap().block_size() == 1

        V = FunctionSpace(mesh, P2*P2)
        assert V.dofmap().block_size() == 2

        for i in range(1, 6):
            W = FunctionSpace(mesh, MixedElement(i*[P2]))
            assert W.dofmap().block_size() == i

        V = VectorFunctionSpace(mesh, "Lagrange", 2)
        assert V.dofmap().block_size() == mesh.geometry().dim()


def test_block_size_real(mesh):
    mesh = UnitIntervalMesh(12)
    V = FiniteElement('DG', mesh.ufl_cell(), 0)
    R = FiniteElement('R',  mesh.ufl_cell(), 0)
    X = FunctionSpace(mesh, V*R)
    assert X.dofmap().block_size() == 1


@skip_in_serial
@pytest.mark.parametrize('mesh_factory', [(UnitIntervalMesh, (8,)),
                                          (UnitSquareMesh, (4, 4)),
                                          (UnitCubeMesh, (2, 2, 2)),
                                          (UnitSquareMesh.create, (4, 4, CellType.Type_quadrilateral)),
                                          (UnitCubeMesh.create, (2, 2, 2, CellType.Type_hexahedron))])
def test_mpi_dofmap_stats(mesh_factory):
    func, args = mesh_factory
    mesh = func(*args)

    V = FunctionSpace(mesh, "CG", 1)
    assert len(V.dofmap().shared_nodes()) > 0
    neighbours = V.dofmap().neighbours()
    for processes in V.dofmap().shared_nodes().values():
        for process in processes:
            assert process in neighbours

    for owner in V.dofmap().off_process_owner():
        assert owner in neighbours

@pytest.mark.parametrize('mesh_factory', [(UnitSquareMesh, (4, 4)), (UnitSquareMesh.create, (4, 4, CellType.Type_quadrilateral))])
def test_local_dimension(mesh_factory):
    func, args = mesh_factory
    mesh = func(*args)

    v = FiniteElement("Lagrange", mesh.ufl_cell(), 1)
    q = VectorElement("Lagrange", mesh.ufl_cell(), 1)
    w = v*q

    V = FunctionSpace(mesh, v)
    Q = FunctionSpace(mesh, q)
    W = FunctionSpace(mesh, w)

    for space in [V, Q, W]:
        dofmap = space.dofmap()
        local_to_global_map = dofmap.tabulate_local_to_global_dofs()
        ownership_range = dofmap.ownership_range()
        dim1 = dofmap.index_map().size(IndexMap.MapSize_OWNED)
        dim2 = dofmap.index_map().size(IndexMap.MapSize_UNOWNED)
        dim3 = dofmap.index_map().size(IndexMap.MapSize_ALL)
        assert dim1 == ownership_range[1] - ownership_range[0]
        assert dim3 == local_to_global_map.size
        assert dim1 + dim2 == dim3
        # with pytest.raises(RuntimeError):
        #    dofmap.index_map().size('foo')


# Failures in FFC on quads/hexes
xfail_ffc = pytest.mark.xfail(raises=Exception, strict=True)

@skip_in_parallel
@pytest.mark.parametrize('space', [
    "FunctionSpace(UnitIntervalMesh(10),        'P', 1)",
    "FunctionSpace(UnitSquareMesh(6, 6),        'P', 1)",
    "FunctionSpace(UnitCubeMesh(2, 2, 2),       'P', 1)",
    "FunctionSpace(UnitQuadMesh.create(6, 6),   'Q', 1)",
    "FunctionSpace(UnitHexMesh.create(2, 2, 2), 'Q', 1)",
    "FunctionSpace(UnitIntervalMesh(10),        'P', 2)",
    "FunctionSpace(UnitSquareMesh(6, 6),        'P', 2)",
    "FunctionSpace(UnitCubeMesh(2, 2, 2),       'P', 2)",
    "FunctionSpace(UnitQuadMesh.create(6, 6),   'Q', 2)",
    "FunctionSpace(UnitHexMesh.create(2, 2, 2), 'Q', 2)",
    "FunctionSpace(UnitIntervalMesh(10),        'P', 3)",
    "FunctionSpace(UnitSquareMesh(6, 6),        'P', 3)",
    "FunctionSpace(UnitCubeMesh(2, 2, 2),       'P', 3)",
    "FunctionSpace(UnitQuadMesh.create(6, 6),   'Q', 3)",
    "FunctionSpace(UnitHexMesh.create(2, 2, 2), 'Q', 3)",
    "FunctionSpace(UnitIntervalMesh(10),        'DP', 1)",
    "FunctionSpace(UnitSquareMesh(6, 6),        'DP', 1)",
    "FunctionSpace(UnitCubeMesh(2, 2, 2),       'DP', 1)",
    xfail_ffc("FunctionSpace(UnitQuadMesh.create(6, 6),   'DQ', 1)"),
    xfail_ffc("FunctionSpace(UnitHexMesh.create(2, 2, 2), 'DQ', 1)"),
    "FunctionSpace(UnitIntervalMesh(10),        'DP', 2)",
    "FunctionSpace(UnitSquareMesh(6, 6),        'DP', 2)",
    "FunctionSpace(UnitCubeMesh(2, 2, 2),       'DP', 2)",
    xfail_ffc("FunctionSpace(UnitQuadMesh.create(6, 6),   'DQ', 2)"),
    xfail_ffc("FunctionSpace(UnitHexMesh.create(2, 2, 2), 'DQ', 2)"),
    "FunctionSpace(UnitSquareMesh(6, 6),        'N1curl', 1)",
    "FunctionSpace(UnitCubeMesh(2, 2, 2),       'N1curl', 1)",
    xfail_ffc("FunctionSpace(UnitQuadMesh.create(6, 6),   'N1curl', 1)"),
    xfail_ffc("FunctionSpace(UnitHexMesh.create(2, 2, 2), 'N1curl', 1)"),
    "FunctionSpace(UnitSquareMesh(6, 6),        'N1curl', 2)",
    "FunctionSpace(UnitCubeMesh(2, 2, 2),       'N1curl', 2)",
    xfail_ffc("FunctionSpace(UnitQuadMesh.create(6, 6),   'N1curl', 2)"),
    xfail_ffc("FunctionSpace(UnitHexMesh.create(2, 2, 2), 'N1curl', 2)"),
    "FunctionSpace(UnitSquareMesh(6, 6),        'RT', 1)",
    "FunctionSpace(UnitCubeMesh(2, 2, 2),       'RT', 1)",
    xfail_ffc("FunctionSpace(UnitQuadMesh.create(6, 6),   'RT', 1)"),
    xfail_ffc("FunctionSpace(UnitHexMesh.create(2, 2, 2), 'RT', 1)"),
])
def test_dofs_dim(space):
    """Test function GenericDofMap::dofs(mesh, dim)"""
<<<<<<< HEAD
    meshes = [UnitIntervalMesh(10),
              UnitSquareMesh(6, 6),
              UnitCubeMesh(2, 2, 2),
              UnitSquareMesh.create(6, 6, CellType.Type_quadrilateral),
              UnitCubeMesh.create(2, 2, 2, CellType.Type_hexahedron)]

    for mesh in meshes:
        tdim = mesh.topology().dim()
        spaces = [FunctionSpace(mesh, "Discontinuous Lagrange", 1),
                  FunctionSpace(mesh, "Discontinuous Lagrange", 2),
                  FunctionSpace(mesh, "Lagrange", 1),
                  FunctionSpace(mesh, "Lagrange", 2),
                  FunctionSpace(mesh, "Lagrange", 3)]

        if tdim > 1 and mesh.ufl_cell().cellname() not in ['quadrilateral', 'hexahedron']:
            N1 = "Nedelec 1st kind H(curl)"
            vspaces = [VectorFunctionSpace(mesh, N1, 1),
                       VectorFunctionSpace(mesh, N1, 2),
                       VectorFunctionSpace(mesh, "RT", 1)]
            spaces = spaces + vspaces

        for V in spaces:
            dofmap = V.dofmap()
            for dim in range(0, mesh.topology().dim()):
                edofs = dofmap.dofs(mesh, dim)
                num_mesh_entities = mesh.num_entities(dim)
                dofs_per_entity = dofmap.num_entity_dofs(dim)
                assert len(edofs) == dofs_per_entity*num_mesh_entities
=======
    V = eval(space)
    dofmap = V.dofmap()
    mesh = V.mesh()
    for dim in range(0, mesh.topology().dim()):
        edofs = dofmap.dofs(mesh, dim)
        num_mesh_entities = mesh.num_entities(dim)
        dofs_per_entity = dofmap.num_entity_dofs(dim)
        assert len(edofs) == dofs_per_entity*num_mesh_entities
>>>>>>> 98b81a1a


@skip_if_not_pybind11
def test_readonly_view_local_to_global_unwoned(mesh):
    """Test that local_to_global_unwoned() returns readonly
    view into the data; in particular test lifetime of data
    owner"""
    V = FunctionSpace(mesh, "P", 1)
    dofmap = V.dofmap()
    index_map = dofmap.index_map()

    rc = sys.getrefcount(dofmap)
    l2gu = dofmap.local_to_global_unowned()
    assert sys.getrefcount(dofmap) == rc + 1 if l2gu.size else rc
    assert not l2gu.flags.writeable
    assert all(l2gu < V.dofmap().global_dimension())
    del l2gu
    assert sys.getrefcount(dofmap) == rc

    rc = sys.getrefcount(index_map)
    l2gu = index_map.local_to_global_unowned()
    assert sys.getrefcount(index_map) == rc + 1 if l2gu.size else rc
    assert not l2gu.flags.writeable
    assert all(l2gu < V.dofmap().global_dimension())
    del l2gu
    assert sys.getrefcount(index_map) == rc<|MERGE_RESOLUTION|>--- conflicted
+++ resolved
@@ -494,76 +494,46 @@
 
 @skip_in_parallel
 @pytest.mark.parametrize('space', [
-    "FunctionSpace(UnitIntervalMesh(10),        'P', 1)",
-    "FunctionSpace(UnitSquareMesh(6, 6),        'P', 1)",
-    "FunctionSpace(UnitCubeMesh(2, 2, 2),       'P', 1)",
-    "FunctionSpace(UnitQuadMesh.create(6, 6),   'Q', 1)",
-    "FunctionSpace(UnitHexMesh.create(2, 2, 2), 'Q', 1)",
-    "FunctionSpace(UnitIntervalMesh(10),        'P', 2)",
-    "FunctionSpace(UnitSquareMesh(6, 6),        'P', 2)",
-    "FunctionSpace(UnitCubeMesh(2, 2, 2),       'P', 2)",
-    "FunctionSpace(UnitQuadMesh.create(6, 6),   'Q', 2)",
-    "FunctionSpace(UnitHexMesh.create(2, 2, 2), 'Q', 2)",
-    "FunctionSpace(UnitIntervalMesh(10),        'P', 3)",
-    "FunctionSpace(UnitSquareMesh(6, 6),        'P', 3)",
-    "FunctionSpace(UnitCubeMesh(2, 2, 2),       'P', 3)",
-    "FunctionSpace(UnitQuadMesh.create(6, 6),   'Q', 3)",
-    "FunctionSpace(UnitHexMesh.create(2, 2, 2), 'Q', 3)",
-    "FunctionSpace(UnitIntervalMesh(10),        'DP', 1)",
-    "FunctionSpace(UnitSquareMesh(6, 6),        'DP', 1)",
-    "FunctionSpace(UnitCubeMesh(2, 2, 2),       'DP', 1)",
-    xfail_ffc("FunctionSpace(UnitQuadMesh.create(6, 6),   'DQ', 1)"),
-    xfail_ffc("FunctionSpace(UnitHexMesh.create(2, 2, 2), 'DQ', 1)"),
-    "FunctionSpace(UnitIntervalMesh(10),        'DP', 2)",
-    "FunctionSpace(UnitSquareMesh(6, 6),        'DP', 2)",
-    "FunctionSpace(UnitCubeMesh(2, 2, 2),       'DP', 2)",
-    xfail_ffc("FunctionSpace(UnitQuadMesh.create(6, 6),   'DQ', 2)"),
-    xfail_ffc("FunctionSpace(UnitHexMesh.create(2, 2, 2), 'DQ', 2)"),
-    "FunctionSpace(UnitSquareMesh(6, 6),        'N1curl', 1)",
-    "FunctionSpace(UnitCubeMesh(2, 2, 2),       'N1curl', 1)",
-    xfail_ffc("FunctionSpace(UnitQuadMesh.create(6, 6),   'N1curl', 1)"),
-    xfail_ffc("FunctionSpace(UnitHexMesh.create(2, 2, 2), 'N1curl', 1)"),
-    "FunctionSpace(UnitSquareMesh(6, 6),        'N1curl', 2)",
-    "FunctionSpace(UnitCubeMesh(2, 2, 2),       'N1curl', 2)",
-    xfail_ffc("FunctionSpace(UnitQuadMesh.create(6, 6),   'N1curl', 2)"),
-    xfail_ffc("FunctionSpace(UnitHexMesh.create(2, 2, 2), 'N1curl', 2)"),
-    "FunctionSpace(UnitSquareMesh(6, 6),        'RT', 1)",
-    "FunctionSpace(UnitCubeMesh(2, 2, 2),       'RT', 1)",
-    xfail_ffc("FunctionSpace(UnitQuadMesh.create(6, 6),   'RT', 1)"),
-    xfail_ffc("FunctionSpace(UnitHexMesh.create(2, 2, 2), 'RT', 1)"),
+    "FunctionSpace(UnitIntervalMesh.create(10),                                        'P', 1)",
+    "FunctionSpace(UnitSquareMesh.create(6, 6, CellType.Type_triangle),                'P', 1)",
+    "FunctionSpace(UnitCubeMesh.create(2, 2, 2, CellType.Type_tetrahedron),            'P', 1)",
+    "FunctionSpace(UnitSquareMesh.create(6, 6, CellType.Type_quadrilateral),           'Q', 1)",
+    "FunctionSpace(UnitCubeMesh.create(2, 2, 2, CellType.Type_hexahedron),             'Q', 1)",
+    "FunctionSpace(UnitIntervalMesh.create(10),                                        'P', 2)",
+    "FunctionSpace(UnitSquareMesh.create(6, 6, CellType.Type_triangle),                'P', 2)",
+    "FunctionSpace(UnitCubeMesh.create(2, 2, 2, CellType.Type_tetrahedron),            'P', 2)",
+    "FunctionSpace(UnitSquareMesh.create(6, 6, CellType.Type_quadrilateral),           'Q', 2)",
+    "FunctionSpace(UnitCubeMesh.create(2, 2, 2, CellType.Type_hexahedron),             'Q', 2)",
+    "FunctionSpace(UnitIntervalMesh.create(10),                                        'P', 3)",
+    "FunctionSpace(UnitSquareMesh.create(6, 6, CellType.Type_triangle),                'P', 3)",
+    "FunctionSpace(UnitCubeMesh.create(2, 2, 2, CellType.Type_tetrahedron),            'P', 3)",
+    "FunctionSpace(UnitSquareMesh.create(6, 6, CellType.Type_quadrilateral),           'Q', 3)",
+    "FunctionSpace(UnitCubeMesh.create(2, 2, 2, CellType.Type_hexahedron),             'Q', 3)",
+    "FunctionSpace(UnitIntervalMesh.create(10),                                        'DP', 1)",
+    "FunctionSpace(UnitSquareMesh.create(6, 6, CellType.Type_triangle),                'DP', 1)",
+    "FunctionSpace(UnitCubeMesh.create(2, 2, 2, CellType.Type_tetrahedron),            'DP', 1)",
+    xfail_ffc("FunctionSpace(UnitSquareMesh.create(6, 6, CellType.Type_quadrilateral), 'DQ', 1)"),
+    xfail_ffc("FunctionSpace(UnitCubeMesh.create(2, 2, 2, CellType.Type_hexahedron),   'DQ', 1)"),
+    "FunctionSpace(UnitIntervalMesh.create(10),                                        'DP', 2)",
+    "FunctionSpace(UnitSquareMesh.create(6, 6, CellType.Type_triangle),                'DP', 2)",
+    "FunctionSpace(UnitCubeMesh.create(2, 2, 2, CellType.Type_tetrahedron),            'DP', 2)",
+    xfail_ffc("FunctionSpace(UnitSquareMesh.create(6, 6, CellType.Type_quadrilateral), 'DQ', 2)"),
+    xfail_ffc("FunctionSpace(UnitCubeMesh.create(2, 2, 2, CellType.Type_hexahedron),   'DQ', 2)"),
+    "FunctionSpace(UnitSquareMesh.create(6, 6, CellType.Type_triangle),                'N1curl', 1)",
+    "FunctionSpace(UnitCubeMesh.create(2, 2, 2, CellType.Type_tetrahedron),            'N1curl', 1)",
+    xfail_ffc("FunctionSpace(UnitSquareMesh.create(6, 6, CellType.Type_quadrilateral), 'N1curl', 1)"),
+    xfail_ffc("FunctionSpace(UnitCubeMesh.create(2, 2, 2, CellType.Type_hexahedron),   'N1curl', 1)"),
+    "FunctionSpace(UnitSquareMesh.create(6, 6, CellType.Type_triangle),                'N1curl', 2)",
+    "FunctionSpace(UnitCubeMesh.create(2, 2, 2, CellType.Type_tetrahedron),            'N1curl', 2)",
+    xfail_ffc("FunctionSpace(UnitSquareMesh.create(6, 6, CellType.Type_quadrilateral), 'N1curl', 2)"),
+    xfail_ffc("FunctionSpace(UnitCubeMesh.create(2, 2, 2, CellType.Type_hexahedron),   'N1curl', 2)"),
+    "FunctionSpace(UnitSquareMesh.create(6, 6, CellType.Type_triangle),                'RT', 1)",
+    "FunctionSpace(UnitCubeMesh.create(2, 2, 2, CellType.Type_tetrahedron),            'RT', 1)",
+    xfail_ffc("FunctionSpace(UnitSquareMesh.create(6, 6, CellType.Type_quadrilateral), 'RT', 1)"),
+    xfail_ffc("FunctionSpace(UnitCubeMesh.create(2, 2, 2, CellType.Type_hexahedron),   'RT', 1)"),
 ])
 def test_dofs_dim(space):
     """Test function GenericDofMap::dofs(mesh, dim)"""
-<<<<<<< HEAD
-    meshes = [UnitIntervalMesh(10),
-              UnitSquareMesh(6, 6),
-              UnitCubeMesh(2, 2, 2),
-              UnitSquareMesh.create(6, 6, CellType.Type_quadrilateral),
-              UnitCubeMesh.create(2, 2, 2, CellType.Type_hexahedron)]
-
-    for mesh in meshes:
-        tdim = mesh.topology().dim()
-        spaces = [FunctionSpace(mesh, "Discontinuous Lagrange", 1),
-                  FunctionSpace(mesh, "Discontinuous Lagrange", 2),
-                  FunctionSpace(mesh, "Lagrange", 1),
-                  FunctionSpace(mesh, "Lagrange", 2),
-                  FunctionSpace(mesh, "Lagrange", 3)]
-
-        if tdim > 1 and mesh.ufl_cell().cellname() not in ['quadrilateral', 'hexahedron']:
-            N1 = "Nedelec 1st kind H(curl)"
-            vspaces = [VectorFunctionSpace(mesh, N1, 1),
-                       VectorFunctionSpace(mesh, N1, 2),
-                       VectorFunctionSpace(mesh, "RT", 1)]
-            spaces = spaces + vspaces
-
-        for V in spaces:
-            dofmap = V.dofmap()
-            for dim in range(0, mesh.topology().dim()):
-                edofs = dofmap.dofs(mesh, dim)
-                num_mesh_entities = mesh.num_entities(dim)
-                dofs_per_entity = dofmap.num_entity_dofs(dim)
-                assert len(edofs) == dofs_per_entity*num_mesh_entities
-=======
     V = eval(space)
     dofmap = V.dofmap()
     mesh = V.mesh()
@@ -572,7 +542,6 @@
         num_mesh_entities = mesh.num_entities(dim)
         dofs_per_entity = dofmap.num_entity_dofs(dim)
         assert len(edofs) == dofs_per_entity*num_mesh_entities
->>>>>>> 98b81a1a
 
 
 @skip_if_not_pybind11
