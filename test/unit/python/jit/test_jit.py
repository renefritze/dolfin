--- conflicted
+++ resolved
@@ -22,12 +22,8 @@
 import pytest
 import platform
 from dolfin import *
-<<<<<<< HEAD
-from dolfin_utils.test import (skip_if_not_PETSc, skip_if_not_MPI, skip_in_serial,
-=======
 from dolfin_utils.test import (skip_if_not_PETSc, skip_if_not_SLEPc,
                                skip_if_not_MPI, skip_in_serial,
->>>>>>> 02f0197b
                                skip_if_not_petsc4py, skip_if_pybind11,
                                skip_if_not_pybind11)
 
@@ -63,6 +59,7 @@
         void find_exterior_points(MPI_Comm mpi_comm) {}
     }'''
     create_transfer_matrix =  compile_extension_module(code=create_transfer_matrix_code)
+
 
 @skip_if_pybind11
 @skip_if_not_PETSc
@@ -143,54 +140,6 @@
                                       source_directory='.',
                                       sources=[],
                                       include_dirs=["."])
-    arr = numpy.array([1, 2, 4, 8], dtype=float)
-    ans = module.test_double_array(arr)
-    assert abs(arr.sum() - 15) < 1e-15
-    assert abs(ans - 15) < 1e-15
-
-
-@skip_if_pybind11
-@pytest.mark.xfail
-def test_pass_array_int():
-    import dolfin, numpy
-    code = """
-    int test_int_array(const Array<int>& int_arr)
-    {
-        int ret = 0;
-        for (int i = 0; i < int_arr.size(); i++)
-        {
-            ret += int_arr[i];
-        }
-        return ret;
-    }
-    """
-    module = dolfin.compile_extension_module(code=code,
-                                             source_directory='.',
-                                             sources=[],
-                                             include_dirs=["."])
-    arr = numpy.array([1, 2, 4, 8], dtype=numpy.intc)
-    ans = module.test_int_array(arr)
-    assert ans == arr.sum() == 15
-
-
-@skip_if_pybind11
-def test_pass_array_double():
-    import dolfin, numpy
-    code = """
-    double test_double_array(const Array<double>& arr)
-    {
-        double ret = 0;
-        for (int i = 0; i < arr.size(); i++)
-        {
-            ret += arr[i];
-        }
-        return ret;
-    }
-    """
-    module = dolfin.compile_extension_module(code=code,
-                                             source_directory='.',
-                                             sources=[],
-                                             include_dirs=["."])
     arr = numpy.array([1, 2, 4, 8], dtype=float)
     ans = module.test_double_array(arr)
     assert abs(arr.sum() - 15) < 1e-15
