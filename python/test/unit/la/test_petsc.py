--- conflicted
+++ resolved
@@ -20,22 +20,14 @@
 # You should have received a copy of the GNU Lesser General Public License
 # along with DOLFIN. If not, see <http://www.gnu.org/licenses/>.
 
-<<<<<<< HEAD
-from __future__ import print_function
 from dolfin import (UnitSquareMesh, TrialFunction, TestFunction,
-                    mpi_comm_self, mpi_comm_world, FunctionSpace,
-                    assemble, Constant, dx, parameters, has_petsc)
+                    MPI, FunctionSpace, assemble, Constant, dx, 
+                    parameters, has_petsc)
 
 if has_petsc() :
     from dolfin import (PETScVector, PETScMatrix,
                         PETScLUSolver, PETScKrylovSolver)
 
-=======
-from dolfin import (PETScVector, PETScMatrix, PETScLUSolver,
-                    PETScKrylovSolver, UnitSquareMesh, TrialFunction,
-                    TestFunction, MPI,
-                    FunctionSpace, assemble, Constant, dx, parameters)
->>>>>>> 417b3147
 from dolfin_utils.test import (skip_if_not_PETSc,
                                skip_if_not_petsc4py,
                                pushpop_parameters)
