# -*- coding: utf-8 -*-
"""Main module for DOLFIN"""

# flake8: noqa

# Copyright (C) 2017 Chris N. Richardson and Garth N. Wells
#
# Distributed under the terms of the GNU Lesser Public License (LGPL),
# either version 3 of the License, or (at your option) any later
# version.

import sys

# Store dl open flags to restore them after import
stored_dlopen_flags = sys.getdlopenflags()

# Developer note: below is related to OpenMPI
# Fix dlopen flags (may need reorganising)
if "linux" in sys.platform:
    # FIXME: What with other platforms?
    try:
        from ctypes import RTLD_NOW, RTLD_GLOBAL
    except ImportError:
        RTLD_NOW = 2
        RTLD_GLOBAL = 256
    sys.setdlopenflags(RTLD_NOW | RTLD_GLOBAL)
del sys

# Reset dl open flags
# sys.setdlopenflags(stored_dlopen_flags)
# del sys

# Import cpp modules
from .cpp import __version__

from .cpp.common import (Variable, has_debug, has_hdf5, has_scotch,
                         has_hdf5_parallel, has_mpi, has_mpi4py,
                         has_petsc, has_petsc4py, has_parmetis, has_sundials,
                         has_slepc, has_slepc4py, git_commit_hash,
                         DOLFIN_EPS, DOLFIN_PI,  DOLFIN_EPS_LARGE,
                         TimingClear, TimingType,
                         timing, timings, list_timings, dump_timings_to_xml,
                         SubSystemsManager)

if has_hdf5():
    from .cpp.adaptivity import TimeSeries
    from .cpp.io import HDF5File

from .cpp.ale import ALE
from .cpp import MPI
from .cpp.function import (Expression, Constant, FunctionAXPY,
                           LagrangeInterpolator, FunctionAssigner, assign,
                           MultiMeshSubSpace)
from .cpp.fem import (FiniteElement, DofMap, Assembler, MultiMeshAssembler,
                      get_coordinates, create_mesh, set_coordinates,
                      vertex_to_dof_map, dof_to_vertex_map,
                      PointSource, DiscreteOperators,
                      LinearVariationalSolver,
                      NonlinearVariationalSolver,
                      MixedLinearVariationalSolver,
                      MixedNonlinearVariationalSolver,
                      SparsityPatternBuilder,
                      MultiMeshDirichletBC, adapt)

from .cpp.geometry import (BoundingBoxTree,
                           Point,
                           MeshPointIntersection,
                           intersect)
from .cpp.generation import (IntervalMesh, BoxMesh, RectangleMesh,
                             UnitDiscMesh,
                             UnitTriangleMesh, UnitCubeMesh,
                             UnitSquareMesh, UnitIntervalMesh,
                             SphericalShellMesh)
from .cpp.graph import GraphBuilder
from .cpp.io import File, XDMFFile, VTKFile
from .cpp.la import (list_linear_algebra_backends,
                     list_linear_solver_methods,
                     list_lu_solver_methods,
                     list_krylov_solver_methods,
                     list_krylov_solver_preconditioners,
                     has_linear_algebra_backend,
                     has_lu_solver_method,
                     has_krylov_solver_method,
                     has_krylov_solver_preconditioner,
                     linear_algebra_backends,
                     linear_solver_methods,
                     lu_solver_methods,
                     krylov_solver_methods,
                     krylov_solver_preconditioners,
                     normalize,
                     VectorSpaceBasis, in_nullspace,
                     residual)

if has_linear_algebra_backend('PETSc'):
    from .cpp.la import (PETScVector, PETScMatrix, PETScNestMatrix, PETScFactory,
                         PETScOptions, PETScLUSolver,
                         PETScKrylovSolver, PETScPreconditioner)
    from .cpp.fem import PETScDMCollection
    from .cpp.nls import (PETScSNESSolver, PETScTAOSolver, TAOLinearBoundSolver)

if has_linear_algebra_backend('Tpetra'):
    from .cpp.la import (TpetraVector, TpetraMatrix, TpetraFactory,
                         MueluPreconditioner, BelosKrylovSolver)

if has_slepc():
    from .cpp.la import SLEPcEigenSolver

from .cpp.la import (IndexMap, DefaultFactory, Matrix, Vector, Scalar,
                     EigenMatrix, EigenVector, EigenFactory, LUSolver,
                     KrylovSolver, TensorLayout, LinearOperator,
                     BlockMatrix, BlockVector)
from .cpp.la import GenericVector  # Remove when pybind11 transition complete
from .cpp.log import (info, Table, set_log_level, get_log_level, LogLevel,
                      Progress, begin, end, error, warning, set_log_active)
from .cpp.math import ipow, near, between
from .cpp.mesh import (Mesh, MeshTopology, MeshGeometry, MeshEntity,
                       MeshColoring, CellType, Cell, Facet, Face,
                       Edge, Vertex, cells, facets, faces, edges,
                       entities, vertices, SubDomain, BoundaryMesh,
                       MeshEditor, MeshQuality, SubMesh,
                       DomainBoundary, PeriodicBoundaryComputation,
<<<<<<< HEAD
                       MeshTransformation, SubsetIterator, MultiMesh, MeshView)
=======
                       MeshTransformation, SubsetIterator, MultiMesh,
                       MeshPartitioning)
>>>>>>> 5b80c658

from .cpp.nls import (NonlinearProblem, NewtonSolver, OptimisationProblem)
from .cpp.refinement import refine, p_refine
from .cpp.parameter import Parameters, parameters
from .cpp.io import X3DOM, X3DOMParameters

if has_sundials():
    from .cpp.la import SUNDIALSNVector
    from .cpp.ts import CVode

# Import Python modules
from . import io
from . import la
from . import mesh
from . import parameter

from .common import timer
from .common.timer import Timer, timed
from .common.plotting import plot

from .fem.assembling import (assemble, assemble_system, assemble_multimesh, assemble_mixed,
                             SystemAssembler, assemble_local)
from .fem.form import Form
from .fem.norms import norm, errornorm
from .fem.dirichletbc import DirichletBC, AutoSubDomain
from .fem.multimeshdirichletbc import MultiMeshDirichletBC
from .fem.interpolation import interpolate
from .fem.projection import project
from .fem.solvers import LocalSolver
from .fem.solving import (solve, LinearVariationalProblem,
                          NonlinearVariationalProblem,
                          MixedLinearVariationalProblem,
                          MixedNonlinearVariationalProblem)
from .fem.solving import assemble_mixed_system, solve_mixed_system
from .fem.formmanipulations import (derivative, adjoint, increase_order, tear, extract_blocks)

# Need to be careful with other to avoid circular dependency
from .fem.adaptivesolving import (AdaptiveLinearVariationalSolver,
                                  AdaptiveNonlinearVariationalSolver)

from .function.multimeshfunctionspace import (MultiMeshFunctionSpace,
                                              MultiMeshVectorFunctionSpace,
                                              MultiMeshTensorFunctionSpace)
from .function.functionspace import (FunctionSpace,
                                     MixedFunctionSpace,
                                     VectorFunctionSpace, 
                                     TensorFunctionSpace)

from .function.function import Function
from .function.multimeshfunction import MultiMeshFunction
from .function.argument import (TestFunction, TrialFunction,
                                TestFunctions, TrialFunctions)
from .function.constant import Constant
from .function.specialfunctions import (MeshCoordinates, FacetArea, FacetNormal,
                                        CellVolume, SpatialCoordinate, CellNormal,
                                        CellDiameter, Circumradius,
                                        MinCellEdgeLength, MaxCellEdgeLength,
                                        MinFacetEdgeLength, MaxFacetEdgeLength)
from .function.expression import Expression, UserExpression, CompiledExpression

# experimental
from .jit.pybind11jit import compile_cpp_code

from .la import as_backend_type, la_index_dtype
from .mesh.ale import (compute_vertex_map, compute_edge_map,
                       init_parent_edge_indices)
from .mesh.meshfunction import (MeshFunction)
from .mesh.meshvaluecollection import MeshValueCollection
from .mesh.subdomain import CompiledSubDomain

from .multistage.multistagescheme import (RK4, CN2, CrankNicolson,
                                          ExplicitMidPoint,
                                          ESDIRK3, ESDIRK4,
                                          ForwardEuler, BackwardEuler)
from .multistage.multistagesolvers import PointIntegralSolver, RKSolver
from .multistage.rushlarsenschemes import RL1, RL2, GRL1, GRL2

# Import from ufl
from ufl import (FiniteElement, TensorElement, VectorElement,
                 MixedElement, NodalEnrichedElement, rhs, lhs, conditional, le,
                 lt, ge, gt, split, cross, inner, dot, grad, nabla_grad, curl,
                 dx, div, Measure, det, pi, sin, cos, tan, acos, asin, atan,
                 ln, exp, sqrt, bessel_I, bessel_J, bessel_K,
                 bessel_Y, Dx, ds, dS, dP, dX, dC, dI, dO, interval, triangle,
                 tetrahedron, quadrilateral, hexahedron, avg, jump,
                 sym, tr, Identity, variable, diff, as_vector,
                 as_tensor, as_matrix, system, outer, dev, skew,
                 elem_mult, elem_div, elem_pow, elem_op, erf, inv)
from ufl.formoperators import action<|MERGE_RESOLUTION|>--- conflicted
+++ resolved
@@ -119,12 +119,8 @@
                        entities, vertices, SubDomain, BoundaryMesh,
                        MeshEditor, MeshQuality, SubMesh,
                        DomainBoundary, PeriodicBoundaryComputation,
-<<<<<<< HEAD
-                       MeshTransformation, SubsetIterator, MultiMesh, MeshView)
-=======
-                       MeshTransformation, SubsetIterator, MultiMesh,
+                       MeshTransformation, SubsetIterator, MultiMesh, MeshView,
                        MeshPartitioning)
->>>>>>> 5b80c658
 
 from .cpp.nls import (NonlinearProblem, NewtonSolver, OptimisationProblem)
 from .cpp.refinement import refine, p_refine
