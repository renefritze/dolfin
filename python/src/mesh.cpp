// Copyright (C) 2017 Chris N. Richardson and Garth N. Wells
//
// This file is part of DOLFIN.
//
// DOLFIN is free software: you can redistribute it and/or modify
// it under the terms of the GNU Lesser General Public License as published by
// the Free Software Foundation, either version 3 of the License, or
// (at your option) any later version.
//
// DOLFIN is distributed in the hope that it will be useful,
// but WITHOUT ANY WARRANTY; without even the implied warranty of
// MERCHANTABILITY or FITNESS FOR A PARTICULAR PURPOSE. See the
// GNU Lesser General Public License for more details.
//
// You should have received a copy of the GNU Lesser General Public License
// along with DOLFIN. If not, see <http://www.gnu.org/licenses/>.

#include <memory>
#include <pybind11/pybind11.h>
#include <pybind11/eigen.h>
#include <pybind11/numpy.h>
#include <pybind11/stl.h>
#include <pybind11/eval.h>

#include <dolfin/common/Variable.h>
#include <dolfin/geometry/BoundingBoxTree.h>
#include <dolfin/mesh/BoundaryMesh.h>
#include <dolfin/mesh/Mesh.h>
#include <dolfin/mesh/MeshColoring.h>
#include <dolfin/mesh/MeshData.h>
#include <dolfin/mesh/MeshEditor.h>
#include <dolfin/mesh/CellType.h>
#include <dolfin/mesh/MeshTopology.h>
#include <dolfin/mesh/MeshGeometry.h>
#include <dolfin/mesh/MeshEntity.h>
#include <dolfin/mesh/Vertex.h>
#include <dolfin/mesh/Edge.h>
#include <dolfin/mesh/Face.h>
#include <dolfin/mesh/Facet.h>
#include <dolfin/mesh/Cell.h>
#include <dolfin/mesh/MeshEntityIterator.h>
#include <dolfin/mesh/MeshFunction.h>
#include <dolfin/mesh/MeshPartitioning.h>
#include <dolfin/mesh/MeshValueCollection.h>
#include <dolfin/mesh/MeshQuality.h>
#include <dolfin/mesh/SubDomain.h>
#include <dolfin/mesh/SubMesh.h>
#include <dolfin/mesh/SubsetIterator.h>
#include <dolfin/mesh/DomainBoundary.h>
#include <dolfin/mesh/PeriodicBoundaryComputation.h>
#include <dolfin/mesh/MeshTransformation.h>
#include <dolfin/mesh/MultiMesh.h>
#include <dolfin/function/Expression.h>

#include "casters.h"

namespace py = pybind11;

namespace dolfin_wrappers
{

  void mesh(py::module& m)
  {
    // Make dolfin::SubDomain from pointer
    m.def("make_dolfin_subdomain",
          [](std::uintptr_t e)
          {
            dolfin::SubDomain *p = reinterpret_cast<dolfin::SubDomain *>(e);
            return std::shared_ptr<const dolfin::SubDomain>(p);
          });

    // dolfin::CellType
    py::class_<dolfin::CellType>
      celltype(m, "CellType");
    celltype.def("normal", (dolfin::Point (dolfin::CellType::*)(const dolfin::Cell&, std::size_t) const) &dolfin::CellType::normal);

    // dolfin::CellType enums
    py::enum_<dolfin::CellType::Type>(celltype, "Type")
      .value("point", dolfin::CellType::Type::point)
      .value("interval", dolfin::CellType::Type::interval)
      .value("triangle", dolfin::CellType::Type::triangle)
      .value("quadrilateral", dolfin::CellType::Type::quadrilateral)
      .value("tetrahedron", dolfin::CellType::Type::tetrahedron)
      .value("hexahedron", dolfin::CellType::Type::hexahedron);

    celltype
      .def("type2string", &dolfin::CellType::type2string)
      .def("cell_type", &dolfin::CellType::cell_type)
      .def("description", &dolfin::CellType::description);

    // dolfin::MeshGeometry class
    py::class_<dolfin::MeshGeometry, std::shared_ptr<dolfin::MeshGeometry>>
      (m, "MeshGeometry", "DOLFIN MeshGeometry object")
      .def("dim", &dolfin::MeshGeometry::dim, "Geometrical dimension")
      .def("degree", &dolfin::MeshGeometry::degree, "Degree")
      .def("get_entity_index", &dolfin::MeshGeometry::get_entity_index)
      .def("num_entity_coordinates", &dolfin::MeshGeometry::num_entity_coordinates);

    // dolfin::MeshTopology class
    py::class_<dolfin::MeshTopology, std::shared_ptr<dolfin::MeshTopology>, dolfin::Variable>
      (m, "MeshTopology", "DOLFIN MeshTopology object")
      .def("dim", &dolfin::MeshTopology::dim, "Topological dimension")
      .def("init", (void (dolfin::MeshTopology::*)(std::size_t)) &dolfin::MeshTopology::init)
      .def("init", (void (dolfin::MeshTopology::*)(std::size_t, std::size_t, std::size_t))
           &dolfin::MeshTopology::init)
      .def("clear", (void (dolfin::MeshTopology::*)()) &dolfin::MeshTopology::clear)
      .def("clear", (void (dolfin::MeshTopology::*)(std::size_t, std::size_t))
           &dolfin::MeshTopology::clear)
      .def("__call__", (const dolfin::MeshConnectivity& (dolfin::MeshTopology::*)(std::size_t, std::size_t) const)
           &dolfin::MeshTopology::operator(), py::return_value_policy::reference_internal)
      .def("size", &dolfin::MeshTopology::size)
      .def("hash", &dolfin::MeshTopology::hash)
      .def("init_global_indices", &dolfin::MeshTopology::init_global_indices)
      .def("have_global_indices", &dolfin::MeshTopology::have_global_indices)
      .def("ghost_offset", &dolfin::MeshTopology::ghost_offset)
      .def("cell_owner", (const std::vector<unsigned int>& (dolfin::MeshTopology::*)() const) &dolfin::MeshTopology::cell_owner)
      .def("set_global_index", &dolfin::MeshTopology::set_global_index)
      .def("global_indices", [](const dolfin::MeshTopology& self, int dim)
           { auto& indices = self.global_indices(dim); return py::array_t<std::int64_t>(indices.size(), indices.data()); })
      .def("have_shared_entities", &dolfin::MeshTopology::have_shared_entities)
      .def("shared_entities",
           (std::map<std::int32_t, std::set<unsigned int> >&(dolfin::MeshTopology::*)(unsigned int))
           &dolfin::MeshTopology::shared_entities)
      .def("str", &dolfin::MeshTopology::str);

    // dolfin::Mesh
    py::class_<dolfin::Mesh, std::shared_ptr<dolfin::Mesh>, dolfin::Variable>
      (m, "Mesh", py::dynamic_attr(), "DOLFIN Mesh object")
      .def(py::init<>())
      .def(py::init<std::string>())
      .def(py::init<const dolfin::Mesh&>())
      .def(py::init([](const MPICommWrapper comm)
                    { return std::unique_ptr<dolfin::Mesh>(new dolfin::Mesh(comm.get())); }))
      .def(py::init([](const MPICommWrapper comm, const std::string filename)
                    { return std::unique_ptr<dolfin::Mesh>(new dolfin::Mesh(comm.get(), filename)); }))
      .def("bounding_box_tree", &dolfin::Mesh::bounding_box_tree)
      .def("cells", [](const dolfin::Mesh& self)
           {
             const unsigned int tdim = self.topology().dim();
             return py::array({self.topology().size(tdim), self.type().num_vertices(tdim)},
                              self.topology()(tdim, 0)().data());
           })
      .def("cell_orientations", &dolfin::Mesh::cell_orientations)
      .def("color", (const std::vector<std::size_t>& (dolfin::Mesh::*)(std::string) const)
           &dolfin::Mesh::color)
      .def("color", (const std::vector<std::size_t>& (dolfin::Mesh::*)(std::vector<std::size_t>) const)
           &dolfin::Mesh::color)
      .def("coordinates", [](dolfin::Mesh& self)
           {
             return Eigen::Map<Eigen::Matrix<double, Eigen::Dynamic, Eigen::Dynamic, Eigen::RowMajor>>
               (self.geometry().x().data(),
                self.geometry().num_points(),
                self.geometry().dim());
           },
           py::return_value_policy::reference_internal)
      .def("domains", (dolfin::MeshDomains& (dolfin::Mesh::*)())
           &dolfin::Mesh::domains, py::return_value_policy::reference_internal)
      .def("data", (dolfin::MeshData& (dolfin::Mesh::*)())
           &dolfin::Mesh::data, "Data associated with a mesh")
      .def("geometry", (dolfin::MeshGeometry& (dolfin::Mesh::*)()) &dolfin::Mesh::geometry,
           py::return_value_policy::reference, "Mesh geometry")
      .def("hash", &dolfin::Mesh::hash)
      .def("hmax", &dolfin::Mesh::hmax)
      .def("hmin", &dolfin::Mesh::hmin)
      .def("id", &dolfin::Mesh::id)
      .def("init_global", &dolfin::Mesh::init_global)
      .def("init", (void (dolfin::Mesh::*)() const) &dolfin::Mesh::init)
      .def("init", (std::size_t (dolfin::Mesh::*)(std::size_t) const) &dolfin::Mesh::init)
      .def("init", (void (dolfin::Mesh::*)(std::size_t, std::size_t) const) &dolfin::Mesh::init)
      .def("init_cell_orientations", &dolfin::Mesh::init_cell_orientations)
      .def("init_cell_orientations", [](dolfin::Mesh& self, py::object o)
           {
             auto _o = o.attr("_cpp_object").cast<dolfin::Expression*>();
             self.init_cell_orientations(*_o);
           })
      .def("mpi_comm", [](dolfin::Mesh& self)
           { return MPICommWrapper(self.mpi_comm()); })
      .def("num_entities", &dolfin::Mesh::num_entities,
           "Number of mesh entities")
      .def("num_vertices", &dolfin::Mesh::num_vertices, "Number of vertices")
      .def("num_edges", &dolfin::Mesh::num_edges, "Number of edges")
      .def("num_faces", &dolfin::Mesh::num_faces, "Number of faces")
      .def("num_facets", &dolfin::Mesh::num_facets, "Number of facets")
      .def("num_cells", &dolfin::Mesh::num_cells, "Number of cells")
      .def("order", &dolfin::Mesh::order)
      .def("ordered", &dolfin::Mesh::ordered)
      .def("rmax", &dolfin::Mesh::rmax)
      .def("rmin", &dolfin::Mesh::rmin)
      .def("rotate", (void (dolfin::Mesh::*)(double, std::size_t, const dolfin::Point&))
           &dolfin::Mesh::rotate)
      .def("rotate", (void (dolfin::Mesh::*)(double, std::size_t)) &dolfin::Mesh::rotate,
                      py::arg("angle"), py::arg("axis")=2)
      .def("scale", &dolfin::Mesh::scale)
      .def("num_entities_global", &dolfin::Mesh::num_entities_global)
      .def("smooth", &dolfin::Mesh::smooth, py::arg("num_iterations")=1)
      .def("smooth_boundary", &dolfin::Mesh::smooth_boundary)
      .def("snap_boundary", &dolfin::Mesh::snap_boundary, py::arg("subdomain"),
           py::arg("harmonic_smoothing")=true)
      .def("topology", (dolfin::MeshTopology& (dolfin::Mesh::*)())
           &dolfin::Mesh::topology, "Mesh topology",
           py::return_value_policy::reference_internal)
      .def("translate", &dolfin::Mesh::translate)
      .def("type", (const dolfin::CellType& (dolfin::Mesh::*)() const) &dolfin::Mesh::type,
           py::return_value_policy::reference)
      .def("ufl_id", [](const dolfin::Mesh& self){ return self.id(); })
      .def("cell_name", [](const dolfin::Mesh& self)
           { return dolfin::CellType::type2string(self.type().cell_type()); });

    // dolfin::MeshData
    py::class_<dolfin::MeshData, std::shared_ptr<dolfin::MeshData>, dolfin::Variable>
      (m, "MeshData", "Mesh data object")
      .def("array", [](dolfin::MeshData& self, std::string key, std::size_t i)
           {
             const std::vector<std::size_t>& a = self.array(key, i);
             return py::array_t<std::size_t>(a.size(), a.data());
           })
      .def("create_array", &dolfin::MeshData::create_array);

    // dolfin::MeshDomain
    py::class_<dolfin::MeshDomains, std::shared_ptr<dolfin::MeshDomains>>(m, "MeshDomains", "Mesh domains object")
      .def("set_marker", &dolfin::MeshDomains::set_marker)
      .def("get_marker", &dolfin::MeshDomains::get_marker)
      .def("init", &dolfin::MeshDomains::init)
      .def("markers", (std::map<std::size_t, std::size_t>& (dolfin::MeshDomains::*)(std::size_t))
           &dolfin::MeshDomains::markers);

    // dolfin::BoundaryMesh
    py::class_<dolfin::BoundaryMesh, std::shared_ptr<dolfin::BoundaryMesh>, dolfin::Mesh>
      (m, "BoundaryMesh", "DOLFIN BoundaryMesh object")
      .def(py::init<const dolfin::Mesh&, std::string, bool>(),
           py::arg("mesh"), py::arg("type"), py::arg("order")=true)
      .def("entity_map", (dolfin::MeshFunction<std::size_t>& (dolfin::BoundaryMesh::*)(std::size_t))
           &dolfin::BoundaryMesh::entity_map)
      .def("entity_map", (const dolfin::MeshFunction<std::size_t>& (dolfin::BoundaryMesh::*)(std::size_t) const)
           &dolfin::BoundaryMesh::entity_map);

    // dolfin::MeshConnectivity class
    py::class_<dolfin::MeshConnectivity, std::shared_ptr<dolfin::MeshConnectivity>>
      (m, "MeshConnectivity", "DOLFIN MeshConnectivity object")
      .def("__call__", [](const dolfin::MeshConnectivity& self, std::size_t i)
           {
             return Eigen::Map<const Eigen::Matrix<unsigned int, Eigen::Dynamic, 1>>(self(i), self.size(i));
           }, py::return_value_policy::reference_internal)
      .def("__call__", (const std::vector<unsigned int>& (dolfin::MeshConnectivity::*)() const)&dolfin::MeshConnectivity::operator(), py::return_value_policy::reference_internal)
      .def("size", (std::size_t (dolfin::MeshConnectivity::*)() const)
           &dolfin::MeshConnectivity::size)
      .def("size", (std::size_t (dolfin::MeshConnectivity::*)(std::size_t) const)
           &dolfin::MeshConnectivity::size);

    // dolfin::MeshEntity class
    py::class_<dolfin::MeshEntity, std::shared_ptr<dolfin::MeshEntity>>
      (m, "MeshEntity", "DOLFIN MeshEntity object")
      .def(py::init<const dolfin::Mesh&, std::size_t, std::size_t>())
      .def("dim", &dolfin::MeshEntity::dim, "Topological dimension")
      .def("mesh", &dolfin::MeshEntity::mesh, "Associated mesh")
      .def("index", (std::size_t (dolfin::MeshEntity::*)() const)
           &dolfin::MeshEntity::index, "Index")
      .def("global_index", &dolfin::MeshEntity::global_index, "Global index")
      .def("num_entities", &dolfin::MeshEntity::num_entities,
           "Number of incident entities of given dimension")
      .def("num_global_entities", &dolfin::MeshEntity::num_global_entities,
           "Global number of incident entities of given dimension")
      .def("entities", [](dolfin::MeshEntity& self, std::size_t dim)
           {
             return Eigen::Map<const Eigen::Matrix<unsigned int, Eigen::Dynamic, 1>>
               (self.entities(dim), self.num_entities(dim));
           })
      .def("midpoint", &dolfin::MeshEntity::midpoint, "Midpoint of Entity")
      .def("sharing_processes", &dolfin::MeshEntity::sharing_processes)
      .def("is_shared", &dolfin::MeshEntity::is_shared)
      .def("is_ghost", &dolfin::MeshEntity::is_ghost)
      .def("__str__", [](dolfin::MeshEntity& self){return self.str(false);});

    // dolfin::Vertex
    py::class_<dolfin::Vertex, std::shared_ptr<dolfin::Vertex>, dolfin::MeshEntity>
      (m, "Vertex", "DOLFIN Vertex object")
      .def(py::init<const dolfin::Mesh&, std::size_t>())
      .def("point", &dolfin::Vertex::point)
      .def("x", (double (dolfin::Vertex::*)(std::size_t) const) &dolfin::Vertex::x );

    // dolfin::Edge
    py::class_<dolfin::Edge, std::shared_ptr<dolfin::Edge>, dolfin::MeshEntity>
      (m, "Edge", "DOLFIN Edge object")
      .def(py::init<const dolfin::Mesh&, std::size_t>())
      .def("dot", &dolfin::Edge::dot)
      .def("length", &dolfin::Edge::length);

    // dolfin::Face
    py::class_<dolfin::Face, std::shared_ptr<dolfin::Face>, dolfin::MeshEntity>
      (m, "Face", "DOLFIN Face object")
      .def(py::init<const dolfin::Mesh&, std::size_t>())
      .def("normal", (dolfin::Point (dolfin::Face::*)() const) &dolfin::Face::normal)
      .def("normal", (double (dolfin::Face::*)(std::size_t) const) &dolfin::Face::normal)
      .def("area", &dolfin::Face::area);

    // dolfin::Facet
    py::class_<dolfin::Facet, std::shared_ptr<dolfin::Facet>, dolfin::MeshEntity>
      (m, "Facet", "DOLFIN Facet object")
      .def(py::init<const dolfin::Mesh&, std::size_t>())
      .def("exterior", &dolfin::Facet::exterior)
      .def("normal", (dolfin::Point (dolfin::Facet::*)() const)  &dolfin::Facet::normal)
      .def("normal", (double (dolfin::Facet::*)(std::size_t) const) &dolfin::Facet::normal);
    // dolfin::Cell
    py::class_<dolfin::Cell, std::shared_ptr<dolfin::Cell>, dolfin::MeshEntity>
      (m, "Cell", "DOLFIN Cell object")
      .def(py::init<const dolfin::Mesh&, std::size_t>())
      .def("collides", (bool (dolfin::Cell::*)(const dolfin::Point&) const) &dolfin::Cell::collides)
      .def("collides", (bool (dolfin::Cell::*)(const dolfin::MeshEntity&) const) &dolfin::Cell::collides)
      .def("contains", &dolfin::Cell::contains)
      .def("distance", &dolfin::Cell::distance)
      .def("cell_normal", &dolfin::Cell::cell_normal)
      .def("facet_area", &dolfin::Cell::facet_area)
      .def("h", &dolfin::Cell::h)
      .def("inradius", &dolfin::Cell::inradius)
      .def("normal", (dolfin::Point (dolfin::Cell::*)(std::size_t) const) &dolfin::Cell::normal)
      .def("circumradius", &dolfin::Cell::circumradius)
      .def("radius_ratio", &dolfin::Cell::radius_ratio)
      .def("volume", &dolfin::Cell::volume)
      .def("get_vertex_coordinates", [](const dolfin::Cell& self){
          std::vector<double> x;
          self.get_vertex_coordinates(x);
          return x; }, "Get cell vertex coordinates")
<<<<<<< HEAD
      .def("get_coordinate_dofs", [](const dolfin::Cell& self){
          std::vector<double> x;
          self.get_coordinate_dofs(x);
          return x; }, "Get the coordinates of the dofs in this cell")
=======
      .def("get_cell_data", &dolfin::Cell::get_cell_data)
      .def("get_cell_topology", &dolfin::Cell::get_cell_topology)
>>>>>>> 3321e848
      .def("orientation", (std::size_t (dolfin::Cell::*)() const) &dolfin::Cell::orientation)
      .def("orientation", (std::size_t (dolfin::Cell::*)(const dolfin::Point&) const) &dolfin::Cell::orientation);

    // dolfin::MeshEntityIterator
    py::class_<dolfin::MeshEntityIterator, std::shared_ptr<dolfin::MeshEntityIterator>>
      (m, "MeshEntityIterator", "DOLFIN MeshEntityIterator object")
      .def(py::init<const dolfin::Mesh&, std::size_t>())
      .def("__iter__",[](dolfin::MeshEntityIterator& self) { self.operator--(); return self; }) // TODO: check return type and policy
      .def("__next__",[](dolfin::MeshEntityIterator& self)  // TODO: check return type and policy
           {
             self.operator++();
             if (self.end())
               throw py::stop_iteration("");
             return *self;
           });

    // dolfin::SubsetIterator
    py::class_<dolfin::SubsetIterator>(m, "SubsetIterator")
      .def(py::init<const dolfin::MeshFunction<std::size_t>&, std::size_t>())
      .def(py::init<const dolfin::SubsetIterator&>())
      .def("__iter__",[](dolfin::SubsetIterator& self) { self.operator--(); return self; })  // TODO: check return type and policy
      .def("__next__",[](dolfin::SubsetIterator& self)
           {
             self.operator++();
             if (self.end())
               throw py::stop_iteration("");
             return *self;
           });

    m.def("entities", [](dolfin::Mesh& mesh, std::size_t dim)
          { return dolfin::MeshEntityIterator(mesh, dim); });
    m.def("entities", [](dolfin::MeshEntity& meshentity, std::size_t dim)
          { return dolfin::MeshEntityIterator(meshentity, dim); });

#define MESHITERATOR_MACRO(TYPE, NAME) \
    py::class_<dolfin::MeshEntityIteratorBase<dolfin::TYPE>, \
               std::shared_ptr<dolfin::MeshEntityIteratorBase<dolfin::TYPE>>> \
      (m, #TYPE"Iterator", "DOLFIN "#TYPE"Iterator object") \
      .def(py::init<const dolfin::Mesh&>()) \
      .def("__iter__",[](dolfin::MeshEntityIteratorBase<dolfin::TYPE>& self) { self.operator--(); return self; }) \
      .def("__next__",[](dolfin::MeshEntityIteratorBase<dolfin::TYPE>& self) { \
          self.operator++(); \
          if (self.end()) \
            throw py::stop_iteration(""); \
          return *self; \
        }); \
 \
    m.def(#NAME, [](dolfin::Mesh& mesh, std::string opt)                          \
          { return dolfin::MeshEntityIteratorBase<dolfin::TYPE>(mesh, opt); }, \
          py::arg("mesh"), py::arg("type")="regular");                  \
    m.def(#NAME, [](dolfin::MeshEntity& meshentity)\
          { return dolfin::MeshEntityIteratorBase<dolfin::TYPE>(meshentity); })

    MESHITERATOR_MACRO(Cell, cells);
    MESHITERATOR_MACRO(Facet, facets);
    MESHITERATOR_MACRO(Face, faces);
    MESHITERATOR_MACRO(Edge, edges);
    MESHITERATOR_MACRO(Vertex, vertices);
#undef MESHITERATOR_MACRO

    // dolfin::MeshFunction
#define MESHFUNCTION_MACRO(SCALAR, SCALAR_NAME) \
    py::class_<dolfin::MeshFunction<SCALAR>, \
        std::shared_ptr<dolfin::MeshFunction<SCALAR>>, dolfin::Variable>  \
      (m, "MeshFunction"#SCALAR_NAME, "DOLFIN MeshFunction object") \
      .def(py::init([](std::shared_ptr<const dolfin::Mesh> mesh, std::size_t dim) \
                    { return dolfin::MeshFunction<SCALAR>(mesh, dim, 0); })) \
      .def(py::init<std::shared_ptr<const dolfin::Mesh>, std::size_t, SCALAR>()) \
      .def(py::init<std::shared_ptr<const dolfin::Mesh>, std::string>()) \
      .def(py::init<std::shared_ptr<const dolfin::Mesh>, std::size_t, const dolfin::MeshDomains&>()) \
      .def(py::init<std::shared_ptr<const dolfin::Mesh>, const dolfin::MeshValueCollection<SCALAR>&>()) \
      .def("__getitem__", (const SCALAR& (dolfin::MeshFunction<SCALAR>::*) \
                           (std::size_t) const) \
           &dolfin::MeshFunction<SCALAR>::operator[]) \
      .def("__setitem__", [](dolfin::MeshFunction<SCALAR>& self, \
                             std::size_t index, SCALAR value) \
           { self.operator[](index) = value;}) \
      .def("__getitem__", (const SCALAR& (dolfin::MeshFunction<SCALAR>::*) \
                           (const dolfin::MeshEntity&) const) \
           &dolfin::MeshFunction<SCALAR>::operator[]) \
      .def("__setitem__", [](dolfin::MeshFunction<SCALAR>& self, \
                             const dolfin::MeshEntity& index, SCALAR value) \
           { self.operator[](index) = value;}) \
      .def("__len__", &dolfin::MeshFunction<SCALAR>::size) \
      .def("dim", &dolfin::MeshFunction<SCALAR>::dim) \
      .def("size", &dolfin::MeshFunction<SCALAR>::size) \
      .def("id", &dolfin::MeshFunction<SCALAR>::id) \
      .def("ufl_id", &dolfin::MeshFunction<SCALAR>::id) \
      .def("mesh", &dolfin::MeshFunction<SCALAR>::mesh) \
      .def("set_values", &dolfin::MeshFunction<SCALAR>::set_values) \
      .def("set_all", &dolfin::MeshFunction<SCALAR>::set_all) \
      .def("set_value", (void (dolfin::MeshFunction<SCALAR>::*)(std::size_t, const SCALAR&)) \
	   &dolfin::MeshFunction<SCALAR>::set_value) \
      .def("set_value", (void (dolfin::MeshFunction<SCALAR>::*)(std::size_t, const SCALAR&, const dolfin::Mesh&)) \
	   &dolfin::MeshFunction<SCALAR>::set_value) \
      .def("where_equal", &dolfin::MeshFunction<SCALAR>::where_equal) \
      .def("array", [](dolfin::MeshFunction<SCALAR>& self) \
           { return Eigen::Map<Eigen::Matrix<SCALAR, Eigen::Dynamic, 1>>(self.values(), self.size()); })

    MESHFUNCTION_MACRO(bool, Bool);
    MESHFUNCTION_MACRO(int, Int);
    MESHFUNCTION_MACRO(double, Double);
    MESHFUNCTION_MACRO(std::size_t, Sizet);
#undef MESHFUNCTION_MACRO

    // dolfin::MeshValueCollection
#define MESHVALUECOLLECTION_MACRO(SCALAR, SCALAR_NAME) \
    py::class_<dolfin::MeshValueCollection<SCALAR>, \
      std::shared_ptr<dolfin::MeshValueCollection<SCALAR>>, dolfin::Variable>   \
      (m, "MeshValueCollection_"#SCALAR_NAME, "DOLFIN MeshValueCollection object") \
      .def(py::init<std::shared_ptr<const dolfin::Mesh>>()) \
      .def(py::init<std::shared_ptr<const dolfin::Mesh>, std::size_t>()) \
      .def(py::init<std::shared_ptr<const dolfin::Mesh>, std::string>()) \
      .def("dim", &dolfin::MeshValueCollection<SCALAR>::dim) \
      .def("size", &dolfin::MeshValueCollection<SCALAR>::size) \
      .def("get_value", &dolfin::MeshValueCollection<SCALAR>::get_value) \
      .def("set_value", (bool (dolfin::MeshValueCollection<SCALAR>::*)(std::size_t, const SCALAR&)) \
           &dolfin::MeshValueCollection<SCALAR>::set_value) \
      .def("set_value", (bool (dolfin::MeshValueCollection<SCALAR>::*)(std::size_t, std::size_t, const SCALAR&)) \
           &dolfin::MeshValueCollection<SCALAR>::set_value) \
      .def("values", (std::map<std::pair<std::size_t, std::size_t>, SCALAR>& (dolfin::MeshValueCollection<SCALAR>::*)()) \
           &dolfin::MeshValueCollection<SCALAR>::values, py::return_value_policy::reference) \
      .def("assign", [](dolfin::MeshValueCollection<SCALAR>& self, const dolfin::MeshFunction<SCALAR>& mf) { self = mf; }) \
      .def("assign", [](dolfin::MeshValueCollection<SCALAR>& self, const dolfin::MeshValueCollection<SCALAR>& other) \
         { self = other; })

    MESHVALUECOLLECTION_MACRO(bool, bool);
    MESHVALUECOLLECTION_MACRO(int, int);
    MESHVALUECOLLECTION_MACRO(double, double);
    MESHVALUECOLLECTION_MACRO(std::size_t, sizet);
#undef MESHVALUECOLLECTION_MACRO

    // dolfin::MeshEditor
    py::class_<dolfin::MeshEditor, std::shared_ptr<dolfin::MeshEditor>>
      (m, "MeshEditor", "DOLFIN MeshEditor object")
      .def(py::init<>())
      .def("open", (void (dolfin::MeshEditor::*)(dolfin::Mesh& , std::string, std::size_t, std::size_t, std::size_t))
           &dolfin::MeshEditor::open,
           py::arg("mesh"), py::arg("type"), py::arg("tdim"), py::arg("gdim"), py::arg("degree") = 1)
      .def("init_vertices", &dolfin::MeshEditor::init_vertices)
      .def("init_cells", &dolfin::MeshEditor::init_cells)
      .def("init_vertices_global", &dolfin::MeshEditor::init_vertices_global)
      .def("init_cells_global", &dolfin::MeshEditor::init_cells_global)
      .def("add_vertex", (void (dolfin::MeshEditor::*)(std::size_t, const dolfin::Point&))
           &dolfin::MeshEditor::add_vertex)
      .def("add_vertex", (void (dolfin::MeshEditor::*)(std::size_t, const std::vector<double>&))
           &dolfin::MeshEditor::add_vertex)
      .def("add_vertex_global", (void (dolfin::MeshEditor::*)(std::size_t, std::size_t, const dolfin::Point&))
           &dolfin::MeshEditor::add_vertex_global)
      .def("add_vertex_global", (void (dolfin::MeshEditor::*)(std::size_t, std::size_t, const std::vector<double>&))
           &dolfin::MeshEditor::add_vertex_global)
      .def("add_cell", (void (dolfin::MeshEditor::*)(std::size_t, const std::vector<std::size_t>&))
           &dolfin::MeshEditor::add_cell)
      .def("close", &dolfin::MeshEditor::close, py::arg("order") = true);

    // dolfin::MeshQuality
    py::class_<dolfin::MeshQuality>
      (m, "MeshQuality", "DOLFIN MeshQuality class")
      .def_static("aspect_ratio_gamma", &dolfin::MeshQuality::aspect_ratio_gamma)
      .def_static("radius_ratios", &dolfin::MeshQuality::radius_ratios)
      .def_static("radius_ratio_histogram_data", &dolfin::MeshQuality::radius_ratio_histogram_data)
      .def_static("radius_ratio_min_max", &dolfin::MeshQuality::radius_ratio_min_max)
      .def_static("radius_ratio_matplotlib_histogram", &dolfin::MeshQuality::radius_ratio_matplotlib_histogram,
                  py::arg("mesh"), py::arg("num_bins")=50)
      .def_static("dihedral_angles_min_max", &dolfin::MeshQuality::dihedral_angles_min_max)
      .def_static("dihedral_angles_matplotlib_histogram", &dolfin::MeshQuality::dihedral_angles_matplotlib_histogram);

    // dolfin::SubMesh
    py::class_<dolfin::SubMesh, std::shared_ptr<dolfin::SubMesh>, dolfin::Mesh>
      (m, "SubMesh", "DOLFIN SubMesh")
      .def(py::init<const dolfin::Mesh&, std::size_t>())
      .def(py::init<const dolfin::Mesh&, const dolfin::SubDomain&>())
      .def(py::init<const dolfin::Mesh&, const dolfin::MeshFunction<std::size_t>&, std::size_t>());

    // dolfin::SubDomain trampoline class for user overloading from
    // Python
    class PySubDomain : public dolfin::SubDomain
    {
      using dolfin::SubDomain::SubDomain;

      bool inside(Eigen::Ref<const Eigen::VectorXd> x, bool on_boundary) const override
      { PYBIND11_OVERLOAD(bool, dolfin::SubDomain, inside, x, on_boundary); }

      void map(Eigen::Ref<const Eigen::VectorXd> x, Eigen::Ref<Eigen::VectorXd> y) const override
      { PYBIND11_OVERLOAD(void, dolfin::SubDomain, map, x, y); }
    };

    // dolfin::SubDomian
    py::class_<dolfin::SubDomain, std::shared_ptr<dolfin::SubDomain>, PySubDomain>
      (m, "SubDomain", "DOLFIN SubDomain object")
      .def(py::init<double>(), py::arg("map_tol")=1.0e-10)
      .def("inside", (bool (dolfin::SubDomain::*)(Eigen::Ref<const Eigen::VectorXd>, bool) const)
           &dolfin::SubDomain::inside)
      .def("map", (void (dolfin::SubDomain::*)(Eigen::Ref<const Eigen::VectorXd>, Eigen::Ref<Eigen::VectorXd>) const)
           &dolfin::SubDomain::map)
      .def("set_property", &dolfin::SubDomain::set_property)
      .def("get_property", &dolfin::SubDomain::get_property)
      .def("mark_cells", (void (dolfin::SubDomain::*)(dolfin::Mesh&, std::size_t, bool) const)
           &dolfin::SubDomain::mark_cells, py::arg("mesh"), py::arg("sub_domain"), py::arg("check_midpoint")=true)
      .def("mark_facets", (void (dolfin::SubDomain::*)(dolfin::Mesh&, std::size_t, bool) const)
           &dolfin::SubDomain::mark_facets, py::arg("mesh"), py::arg("sub_domain"), py::arg("check_midpoint")=true)
      .def("mark", (void (dolfin::SubDomain::*)(dolfin::MeshFunction<std::size_t>&, std::size_t, bool) const)
           &dolfin::SubDomain::mark, py::arg("meshfunction"), py::arg("marker"), py::arg("check_midpoint")=true)
      .def("mark", (void (dolfin::SubDomain::*)(dolfin::MeshFunction<double>&, double, bool) const)
           &dolfin::SubDomain::mark, py::arg("meshfunction"), py::arg("marker"), py::arg("check_midpoint")=true)
      .def("mark", (void (dolfin::SubDomain::*)(dolfin::MeshFunction<bool>&, bool, bool) const)
           &dolfin::SubDomain::mark, py::arg("meshfunction"), py::arg("marker"), py::arg("check_midpoint")=true);

    // dolfin::DomainBoundary
    py::class_<dolfin::DomainBoundary, std::shared_ptr<dolfin::DomainBoundary>, dolfin::SubDomain>
      (m, "DomainBoundary")
      .def(py::init<>());

    // dolfin::PeriodicBoundaryComputation
    py::class_<dolfin::PeriodicBoundaryComputation>
      (m, "PeriodicBoundaryComputation")
      .def(py::init<>())
      .def_static("compute_periodic_pairs", &dolfin::PeriodicBoundaryComputation::compute_periodic_pairs)
      .def_static("masters_slaves", &dolfin::PeriodicBoundaryComputation::masters_slaves);

    // dolfin::MeshColoring
    py::class_<dolfin::MeshColoring>(m, "MeshColoring")
      .def_static("cell_colors", (dolfin::MeshFunction<std::size_t> (*)(std::shared_ptr<const dolfin::Mesh>, std::vector<std::size_t>))
                  &dolfin::MeshColoring::cell_colors)
      .def_static("color_cells", &dolfin::MeshColoring::color_cells);

    // dolfin::MeshPartitioning
    py::class_<dolfin::MeshPartitioning>(m, "MeshPartitioning")
      .def_static("build_distributed_mesh", (void (*)(dolfin::Mesh&)) &dolfin::MeshPartitioning::build_distributed_mesh);

    // dolfin::MeshTransformation
    py::class_<dolfin::MeshTransformation>(m, "MeshTransformation")
      .def_static("translate", &dolfin::MeshTransformation::translate)
      .def_static("rescale", &dolfin::MeshTransformation::rescale)
      .def_static("scale", &dolfin::MeshTransformation::scale)
      .def_static("rotate", (void (*)(dolfin::Mesh&, double, std::size_t)) &dolfin::MeshTransformation::rotate)
      .def_static("rotate", (void (*)(dolfin::Mesh&, double, std::size_t, const dolfin::Point&))
                  &dolfin::MeshTransformation::rotate);

    py::class_<dolfin::MultiMesh, std::shared_ptr<dolfin::MultiMesh>,
	       dolfin::Variable>(m, "MultiMesh", py::dynamic_attr())
      .def(py::init<>())
      .def("add", &dolfin::MultiMesh::add)
      .def("build", &dolfin::MultiMesh::build, py::arg("quadrature_order") = 2)
      .def("num_parts", &dolfin::MultiMesh::num_parts)
      .def("compute_volume", &dolfin::MultiMesh::compute_volume)
      .def("part", &dolfin::MultiMesh::part)
      .def("cut_cells", &dolfin::MultiMesh::cut_cells)
      .def("uncut_cells", &dolfin::MultiMesh::uncut_cells)
      .def("covered_cells", &dolfin::MultiMesh::covered_cells)
      .def("mark_covered", &dolfin::MultiMesh::mark_covered, "Function that marks a set of cells, given by indicies in a list, as covered.")
      .def("compute_area", &dolfin::MultiMesh::compute_area)
      .def("auto_cover", &dolfin::MultiMesh::auto_cover, " Marks all uncut and cut cells connected to the given point as covered.")
      .def("quadrature_rules_interface",
	   (const std::map<unsigned int, std::vector<dolfin::MultiMesh::quadrature_rule> >&(dolfin::MultiMesh::*)(std::size_t) const)(&dolfin::MultiMesh::quadrature_rules_interface))
      .def("quadrature_rules_interface",
	   static_cast<const std::vector<dolfin::MultiMesh::quadrature_rule>(dolfin::MultiMesh::*)(std::size_t, unsigned int) const>(&dolfin::MultiMesh::quadrature_rules_interface))
      .def("quadrature_rules_cut_cells",
	   static_cast<const dolfin::MultiMesh::quadrature_rule(dolfin::MultiMesh::*)(std::size_t, unsigned int) const>(&dolfin::MultiMesh::quadrature_rules_cut_cells));
  }


}<|MERGE_RESOLUTION|>--- conflicted
+++ resolved
@@ -320,15 +320,12 @@
           std::vector<double> x;
           self.get_vertex_coordinates(x);
           return x; }, "Get cell vertex coordinates")
-<<<<<<< HEAD
       .def("get_coordinate_dofs", [](const dolfin::Cell& self){
           std::vector<double> x;
           self.get_coordinate_dofs(x);
           return x; }, "Get the coordinates of the dofs in this cell")
-=======
       .def("get_cell_data", &dolfin::Cell::get_cell_data)
       .def("get_cell_topology", &dolfin::Cell::get_cell_topology)
->>>>>>> 3321e848
       .def("orientation", (std::size_t (dolfin::Cell::*)() const) &dolfin::Cell::orientation)
       .def("orientation", (std::size_t (dolfin::Cell::*)(const dolfin::Point&) const) &dolfin::Cell::orientation);
 
