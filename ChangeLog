<<<<<<< HEAD
 - Add smoothed aggregation algerbraic multigrid demo for elasticity
 - Add argument 'function' to project, to store the result into a preallocated
	function
=======
>>>>>>> 40bce068
 - Remove CGAL dependency and mesh generation, now provided by mshr
 - Python 2.7 required
 - Add experimental Python 3 support. Need swig version 3.0.3 or later
 - Move to py.test, speed up unit tests and make tests more robust in parallel
 - Repeated initialization of PETScMatrix is now an error
 - MPI interface change: num_processes -> size, process_number -> rank
 - Add optional argument project(..., function=f), to avoid superfluous allocation
 - Remove excessive printing of points during extrapolation
 - Clean up DG demos by dropping restrictions of Constants: c('+') -> c
 - Fix systemassembler warning when a and L both provide the same subdomain data.
 - Require mesh instead of cell argument to FacetArea, FacetNormal, CellSize,
   CellVolume, SpatialCoordinate, Circumradius,	MinFacetEdgeLength, MaxFacetEdgeLength
 - Remove argument reset_sparsity to assemble()
 - Simplify assemble() and Form() signature: remove arguments mesh,
   coefficients, function_spaces, common_cell. These are now all found by
   inspecting the UFL form
 - Speed up assembly of forms with multiple integrals depending on
   different functions, e.g. f*dx(1) + g*dx(2).
 - Handle accessing of GenericVectors using numpy arrays in python layer instead of in hard-to-maintain C++ layer
 - Add support for mpi groups in jit-compilation
 - Make access to HDFAttributes more dict like
 - Add 1st and 2nd order Rush Larsen schemes for the PointIntegralSolver
 - Add vertex assembler for PointIntegrals
 - Add support for assembly of custom_integral
 - Add support for multimesh assembly, function spaces, dofmaps and functions
 - Fix to Cell-Point collision detection to prevent Points inside the mesh from falling between Cells due to rounding errors
 - Enable reordering of cells and vertices in parallel via SCOTCH and the Giibs-Poole-Stockmeyer algorithm
 - Efficiency improvements in dof assignment in parallel, working on HPC up to 24000 cores
 - Introduction of PlazaRefinement methods based on refinement of the Mesh skeleton, giving better quality refinement in 3D in parallel
 - Basic support for 'ghost cells' allowing integration over interior facets in parallel
1.4.0 [2014-06-02]
 - Feature: Add set_diagonal (with GenericVector) to GenericMatrix
 - Fix many bugs associated with cell orientations on manifolds
 - Force all global dofs to be ordered last and to be on the last process
	in parallel
 - Speed up dof reordering of mixed space including global dofs by removing
	the latter from graph reordering
 - Force all dofs on a shared facet to be owned by the same process
 - Add FEniCS ('fenics') Python module, identical with DOLFIN Python module
 - Add function Form::set_some_coefficients()
 - Remove Boost.MPI dependency
 - Change GenericMatrix::compresss to return a new matrix (7be3a29)
 - Add function GenericTensor::empty()
 - Deprecate resizing of linear algebra via the GenericFoo interfaces
	(fixes #213)
 - Deprecate MPI::process_number() in favour of MPI::rank(MPI_Comm)
 - Use PETSc built-in reference counting to manage lifetime of wrapped PETSc
	objects
 - Remove random access function from MeshEntityIterator (fixes #178)
 - Add support for VTK 6 (fixes #149)
 - Use MPI communicator in interfaces. Permits the creation of distributed and
	local objects, e.g. Meshes.
 - Reduce memory usage and increase speed of mesh topology computation
1.3.0 [2014-01-07]
 - Feature: Enable assignment of sparse MeshValueCollections to MeshFunctions
 - Feature: Add free function assign that is used for sub function assignment
 - Feature: Add class FunctionAssigner that cache dofs for sub function
	assignment
 - Fix runtime dependency on checking swig version
 - Deprecate DofMap member methods vertex_to_dof_map and dof_to_vertex_map
 - Add free functions: vertex_to_dof_map and dof_to_vertex_map, and correct the
	ordering of the map.
 - Introduce CompiledSubDomain a more robust version of compiled_subdomains,
	which is now deprecated
 - CMake now takes care of calling the correct generate-foo script if so needed.
 - Feature: Add new built-in computational geometry library (BoundingBoxTree)
 - Feature: Add support for setting name and label to an Expression when
	constructed
 - Feature: Add support for passing a scalar GenericFunction as default value
	to a CompiledExpression
 - Feature: Add support for distance queries for 3-D meshes
 - Feature: Add PointIntegralSolver, which uses the MultiStageSchemes to solve
	local ODEs at Vertices
 - Feature: Add RKSolver and MultiStageScheme for general time integral solvers
 - Feature: Add support for assigning a Function with linear combinations of
	Functions, which lives in the same FunctionSpace
 - Added Python wrapper for SystemAssembler
 - Added a demo using compiled_extension_module with separate source files
 - Fixes for NumPy 1.7
 - Remove DOLFIN wrapper code (moved to FFC)
 - Add set_options_prefix to PETScKrylovSolver
 - Remove base class BoundarCondition
 - Set block size for PETScMatrix when available from TensorLayout
 - Add support to get block compressed format from STLMatrix
 - Add detection of block structures in the dofmap for vector equations
 - Expose PETSc GAMG parameters
 - Modify SystemAssembler to support separate assembly of A and b
1.2.0 [2013-03-24]
 - Fixes bug where child/parent hierarchy in Python were destroyed
 - Add utility script dolfin-get-demos
 - MeshFunctions in python now support iterable protocol
 - Add timed VTK output for Mesh and MeshFunction in addtion to Functions
 - Expose ufc::dofmap::tabulate_entity_dofs to GenericDofMap interface
 - Expose ufc::dofmap::num_entity_dofs to GenericDofMap interface
 - Allow setting of row dof coordinates in preconditioners (only works with
	PETSc backed for now)
 - Expose more PETSc/ML parameters
 - Improve speed to tabulating coordinates in some DofMap functions
 - Feature: Add support for passing a Constant as default value to a
	CompiledExpression
 - Fix bug in dimension check for 1-D ALE
 - Remove some redundant graph code
 - Improvements in speed of parallel dual graph builder
 - Fix bug in XMDF output for cell-based Functions
 - Fixes for latest version of clang compiler
 - LocalSolver class added to efficiently solve cell-wise problems
 - New implementation of periodic boundary conditions. Now incorporated into
	the dofmap
 - Optional arguments to assemblers removed
 - SymmetricAssembler removed
 - Domains for assemblers can now only be attached to forms
 - SubMesh can now be constructed without a CellFunction argument, if the
	MeshDomain contains marked celldomains.
 - MeshDomains are propagated to a SubMesh during construction
 - Simplify generation of a MeshFunction from MeshDomains: No need to call
	mesh_function with mesh
 - Rename dolfin-config.cmake to DOLFINConfig.cmake
 - Use CMake to configure JIT compilation of extension modules
 - Feature: Add vertex_to_dof_map to DofMap, which map vertex indices to
	dolfin dofs
 - Feature: Add support for solving on m dimensional meshes embedded in n >= m
	dimensions
1.1.0 [2013-01-08]
 - Add support for solving singular problems with Krylov solvers (PETSc only)
 - Add new typedef dolfin::la_index for consistent indexing with linear algebra
	backends.
 - Change default unsigned integer type to std::size_t
 - Add support to attaching operator null space to preconditioner
   (required for smoothed aggregation AMG)
 - Add basic interface to the PETSc AMG preconditioner
 - Make SCOTCH default graph partitioner (GNU-compatible free license, unlike
	ParMETIS)
 - Add scalable construction of mesh dual graph for mesh partitioning
 - Improve performance of mesh building in parallel
 - Add mesh output to SVG
 - Add support for Facet and cell markers to mesh converted from Diffpack
 - Add support for Facet and cell markers/attributes to mesh converted from
	Triangle
 - Change interface for auto-adaptive solvers: these now take the goal
   functional as a constructor argument
 - Add memory usage monitor: monitor_memory_usage()
 - Compare mesh hash in interpolate_vertex_values
 - Add hash() for Mesh and MeshTopology
 - Expose GenericVector::operator{+=,-=,+,-}(double) to Python
 - Add function Function::compute_vertex_values not needing a mesh argument
 - Add support for XDMF and HDF5
 - Add new interface LinearOperator for matrix-free linear systems
 - Remove MTL4 linear algebra backend
 - Rename down_cast --> as_type in C++ / as_backend_type in Python
 - Remove KrylovMatrix interface
 - Remove quadrature classes
 - JIT compiled C++ code can now include a dolfin namespace
 - Expression string parsing now understand C++ namespace such as std::cosh
 - Fix bug in Expression so one can pass min, max
 - Fix bug in SystemAssembler, where mesh.init(D-1, D) was not called before assemble
 - Fix bug where the reference count of Py_None was not increased
 - Fix bug in reading TimeSeries of size smaller than 3
 - Improve code design for Mesh FooIterators to avoid dubious down cast
 - Bug fix in destruction of PETSc user preconditioners
 - Add CellVolume(mesh) convenience wrapper to Python interface for UFL function
 - Fix bug in producing outward pointing normals of BoundaryMesh
 - Fix bug introduced by SWIG 2.0.5, where typemaps of templated typedefs
   are not handled correctly
 - Fix bug introduced by SWIG 2.0.5, which treated uint as Python long
 - Add check that sample points for TimeSeries are monotone
 - Fix handling of parameter "report" in Krylov solvers
 - Add new linear algebra backend "PETScCusp" for GPU-accelerated linear algebra
 - Add sparray method in the Python interface of GenericMatrix, requires scipy.sparse
 - Make methods that return a view of contiguous c-arrays, via a NumPy array, keep a reference from the object so it wont get out of scope
 - Add parameter: "use_petsc_signal_handler", which enables/disable PETSc system signals
 - Avoid unnecessary resize of result vector for A*b
 - MPI functionality for distributing values between neighbours
 - SystemAssembler now works in parallel with topological/geometric boundary search
 - New symmetric assembler with ability for stand-alone RHS assemble
 - Major speed-up of DirichletBC computation and mesh marking
 - Major speed-up of assembly of functions and expressions
 - Major speed-up of mesh topology computation
 - Add simple 2D and 3D mesh generation (via CGAL)
 - Add creation of mesh from triangulations of points (via CGAL)
 - Split the SWIG interface into six combined modules instead of one
 - Add has_foo to easy check what solver and preconditioners are available
 - Add convenience functions for listing available linear_algebra_backends
 - Change naming convention for cpp unit tests test.cpp -> Foo.cpp
 - Added cpp unit test for GenericVector::operator{-,+,*,/}= for all la backends
 - Add functionality for rotating meshes
 - Add mesh generation based on NETGEN constructive solid geometry
 - Generalize SparsityPattern and STLMatrix to support column-wise storage
 - Add interfaces to wrap PaStiX and MUMPS direct solvers
 - Add CoordinateMatrix class
 - Make STLMatrix work in parallel
 - Remove all tr1::tuple and use boost::tuple
 - Fix wrong link in Python quick reference.
1.0.0 [2011-12-07]
 - Change return value of IntervalCell::facet_area() 0.0 --> 1.0.
 - Recompile all forms with FFC 1.0.0
 - Fix for CGAL 3.9 on OS X
 - Improve docstrings for Box and Rectangle
 - Check number of dofs on local patch in extrapolation
1.0-rc2 [2011-11-28]
 - Fix bug in 1D mesh refinement
 - Fix bug in handling of subdirectories for TimeSeries
 - Fix logic behind vector assignment, especially in parallel
1.0-rc1 [2011-11-21]
 - 33 bugs fixed
 - Implement traversal of bounding box trees for all codimensions
 - Edit and improve all error messages
 - Added [un]equality operator to FunctionSpace
 - Remove batch compilation of Expression (Expressions) from Python interface
 - Added get_value to MeshValueCollection
 - Added assignment operator to MeshValueCollection
1.0-beta2 [2011-10-26]
 - Change search path of parameter file to ~/.fenics/dolfin_parameters.xml
 - Add functions Parameters::has_parameter, Parameters::has_parameter_set
 - Added option to store all connectivities in a mesh for TimeSeries (false by default)
 - Added option for gzip compressed binary files for TimeSeries
 - Propagate global parameters to Krylov and LU solvers
 - Fix OpenMp assemble of scalars
 - Make OpenMP assemble over sub domains work
 - DirichletBC.get_boundary_values, FunctionSpace.collapse now return a dict in Python
 - Changed name of has_la_backend to has_linear_algebra_backend
 - Added has_foo functions which can be used instead of the HAS_FOO defines
 - Less trict check on kwargs for compiled Expression
 - Add option to not right-justify tables
 - Rename summary --> list_timings
 - Add function list_linear_solver_methods
 - Add function list_lu_solver_methods
 - Add function list_krylov_solver_methods
 - Add function list_krylov_solver_preconditioners
 - Support subdomains in SystemAssembler (not for interior facet integrals)
 - Add option functionality apply("flush") to PETScMatrix
 - Add option finalize_tensor=true to assemble functions
 - Solver parameters can now be passed to solve
 - Remove deprecated function Variable::disp()
 - Remove deprecated function logging()
 - Add new class MeshValueCollection
 - Add new class MeshDomains replacing old storage of boundary markers
   as part of MeshData. The following names are no longer supported:
   * boundary_facet_cells
   * boundary_facet_numbers
   * boundary_indicators
   * material_indicators
   * cell_domains
   * interior_facet_domains
   * exterior_facet_domains
 - Rename XML tag <meshfunction> --> <mesh_function>
 - Rename SubMesh data "global_vertex_indices" --> "parent_vertex_indices"
 - Get XML input/output of boundary markers working again
 - Get FacetArea working again
1.0-beta [2011-08-11]
 - Print percentage of non-zero entries when computing sparsity patterns
 - Use ufl.Real for Constant in Python interface
 - Add Dirichlet boundary condition argument to Python project function
 - Add remove functionality for parameter sets
 - Added out typemap for vector of shared_ptr objects
 - Fix typemap bug for list of shared_ptr objects
 - Support parallel XML vector io
 - Add support for gzipped XML output
 - Use pugixml for XML output
 - Move XML SAX parser to libxml2 SAX2 interface
 - Simplify XML io
 - Change interface for variational problems, class VariationalProblem removed
 - Add solve interface: solve(a == L), solve(F == 0)
 - Add new classes Linear/NonlinearVariationalProblem
 - Add new classes Linear/NonlinearVariationalSolver
 - Ad form class aliases ResidualForm and Jacobian form in wrapper code
 - Default argument to variables in Expression are passed as kwargs in the
   Python interface
 - Add has_openmp as utility function in Python interface
 - Add improved error reporting using dolfin_error
 - Use Boost to compute Legendre polynolials
 - Remove ode code
 - Handle parsing of unrecognized command-line parameters
 - All const std::vector<foo>& now return a read-only NumPy array
 - Make a robust macro for generating a NumPy array from data
 - Exposing low level fem functionality to Python, by adding a
   Cell -> ufc::cell typemap
 - Added ufl_cell as a method to Mesh in Python interface
 - Fix memory leak in Zoltan interface
 - Remove some 'new' for arrays in favour of std::vector
 - Added cell as an optional argument to Constant
 - Prevent the use of non contiguous NumPy arrays for most typemaps
 - Point can now be used to evaluate a Function or Expression in Python
 - Fixed dimension check for Function and Expression eval in Python
 - Fix compressed VTK output for tensors in 2D
0.9.11 [2011-05-16]
 - Change license from LGPL v2.1 to LGPL v3 or later
 - Moved meshconverter to dolfin_utils
 - Add support for conversion of material markers for Gmsh meshes
 - Add support for point sources (class PointSource)
 - Rename logging --> set_log_active
 - Add parameter "clear_on_write" to TimeSeries
 - Add support for input/output of nested parameter sets
 - Check for dimensions in linear solvers
 - Add support for automated error control for variational problems
 - Add support for refinement of MeshFunctions after mesh refinement
 - Change order of test and trial spaces in Form constructors
 - Make SWIG version >= 2.0 a requirement
 - Recognize subdomain data in Assembler from both Form and Mesh
 - Add storage for subdomains (cell_domains etc) in Form class
 - Rename MeshData "boundary facet cells" --> "boundary_facet_cells"
 - Rename MeshData "boundary facet numbers" --> "boundary_facet_numbers"
 - Rename MeshData "boundary indicators" --> "boundary_indicators"
 - Rename MeshData "exterior facet domains" --> "exterior_facet_domains"
 - Updates for UFC 2.0.1
 - Add FiniteElement::evaluate_basis_derivatives_all
 - Add support for VTK output of facet-based MeshFunctions
 - Change default log level from PROGRESS to INFO
 - Add copy functions to FiniteElement and DofMap
 - Simplify DofMap
 - Interpolate vector values when reading from time series
0.9.10 [2011-02-23]
 - Updates for UFC 2.0.0
 - Handle TimeSeries stored backward in time (automatic reversal)
 - Automatic storage of hierarchy during refinement
 - Remove directory/library 'main', merged into 'common'
 - dolfin_init --> init, dolfin_set_precision --> set_precision
 - Remove need for mesh argument to functional assembly when possible
 - Add function set_output_stream
 - Add operator () for evaluation at points for Function/Expression in C++
 - Add abs() to GenericVector interface
 - Fix bug for local refinement of manifolds
 - Interface change: VariationalProblem now takes: a, L or F, (dF)
 - Map linear algebra objects to processes consistently with mesh parition
 - Lots of improvemenst to parallel assembly, dof maps and linear algebra
 - Add lists supported_elements and supported_elements_for_plotting in Python
 - Add script dolfin-plot for plotting meshes and elements from the command-line
 - Add support for plotting elements from Python
 - Add experimental OpenMP assembler
 - Thread-safe fixed in Function class
 - Make GenericFunction::eval thread-safe (Data class removed)
 - Optimize and speedup topology computation (mesh.init())
 - Add function Mesh::clean() for cleaning out auxilliary topology data
 - Improve speed and accuracy of timers
 - Fix bug in 3D uniform mesh refinement
 - Add built-in meshes UnitTriangle and UnitTetrahedron
 - Only create output directories when they don't exist
 - Make it impossible to set the linear algebra backend to something illegal
 - Overload value_shape instead of dim for userdefined Python Expressions
 - Permit unset parameters
 - Search only for BLAS library (not cblas.h)
0.9.9 [2010-09-01]
 - Change build system to CMake
 - Add named MeshFunctions: VertexFunction, EdgeFunction, FaceFunction, FacetFunction, CellFunction
 - Allow setting constant boundary conditions directly without using Constant
 - Allow setting boundary conditions based on string ("x[0] == 0.0")
 - Create missing directories if specified as part of file names
 - Allow re-use of preconditioners for most backends
 - Fixes for UMFPACK solver on some 32 bit machines
 - Provide access to more Hypre preconditioners via PETSc
 - Updates for SLEPc 3.1
 - Improve and implement re-use of LU factorizations for all backends
 - Fix bug in refinement of MeshFunctions
0.9.8 [2010-07-01]
 - Optimize and improve StabilityAnalysis.
 - Use own implementation of binary search in ODESolution (takes advantage of
   previous values as initial guess)
 - Improve reading ODESolution spanning multiple files
 - Dramatic speedup of progress bar (and algorithms using it)
 - Fix bug in writing meshes embedded higher dimensions to M-files
 - Zero vector in uBLASVector::resize() to fix spurious bug in Krylov solver
 - Handle named fields (u.rename()) in VTK output
 - Bug fix in computation of FacetArea for tetrahedrons
 - Add support for direct plotting of Dirichlet boundary conditions: plot(bc)
 - Updates for PETSc 3.1
 - Add relaxation parameter to NewtonSolver
 - Implement collapse of renumbered dof maps (serial and parallel)
 - Simplification of DofMapBuilder for parallel dof maps
 - Improve and simplify DofMap
 - Add Armadillo dependency for dense linear algebra
 - Remove LAPACKFoo wrappers
 - Add abstract base class GenericDofMap
 - Zero small values in VTK output to avoid VTK crashes
 - Handle MeshFunction/markers in homogenize bc
 - Make preconditioner selectable in VariationalProblem (new parameter)
 - Read/write meshes in binary format
 - Add parameter "use_ident" in DirichletBC
 - Issue error by default when solvers don't converge (parameter "error_on_convergence")
 - Add option to print matrix/vector for a VariationalProblem
 - Trilinos backend now works in parallel
 - Remove Mesh refine members functions. Use free refine(...) functions instead
 - Remove AdapativeObjects
 - Add Stokes demo using the MINI element
 - Interface change: operator+ now used to denote enriched function spaces
 - Interface change: operator+ --> operator* for mixed elements
 - Add option 'allow_extrapolation' useful when interpolating to refined meshes
 - Add SpatialCoordinates demo
 - Add functionality for accessing time series sample times: vector_times(), mesh_times()
 - Add functionality for snapping mesh to curved boundaries during refinement
 - Add functionality for smoothing the boundary of a mesh
 - Speedup assembly over exterior facets by not using BoundaryMesh
 - Mesh refinement improvements, remove unecessary copying in Python interface
 - Clean PETSc and Epetra Krylov solvers
 - Add separate preconditioner classes for PETSc and Epetra solvers
 - Add function ident_zeros for inserting one on diagonal for zero rows
 - Add LU support for Trilinos interface
0.9.7 [2010-02-17]
 - Add support for specifying facet orientation in assembly over interior facets
 - Allow user to choose which LU package PETScLUSolver uses
 - Add computation of intersection between arbitrary mesh entities
 - Random access to MeshEntitiyIterators
 - Modify SWIG flags to prevent leak when using SWIG director feature
 - Fix memory leak in std::vector<Foo*> typemaps
 - Add interface for SCOTCH for parallel mesh partitioning
 - Bug fix in SubDomain::mark, fixes bug in DirichletBC based on SubDomain::inside
 - Improvements in time series class, recognizing old stored values
 - Add FacetCell class useful in algorithms iterating over boundary facets
 - Rename reconstruct --> extrapolate
 - Remove GTS dependency
0.9.6 [2010-02-03]
 - Simplify access to form compiler parameters, now integrated with global parameters
 - Add DofMap member function to return set of dofs
 - Fix memory leak in the LA interface
 - Do not import cos, sin, exp from NumPy to avoid clash with UFL functions
 - Fix bug in MTL4Vector assignment
 - Remove sandbox (moved to separate repository)
 - Remove matrix factory (dolfin/mf)
 - Update .ufl files for changes in UFL
 - Added swig/import/foo.i for easy type importing from dolfin modules
 - Allow optional argument cell when creating Expression
 - Change name of Expression argument cpparg --> cppcode
 - Add simple constructor (dim0, dim1) for C++ matrix Expressions
 - Add example demonstrating the use of cpparg (C++ code in Python)
 - Add least squares solver for dense systems (wrapper for DGELS)
 - New linear algebra wrappers for LAPACK matrices and vectors
 - Experimental support for reconstruction of higher order functions
 - Modified interface for eval() and inside() in C++ using Array
 - Introduce new Array class for simplified wrapping of arrays in SWIG
 - Improved functionality for intersection detection
 - Reimplementation of intersection detection using CGAL
0.9.5 [2009-12-03]
 - Set appropriate parameters for symmetric eigenvalue problems with SLEPc
 - Fix for performance regression in recent uBLAS releases
 - Simplify Expression interface: f = Expression("sin(x[0])")
 - Simplify Constant interface: c = Constant(1.0)
 - Fix bug in periodic boundary conditions
 - Add simple script dolfin-tetgen for generating DOLFIN XML meshes from STL
 - Make XML parser append/overwrite parameter set when reading parameters from file
 - Refinement of function spaces and automatic interpolation of member functions
 - Allow setting global parameters for Krylov solver
 - Fix handling of Constants in Python interface to avoid repeated JIT compilation
 - Allow simple specification of subdomains in Python without needing to subclass SubDomain
 - Add function homogenize() for simple creation of homogeneous BCs from given BCs
 - Add copy constructor and possibility to change value for DirichletBC
 - Add simple wrapper for ufl.cell.n. FacetNormal(mesh) now works again in Python.
 - Support apply(A), apply(b) and apply(b, x) in PeriodicBC
 - Enable setting spectral transformation for SLEPc eigenvalue solver
0.9.4 [2009-10-12]
 - Remove set, get and operator() methods from MeshFunction
 - Added const and none const T &operator[uint/MeshEntity] to MeshFunction
 - More clean up in SWIG interface files, remove global renames and ignores
 - Update Python interface to Expression, with extended tests for value ranks
 - Removed DiscreteFunction class
 - Require value_shape and geometric_dimension in Expression
 - Introduce new class Expression replacing user-defined Functions
 - interpolate_vertex_values --> compute_vertex_values
 - std::map<std::string, Coefficient> replaces generated CoefficientSet code
 - Cleanup logic in Function class as a result of new Expression class
 - Introduce new Coefficient base class for form coefficients
 - Replace CellSize::min,max by Mesh::hmin,hmax
 - Use MUMPS instead of UMFPACK as default direct solver in both serial and parallel
 - Fix bug in SystemAssembler
 - Remove support for PETSc 2.3 and support PETSc 3.0.0 only
 - Remove FacetNormal Function. Use UFL facet normal instead.
 - Add update() function to FunctionSpace and DofMap for use in adaptive mesh refinement
 - Require mesh in constructor of functionals (C++) or argument to assemble (Python)
0.9.3 [2009-09-25]
 - Add global parameter "ffc_representation" for form representation in FFC JIT compiler
 - Make norm() function handle both vectors and functions in Python
 - Speedup periodic boundary conditions and make work for mixed (vector-valued) elements
 - Add possibilities to use any number numpy array when assigning matrices and vectors
 - Add possibilities to use any integer numpy array for indices in matrices and vectors
 - Fix for int typemaps in PyDOLFIN
 - Split mult into mult and transpmult
 - Filter out PETSc argument when parsing command-line parameters
 - Extend comments to SWIG interface files
 - Add copyright statements to SWIG interface files (not finished yet)
 - Add typemaps for misc std::vector<types> in PyDOLFIN
 - Remove dependencies on std_vector.i reducing SWIG wrapper code size
 - Use relative %includes in dolfin.i
 - Changed names on SWIG interface files dolfin_foo.i -> foo.i
 - Add function interpolate() in Python interface
 - Fix typmaps for uint in python 2.6
 - Use TypeError instead of ValueError in typechecks in typmaps.i
 - Add in/out shared_ptr<Epetra_FEFoo> typemaps for PyDOLFIN
 - Fix JIT compiling in parallel
 - Add a compile_extension_module function in PyDOLFIN
 - Fix bug in Python vector assignment
 - Add support for compressed base64 encoded VTK files (using zlib)
 - Add support for base64 encoded VTK files
 - Experimental support for parallel assembly and solve
 - Bug fix in project() function, update to UFL syntax
 - Remove disp() functions and replace by info(foo, true)
 - Add fem unit test (Python)
 - Clean up SystemAssembler
 - Enable assemble_system through PyDOLFIN
 - Add 'norm' to GenericMatrix
 - Efficiency improvements in NewtonSolver
 - Rename NewtonSolver::get_iteration() to NewtonSolver::iteration()
 - Improvements to EpetraKrylovSolver::solve
 - Add constructor Vector::Vector(const GenericVector& x)
 - Remove SCons deprecation warnings
 - Memory leak fix in PETScKrylovSolver
 - Rename dolfin_assert -> assert and use C++ version
 - Fix debug/optimise flags
 - Remove AvgMeshSize, InvMeshSize, InvFacetArea from SpecialFunctions
 - Rename MeshSize -> CellSize
 - Rewrite parameter system with improved support for command-line parsing,
   localization of parameters (per class) and usability from Python
 - Remove OutflowFacet from SpecialFunctions
 - Rename interpolate(double*) --> interpolate_vertex_values(double*)
 - Add Python version of Cahn-Hilliard demo
 - Fix bug in assemble.py
 - Permit interpolation of functions between non-matching meshes
 - Remove Function::Function(std::string filename)
 - Transition to new XML io
 - Remove GenericSparsityPattern::sort
 - Require sorted/unsorted parameter in SparsityPattern constructor
 - Improve performance of SparsityPattern::insert
 - Replace enums with strings for linear algebra and built-in meshes
 - Allow direct access to Constant value
 - Initialize entities in MeshEntity constructor automatically and check range
 - Add unit tests to the memorycheck
 - Add call to clean up libxml2 parser at exit
 - Remove unecessary arguments in DofMap member functions
 - Remove reference constructors from DofMap, FiniteElement and FunctionSpace
 - Use a shared_ptr to store the mesh in DofMap objects
 - Interface change for wrapper code: PoissonBilinearForm --> Poisson::BilinearForm
 - Add function info_underline() for writing underlined messages
 - Rename message() --> info() for "compatibility" with Python logging module
 - Add elementwise multiplication in GeneriVector interface
 - GenericVector interface in PyDOLFIN now support the sequence protocol
 - Rename of camelCaps functions names: fooBar --> foo_bar
   Note: mesh.numVertices() --> mesh.num_vertices(), mesh.numCells() --> mesh.num_cells()
 - Add slicing capabilities for GenericMatrix interface in PyDOLFIN (only getitem)
 - Add slicing capabilities for GenericVector interface in PyDOLFIN
 - Add sum to GenericVector interface
0.9.2 [2009-04-07]
 - Enable setting parameters for Newton solver in VariationalProblem
 - Simplified and improved implementation of C++ plotting, calling Viper on command-line
 - Remove precompiled elements and projections
 - Automatically interpolate user-defined functions on assignment
 - Add new built-in function MeshCoordinates, useful in ALE simulations
 - Add new constructor to Function class, Function(V, "vector.xml")
 - Remove class Array (using std::vector instead)
 - Add vector_mapping data to MeshData
 - Use std::vector instead of Array in MeshData
 - Add assignment operator and copy constructor for MeshFunction
 - Add function mesh.move(other_mesh) for moving mesh according to matching mesh (for FSI)
 - Add function mesh.move(u) for moving mesh according to displacement function (for FSI)
 - Add macro dolfin_not_implemented()
 - Add new interpolate() function for interpolation of user-defined function to discrete
 - Make _function_space protected in Function
 - Added access to crs data from python for uBLAS and MTL4 backendg
0.9.1 [2009-02-17]
 - Check Rectangle and Box for non-zero dimensions
 - ODE solvers now solve the dual problem
 - New class SubMesh for simple extraction of matching meshes for sub domains
 - Improvements of multiprecision ODE solver
 - Fix Function class copy constructor
 - Bug fixes for errornorm(), updates for new interface
 - Interface update for MeshData: createMeshFunction --> create_mesh_function etc
 - Interface update for Rectangle and Box
 - Add elastodynamics demo
 - Fix memory leak in IntersectionDetector/GTSInterface
 - Add check for swig version, in jit and compile functions
 - Bug fix in dolfin-order script for gzipped files
 - Make shared_ptr work across C++/Python interface
 - Replace std::tr1::shared_ptr with boost::shared_ptr
 - Bug fix in transfinite mean-value interpolation
 - Less annoying progress bar (silent when progress is fast)
 - Fix assignment operator for MeshData
 - Improved adaptive mesh refinement (recursive Rivara) producing better quality meshes
0.9.0 [2009-01-05]
 - Cross-platform fixes
 - PETScMatrix::copy fix
 - Some Trilinos fixes
 - Improvements in MeshData class
 - Do not use initial guess in Newton solver
 - Change OutflowFacet to IsOutflowFacet and change syntax
 - Used shared_ptr for underling linear algebra objects
 - Cache subspaces in FunctionSpace
 - Improved plotting, now support plot(grad(u)), plot(div(u)) etc
 - Simple handling of JIT-compiled functions
 - Sign change (bug fix) in increment for Newton solver
 - New class VariationalProblem replacing LinearPDE and NonlinearPDE
 - Parallel parsing and partitioning of meshes (experimental)
 - Add script dolfin-order for ordering mesh files
 - Add new class SubSpace (replacing SubSystem)
 - Add new class FunctionSpace
 - Complete redesign of Function class hierarchy, now a single Function class
 - Increased use of shared_ptr in Function, FunctionSpace, etc
 - New interface for boundary conditions, form not necessary
 - Allow simple setting of coefficient functions based on names (not their index)
 - Don't order mesh automatically, meshes must now be ordered explicitly
 - Simpler definition of user-defined functions (constructors not necessary)
 - Make mesh iterators const to allow for const-correct Mesh code
0.8.1 [2008-10-20]
 - Add option to use ML multigrid preconditioner through PETSc
 - Interface change for ODE solvers: uBLASVector --> double*
 - Remove homotopy solver
 - Remove typedef real, now using plain double instead
 - Add various operators -=, += to GenericMatrix
 - Don't use -Werror when compiling SWIG generated code
 - Remove init(n) and init(m, n) from GenericVector/Matrix. Use resize and zero instead
 - Add new function is_combatible() for checking compatibility of boundary conditions
 - Use x as initial guess in Krylov solvers (PETSc, uBLAS, ITL)
 - Add new function errornorm()
 - Add harmonic ALE mesh smoothing
 - Refinements of Graph class
 - Add CholmodCholeskySlover (direct solver for symmetric matrices)
 - Implement application of Dirichlet boundary conditions within assembly loop
 - Improve efficiency of SparsityPattern
 - Allow a variable number of smoothings
 - Add class Table for pretty-printing of tables
 - Add experimental MTL4 linear algebra backend
 - Add OutflowFacet to SpecialFunctions for DG transport problems
 - Remove unmaintained OpenDX file format
 - Fix problem with mesh smoothing near nonconvex corners
 - Simple projection of functions in Python
 - Add file format: XYZ for use with Xd3d
 - Add built-in meshes: UnitCircle, Box, Rectangle, UnitSphere
0.8.0 [2008-06-23]
 - Fix input of matrix data from XML
 - Add function normalize()
 - Integration with VMTK for reading DOLFIN XML meshes produced by VMTK
 - Extend mesh XML format to handle boundary indicators
 - Add support for attaching arbitrarily named data to meshes
 - Add support for dynamically choosing the linear algebra backend
 - Add Epetra/Trilinos linear solvers
 - Add setrow() to matrix interface
 - Add new solver SingularSolver for solving singular (pressure) systems
 - Add MeshSize::min(), max() for easy computation of smallest/largest mesh size
 - LinearSolver now handles all backends and linear solvers
 - Add access to normal in Function, useful for inflow boundary conditions
 - Remove GMRES and LU classes, use solve() instead
 - Improve solve() function, now handles both LU and Krylov + preconditioners
 - Add ALE mesh interpolation (moving mesh according to new boundary coordinates)
0.7.3 [2008-04-30]
 - Add support for Epetra/Trilinos
 - Bug fix for order of values in interpolate_vertex_values, now according to UFC
 - Boundary meshes are now always oriented with respect to outward facet normals
 - Improved linear algebra, both in C++ and Python
 - Make periodic boundary conditions work in Python
 - Fix saving of user-defined functions
 - Improve plotting
 - Simple computation of various norms of functions from Python
 - Evaluation of Functions at arbitrary points in a mesh
 - Fix bug in assembling over exterior facets (subdomains were ignored)
 - Make progress bar less annoying
 - New scons-based build system replaces autotools
 - Fix bug when choosing iterative solver from Python
0.7.2 [2008-02-18]
 - Improve sparsity pattern generator efficiency
 - Dimension-independent sparsity pattern generator
 - Add support for setting strong boundary values for DG elements
 - Add option setting boundary conditions based on geometrical search
 - Check UMFPACK return argument for warnings/errors
 - Simplify setting simple Dirichlet boundary conditions
 - Much improved integration with FFC in PyDOLFIN
 - Caching of forms by JIT compiler now works
 - Updates for UFC 1.1
 - Catch exceptions in PyDOLFIN
 - Work on linear algebra interfaces GenericTensor/Matrix/Vector
 - Add linear algebra factory (backend) interface
 - Add support for 1D meshes
 - Make Assembler independent of linear algebra backend
 - Add manager for handling sub systems (PETSc and MPI)
 - Add parallel broadcast of Mesh and MeshFunction
 - Add experimental support for parallel assembly
 - Use PETSc MPI matrices when running in parallel
 - Add predefined functions FacetNormal and AvgMeshSize
 - Add left/right/crisscross options for UnitSquare
 - Add more Python demos
 - Add support for Exodus II format in dolfin-convert
 - Autogenerate docstrings for PyDOLFIN
 - Various small bug fixes and improvements
0.7.1 [2007-08-31]
 - Integrate FFC form language into PyDOLFIN
 - Just-in-time (JIT) compilation of variational forms
 - Conversion from from Diffpack grid format to DOLFIN XML
 - Name change: BoundaryCondition --> DirichletBC
 - Add support for periodic boundary conditions: class PeriodicBC
 - Redesign default linear algebra interface (Matrix, Vector, KrylovSolver, etc)
 - Add function to return Vector associated with a DiscreteFunction
0.7.0-1 [2007-06-22]
 - Recompile all forms with latest FFC release
 - Remove typedefs SparseMatrix and SparseVector
 - Fix includes in LinearPDE
 - Rename DofMaps -> DofMapSet
0.7.0 [2007-06-20]
 - Move to UFC interface for code generation
 - Major rewrite, restructure, cleanup
 - Add support for Brezzi-Douglas-Marini (BDM) elements
 - Add support for Raviart-Thomas (RT) elements
 - Add support for Discontinuous Galerkin (DG) methods
 - Add support for mesh partitioning (through SCOTCH)
 - Handle both UMFPACK and UFSPARSE
 - Local mesh refinement
 - Mesh smoothing
 - Built-in plotting (through Viper)
 - Cleanup log system
 - Numerous fixes for mesh, in particular MeshFunction
 - Much improved Python bindings for mesh
 - Fix Python interface for vertex and cell maps in boundary computation
0.6.4 [2006-12-01]
 - Switch from Python Numeric to Python NumPy
 - Improved mesh Python bindings
 - Add input/output support for MeshFunction
 - Change Mesh::vertices() --> Mesh::coordinates()
 - Fix bug in output of mesh to MATLAB format
 - Add plasticty module (experimental)
 - Fix configure test for Python dev (patch from Åsmund Ødegård)
 - Add mesh benchmark
 - Fix memory leak in mesh (data not deleted correctly in MeshTopology)
 - Fix detection of curses libraries
 - Remove Tecplot output format
0.6.3 [2006-10-27]
 - Move to new mesh library
 - Remove dolfin-config and move to pkg-config
 - Remove unused classes PArray, PList, Table, Tensor
 - Visualization of 2D solutions in OpenDX is now supported (3D supported before)
 - Add support for evaluation of functionals
 - Fix bug in Vector::sum() for uBLAS vectors
0.6.2-1 [2006-09-06]
 - Fix compilation error when using --enable-petsc (dolfin::uBLASVector::PETScVector undefined)
0.6.2 [2006-09-05]
 - Finish chapter in manual on linear algebra
 - Enable PyDOLFIN by default, use --disable-pydolfin to disable
 - Disable PETSc by default, use --enable-petsc to enable
 - Modify ODE solver interface for u0() and f()
 - Add class ConvectionMatrix
 - Readd classes LoadVector, MassMatrix, StiffnessMatrix
 - Add matrix factory for simple creation of standard finite element matrices
 - Collect static solvers in LU and GMRES
 - Bug fixes for Python interface PyDOLFIN
 - Enable use of direct solver for ODE solver (experimental)
 - Remove demo bistable
 - Restructure and cleanup linear algebra
 - Use UMFPACK for LU solver with uBLAS matrix types
 - Add templated wrapper class for different uBLAS matrix types
 - Add ILU preconditioning for uBLAS matrices
 - Add Krylov solver for uBLAS sparse matrices (GMRES and BICGSTAB)
 - Add first version of new mesh library (NewMesh, experimental)
 - Add Parametrized::readParameters() to trigger reading of values on set()
 - Remove output of zeros in Octave matrix file format
 - Use uBLAS-based vector for Vector if PETSc disabled
 - Add wrappers for uBLAS compressed_matrix class
 - Compute eigenvalues using SLEPc (an extension of PETSc)
 - Clean up assembly and linear algebra
 - Add function to solve Ax = b for dense matrices and dense vectors
 - Make it possible to compile without PETSc (--disable-petsc)
 - Much improved ODE solvers
 - Complete multi-adaptive benchmarks reaction and wave
 - Assemble boundary integrals
 - FEM class cleaned up.
 - Fix multi-adaptive benchmark problem reaction
 - Small fixes for Intel C++ compiler version 9.1
 - Test for Intel C++ compiler and configure appropriately
 - Add new classes DenseMatrix and DenseVector (wrappers for ublas)
 - Fix bug in conversion from Gmsh format
0.6.1 [2006-03-28]
 - Regenerate build system in makedist script
 - Update for new FFC syntax: BasisFunction --> TestFunction, TrialFunction
 - Fixes for conversion script dolfin-convert
 - Initial cleanups and fixes for ODE solvers
 - Numerous small fixes to improve portability
 - Remove dolfin:: qualifier on output << in Parameter.h
 - Don't use anonymous classes in demos, gives errors with some compilers
 - Remove KrylovSolver::solver()
 - Fix bug in convection-diffusion demo (boundary condition for pressure), use direct solver
 - LinearPDE and NewonSolver use umfpack LU solver by default (if available) when doing direct solve
 - Set PETSc matrix type through Matrix constructor
 - Allow linear solver and preconditioner type to be passed to NewtonSolver
 - Fix bug in Stokes demos (wrong boundary conditions)
 - Cleanup Krylov solver
 - Remove KrylovSolver::setPreconditioner() etc. and move to constructors
 - Remove KrylovSolver::setRtol() etc. and replace with parameters
 - Fix remaining name changes: noFoo() --> numFoo()
 - Add Cahn-Hilliard equation demo
 - NewtonSolver option to use residual or incremental convergence criterion
 - Add separate function to nls to test for convergence of Newton iterations
 - Fix bug in dolfin-config (wrong version number)
0.6.0 [2006-03-01]
 - Fix bug in XML output format (writing multiple objects)
 - Fix bug in XML matrix output format (handle zero rows)
 - Add new nonlinear PDE demo
 - Restructure PDE class to use envelope-letter design
 - Add precompiled finite elements for q <= 5
 - Add FiniteElementSpec and factor function for FiniteElement
 - Add input/output of Function to DOLFIN XML
 - Name change: dof --> node
 - Name change: noFoo() --> numFoo()
 - Add conversion from gmsh format in dolfin-convert script
 - Updates for PETSc 2.3.1
 - Add new type of Function (constant)
 - Simplify use of Function class
 - Add new demo Stokes + convection-diffusion
 - Add new demo Stokes (equal-order stabilized)
 - Add new demo Stokes (Taylor-Hood)
 - Add new parameter for KrylovSolvers: "monitor convergence"
 - Add conversion script dolfin-convert for various mesh formats
 - Add new demo elasticity
 - Move poisson demo to src/demo/pde/poisson
 - Move to Mercurial (hg) from CVS
 - Use libtool to build libraries (including shared)
0.5.12 [2006-01-12]
 - Make Stokes solver dimension independent (2D/3D)
 - Make Poisson solver dimension independent (2D/3D)
 - Fix sparse matrix output format for MATLAB
 - Modify demo problem for Stokes, add exact solution and compute error
 - Change interface for boundary conditions: operator() --> eval()
 - Add two benchmark problems for the Navier-Stokes solver
 - Add support for 2D/3D selection in Navier-Stokes solver
 - Move tic()/toc() to timing.h
 - Navier-Stokes solver back online
 - Make Solver a subclass of Parametrized
 - Add support for localization of parameters
 - Redesign of parameter system
0.5.11 [2005-12-15]
 - Add script monitor for monitoring memory usage
 - Remove meminfo.h (not portable)
 - Remove dependence on parameter system in log system
 - Don't use drand48() (not portable)
 - Don't use strcasecmp() (not portable)
 - Remove sysinfo.h and class System (not portable)
 - Don't include <sys/utsname.h> (not portable)
 - Change ::show() --> ::disp() everywhere
 - Clean out old quadrature classes on triangles and tetrahedra
 - Clean out old sparse matrix code
 - Update chapter on Functions in manual
 - Use std::map to store parameters
 - Implement class KrylovSolver
 - Name change: Node --> Vertex
 - Add nonlinear solver demos
 - Add support for picking sub functions and components of functions
 - Update interface for FiniteElement for latest FFC version
 - Improve and restructure implementation of the Function class
 - Dynamically adjust safety factor during integration
 - Improve output Matrix::disp()
 - Check residual at end of time step, reject step if too large
 - Implement Vector::sum()
 - Implement nonlinear solver
 - New option for ODE solver: "save final solution" --> solution.data
 - New ODE test problem: reaction
 - Fixes for automake 1.9 (nobase_include_HEADERS)
 - Reorganize build system, remove fake install and require make install
 - Add checks for non-standard PETSc component HYPRE in NSE solver
 - Make GMRES solver return the number of iterations
 - Add installation script for Python interface
 - Add Matrix Market format (Haiko Etzel)
 - Automatically reinitialize GMRES solver when system size changes
 - Implement cout << for class Vector
0.5.10 [2005-10-11]
 - Modify ODE solver interface: add T to constructor
 - Fix compilation on AMD 64 bit systems (add -fPIC)
 - Add new BLAS mode for form evaluation
 - Change enum types in File to lowercase
 - Change default file type for .m to Octave
 - Add experimental Python interface PyDOLFIN
 - Fix compilation for gcc 4.0
0.5.9 [2005-09-23]
 - Add Stokes module
 - Support for arbitrary mixed elements through FFC
 - VTK output interface now handles time-dependent functions automatically
 - Fix cout for empty matrix
 - Change dolfin_start() --> dolfin_end()
 - Add chapters to manual: about, log system, parameters, reference elements,
   installation, contributing, license
 - Use new template fenicsmanual.cls for manual
 - Add compiler flag -U__STRICT_ANSI__ when compiling under Cygwin
 - Add class EigenvalueSolver
0.5.8 [2005-07-05]
 - Add new output format Paraview/VTK (Garth N. Wells)
 - Update Tecplot interface
 - Move to PETSc 2.3.0
 - Complete support for general order Lagrange elements in triangles and tetrahedra
 - Add test problem in src/demo/fem/convergence/ for general Lagrange elements
 - Make FEM::assemble() estimate the number of nonzeros in each row
 - Implement Matrix::init(M, N, nzmax)
 - Add Matrix::nz(), Matrix::nzsum() and Matrix::nzmax()
 - Improve Mesh::disp()
 - Add FiniteElement::disp() and FEM::disp() (useful for debugging)
 - Remove old class SparseMatrix
 - Change FEM::setBC() --> FEM::applyBC()
 - Change Mesh::tetrahedrons --> Mesh::tetrahedra
 - Implement Dirichlet boundary conditions for tetrahedra
 - Implement Face::contains(const Point& p)
 - Add test for shape dimension of mesh and form in FEM::assemble()
 - Move src/demo/fem/ demo to src/demo/fem/simple/
 - Add README file in src/demo/poisson/ (simple manual)
 - Add simple demo program src/demo/poisson/
 - Update computation of alignment of faces to match FFC/FIAT
0.5.7 [2005-06-23]
 - Clean up ODE test problems
 - Implement automatic detection of sparsity pattern from given matrix
 - Clean up homotopy solver
 - Implement automatic computation of Jacobian
 - Add support for assembly of non-square systems (Andy Terrel)
 - Make ODE solver report average number of iterations
 - Make progress bar write first update at 0%
 - Initialize all values of u before solution in multi-adaptive solver,
   not only components given by dependencies
 - Allow user to modify and verify a converging homotopy path
 - Make homotopy solver save a list of the solutions
 - Add Matrix::norm()
 - Add new test problem for CES economy
 - Remove cast from Parameter to const char* (use std::string)
 - Make solution data filename optional for homotopy solver
 - Append homotopy solution data to file during solution
 - Add dolfin::seed(int) for optionally seeding random number generator
 - Remove dolfin::max,min (use std::max,min)
 - Add polynomial-integer (true polynomial) form of general CES system
 - Compute multi-adaptive efficiency index
 - Updates for gcc 4.0 (patches by Garth N. Wells)
 - Add Matrix::mult(const real x[], uint row) (temporary fix, assumes uniprocessor case)
 - Add Matrix::mult(const Vector& x, uint row) (temporary fix, assumes uniprocessor case)
 - Update shortcuts MassMatrix and StiffnessMatrix to new system
 - Add missing friend to Face.h (reported by Garth N. Wells)
0.5.6 [2005-05-17]
 - Implementation of boundary conditions for general order Lagrange (experimental)
 - Use interpolation function automatically generated by FFC
 - Put computation of map into class AffineMap
 - Clean up assembly
 - Use dof maps automatically generated by FFC (experimental)
 - Modify interface FiniteElement for new version of FFC
 - Update ODE homotopy test problems
 - Add cross product to class Point
 - Sort mesh entities locally according to ordering used by FIAT and FFC
 - Add new format for dof maps (preparation for higher-order elements)
 - Code cleanups: NewFoo --> Foo complete
 - Updates for new version of FFC (0.1.7)
 - Bypass log system when finalizing PETSc (may be out of scope)
0.5.5 [2005-04-26]
 - Fix broken log system, curses works again
 - Much improved multi-adaptive time-stepping
 - Move elasticity module to new system based on FFC
 - Add boundary conditions for systems
 - Improve regulation of time steps
 - Clean out old assembly classes
 - Clean out old form classes
 - Remove kernel module map
 - Remove kernel module element
 - Move convection-diffusion module to new system based on FFC
 - Add iterators for cell neighbors of edges and faces
 - Implement polynomial for of CES economy
 - Rename all new linear algebra classes: NewFoo --> Foo
 - Clean out old linear algebra
 - Speedup setting of boundary conditions (add MAT_KEEP_ZEROED_ROWS)
 - Fix bug for option --disable-curses
0.5.4 [2005-03-29]
 - Remove option to compile with PETSc 2.2.0 (2.2.1 required)
 - Make make install work again (fix missing includes)
 - Add support for mixing multiple finite elements (through FFC)
 - Improve functionality of homotopy solver
 - Simple creation of piecewise linear functions (without having an element)
 - Simple creation of piecewise linear elements
 - Add support of automatic creation of simple meshes (unit cube, unit square)
0.5.3 [2005-02-26]
 - Change to PETSc version 2.2.1
 - Add flag --with-petsc=<path> to configure script
 - Move Poisson's equation to system based on FFC
 - Add support for automatic creation of homotopies
 - Make all ODE solvers automatically handle complex ODEs: (M) z' = f(z,t)
 - Implement version of mono-adaptive solver for implicit ODEs: M u' = f(u,t)
 - Implement Newton's method for multi- and mono-adaptive ODE solvers
 - Update PETSc wrappers NewVector, NewMatrix, and NewGMRES
 - Fix initialization of PETSc
 - Add mono-adaptive cG(q) and dG(q) solvers (experimental)
 - Implementation of new assebly: NewFEM, using output from FFC
 - Add access to mesh for nodes, cells, faces and edges
 - Add Tecplot I/O interface; contributed by Garth N. Wells
0.5.2 [2005-01-26]
 - Benchmarks for DOLFIN vs PETSc (src/demo/form and src/demo/test)
 - Complete rewrite of the multi-adaptive ODE solver (experimental)
 - Add wrapper for PETSc GMRES solver
 - Update class Point with new operators
 - Complete rewrite of the multi-adaptive solver to improve performance
 - Add PETSc wrappers NewMatrix and NewVector
 - Add DOLFIN/PETSc benchmarks
0.5.1 [2004-11-10]
 - Experimental support for automatic generation of forms using FFC
 - Allow user to supply Jacobian to ODE solver
 - Add optional test to check if a dependency already exists (Sparsity)
 - Modify sparse matrix output (Matrix::show())
 - Add FGMRES solver in new format (patch from eriksv)
 - Add non-const version of quick-access of sparse matrices
 - Add linear mappings for simple computation of derivatives
 - Add check of matrix dimensions for ODE sparsity pattern
 - Include missing cmath in Function.cpp
0.5.0 [2004-08-18]
 - First prototype of new form evaluation system
 - New classes Jacobi, SOR, Richardson (preconditioners and linear solvers)
 - Add integrals on the boundary (ds), partly working
 - Add maps from boundary of reference cell
 - Add evaluation of map from reference cell
 - New Matrix functions: max, min, norm, and sum of rows and columns (erik)
 - Derivatives/gradients of ElementFunction (coefficients f.ex.) implemented
 - Enable assignment to all elements of a NewArray
 - Add functions Boundary::noNodes(), noFaces(), noEdges()
 - New class GaussSeidel (preconditioner and linear solver)
 - New classes Preconditioner and LinearSolver
 - Bug fix for tetrahedral mesh refinement (ingelstrom)
 - Add iterators for Edge and Face on Boundary
 - Add functionality to Map: bdet() and cell()
 - Add connectivity face-cell and edge-cell
 - New interface for assembly: Galerkin --> FEM
 - Bug fix for PDE systems of size > 3
0.4.11 [2004-04-23]
 - Add multigrid solver (experimental)
 - Update manual
0.4.10
 - Automatic model reduction (experimental)
 - Fix bug in ParticleSystem (divide by mass)
 - Improve control of integration (add function ODE::update())
 - Load/save parameters in XML-format
 - Add assembly test
 - Add simple StiffnessMatrix, MassMatrix, and LoadVector
 - Change dK --> dx
 - Change dx() --> ddx()
 - Add support for GiD file format
 - Add performance tests for multi-adaptivity (both stiff and non-stiff)
 - First version of Newton for the multi-adaptive solver
 - Test for Newton for the multi-adaptive solver
0.4.9
 - Add multi-adaptive solver for the bistable equation
 - Add BiCGSTAB solver (thsv)
 - Fix bug in SOR (thsv)
 - Improved visual program for OpenDX
 - Fix OpenDX file format for scalar functions
 - Allow access to samples of multi-adaptive solution
 - New patch from thsv for gcc 3.4.0 and 3.5.0
 - Make progress step a parameter
 - New function ODE::sparse(const Matrix& A)
 - Access nodes, cells, edges, faces by id
 - New function Matrix::lump()
0.4.8
 - Add support for systems (jansson and bengzon)
 - Add new module wave
 - Add new module wave-vector
 - Add new module elasticity
 - Add new module elasticity-stationary
 - Multi-adaptive updates
 - Fix compilation error in LogStream
 - Fix local Newton iteration for higher order elements
 - Init matrix to given type
 - Add output of cG(q) and dG(q) weights in matrix format
 - Fix numbering of frames from plotslab script
 - Add png output for plotslab script
 - Add script for running stiff test problems, plot solutions
 - Fix bug in MeshInit (node neighbors of node)
 - Modify output of sysinfo()
 - Compile with -Wall -Werror -pedantic -ansi -std=c++98 (thsv)
0.4.7
 - Make all stiff test problems work
 - Display status report also when using step()
 - Improve adaptive damping for stiff problems (remove spikes)
 - Modify Octave/Matlab format for solution data (speed improvement)
 - Adaptive sampling of solution (optional)
 - Restructure stiff test problems
 - Check if value of right-hand side is valid
 - Modify divergence test in AdaptiveIterationLevel1
0.4.6
 - Save vectors and matrices from Matlab/Octave (foufas)
 - Rename writexml.m to xmlmesh.m
 - Inlining of important functions
 - Optimize evaluation of elements
 - Optimize Lagrange polynomials
 - Optimize sparsity: use stl containers
 - Optimize choice of discrete residual for multi-adaptive solver
 - Don't save solution in benchmark proble
 - Improve computation of divergence factor for underdamped systems
 - Don't check residual on first slab for fixed time step
 - Decrease largest (default) time step to 0.1
 - Add missing <cmath> in TimeStepper
 - Move real into dolfin namespace
0.4.5
 - Rename function.h to enable compilation under Cygwin
 - Add new benchmark problem for multi-adaptive solver
 - Bug fix for ParticleSystem
 - Initialization of first time step
 - Improve time step regulation (threshold)
 - Improve stabilization
 - Improve TimeStepper interface (Ko Project)
 - Use iterators instead of recursively calling TimeSlab::update()
 - Clean up ODESolver
 - Add iterators for elements in time slabs and element groups
 - Add -f to creation of symbolic links
0.4.4
 - Add support for 3D graphics in Octave using Open Inventor (jj)
0.4.3
 - Stabilization of multi-adaptive solver (experimental)
 - Improved non-support for curses (--disable-curses)
 - New class MechanicalSystem for simulating mechanical systems
 - Save debug info from primal and dual (plotslab.m)
 - Fix bug in progress bar
 - Add missing include file in Components.h (kakr)
 - New function dolfin_end(const char* msg, ...)
 - Move numerical differentiation to RHS
 - New class Event for limited display of messages
 - Fix bug in LogStream (large numbers in floating point format)
 - Specify individual time steps for different components
 - Compile without warnings
 - Add -Werror to option enable-debug
 - Specify individual methods for different components
 - Fix bug in dGqMethods
 - Fix bug (delete old block) in ElementData
 - Add parameters for method and order
 - New test problem reaction
 - New class FixedPointIteration
 - Fix bug in grid refinement
0.4.2
 - Fix bug in computation of residual (divide by k)
 - Add automatic generation and solution of the dual problem
 - Automatic selection of file names for primal and dual
 - Fix bug in progress bar (TerminalLogger)
 - Many updates of multi-adaptive solver
 - Add class ODEFunction
 - Update function class hierarchies
 - Move functions to a separate directory
 - Store multi-adaptive solution binary on disk with cache
0.4.1
 - First version of multi-adaptive solver working
 - Clean up file formats
 - Start changing from int to unsigned int where necessary
 - Fix bool->int when using stdard in Parameter
 - Add NewArray and NewList (will replace Array and List)
0.4.0
 - Initiation of the FEniCS project
 - Change syntax of mesh files: grid -> mesh
 - Create symbolic links instead of copying files
 - Tanganyika -> ODE
 - Add Heat module
 - Grid -> Mesh
 - Move forms and mappings to separate libraries
 - Fix missing include of DirectSolver.h
0.3.12
 - Adaptive grid refinement (!)
 - Add User Manual
 - Add function dolfin_log() to turn logging on/off
 - Change from pointers to references for Node, Cell, Edge, Face
 - Update writexml.m
 - Add new grid files and rename old grid files
0.3.11
 - Add configure option --disable-curses
 - Grid refinement updates
 - Make OpenDX file format work for grids (output)
 - Add volume() and diameter() in cell
 - New classes TriGridRefinement and TetGridRefinement
 - Add iterators for faces and edges on a boundary
 - New class GridHierarchy
0.3.10
 - Use new boundary structure in Galerkin
 - Make dolfin_start() and dolfin_end() work
 - Make dolfin_assert() raise segmentation fault for plain text mode
 - Add configure option --enable-debug
 - Use autoreconf instead of scripts/preconfigure
 - Rename configure.in -> configure.ac
 - New class FaceIterator
 - New class Face
 - Move computation of boundary from GridInit to BoundaryInit
 - New class BoundaryData
 - New class BoundaryInit
 - New class Boundary
 - Make InitGrid compute edges
 - Add test program for generic matrix in src/demo/la
 - Clean up Grid classes
 - Add new class GridRefinementData
 - Move data from Cell to GenericCell
 - Make GMRES work with user defined matrix, only mult() needed
 - GMRES now uses only one function to compute residual()
 - Change Matrix structure (a modified envelope/letter)
 - Update script checkerror.m for Poisson
 - Add function dolfin_info_aptr()
 - Add cast to element pointer for iterators
 - Clean up and improve the Tensor class
 - New class: List
 - Name change: List -> Table
 - Name change: ShortList -> Array
 - Make functions in GridRefinement static
 - Make functions in GridInit static
 - Fix bug in GridInit (eriksv)
 - Add output to OpenDX format for 3D grids
 - Clean up ShortList class
 - Clean up List class
 - New class ODE, Equation replaced by PDE
 - Add Lorenz test problem
 - Add new problem type for ODEs
 - Add new module ode
 - Work on multi-adaptive ODE solver (lots of new stuff)
 - Work on grid refinement
 - Write all macros in LoggerMacros in one line
 - Add transpose functions to Matrix (Erik)
0.3.9
 - Update Krylov solver (Erik, Johan)
 - Add new LU factorization and LU solve (Niklas)
 - Add benchmark test in src/demo/bench
 - Add silent logger
0.3.8
 - Make sure dolfin-config is regenerated every time
 - Add demo program for cG(q) and dG(q)
 - Add dG(q) precalc of nodal points and weights
 - Add cG(q) precalc of nodal points and weights
 - Fix a bug in configure.in (AC_INIT with README)
 - Add Lagrange polynomials
 - Add multiplication with transpose
 - Add scalar products with rows and columns
 - Add A[i][j] index operator for quick access to dense matrix
0.3.7
 - Add new Matlab-like syntax like A(i,all) = x or A(3,all) = A(4,all)
 - Add dolfin_assert() macro enabled if debug is defined
 - Redesign of Matrix/DenseMatrix/SparseMatrix to use Matrix as common interface
 - Include missing cmath in Legendre.cpp and GaussianQuadrature.cpp
0.3.6
 - Add output functionality in DenseMatrix
 - Add high precision solver to DirectSolver
 - Clean up error messages in Matrix
 - Make solvers directly accessible through Matrix and DenseMatrix
 - Add quadrature (Gauss, Radau, and Lobatto) from Tanganyika
 - Start merge with Tanganyika
 - Add support for automatic documentation using doxygen
 - Update configure scripts
 - Add greeting at end of compilation
0.3.5
 - Define version number only in the file configure.in
 - Fix compilation problem (missing depcomp)
0.3.4
 - Fix bugs in some of the ElementFunction operators
 - Make convection-diffusion solver work again
 - Fix bug in integration, move multiplication with the determinant
 - Fix memory leaks in ElementFunction
 - Add parameter to choose output format
 - Make OctaveFile and MatlabFile subclasses of MFile
 - Add classes ScalarExpressionFunction and VectorExpressionFunction
 - Make progress bars work cleaner
 - Get ctrl-c in curses logger
 - Remove <Problem>Settings-classes and use dolfin_parameter()
 - Redesign settings to match the structure of the log system
 - Add vector functions: Function::Vector
 - Add vector element functions: ElementFunction::Vector
0.3.3
 - Increased functionality of curses-based interface
 - Add progress bars to log system
0.3.2
 - More work on grid refinement
 - Add new curses based log system
0.3.1
 - Makefile updates: make install should now work properly
 - KrylovSolver updates
 - Preparation for grid refinement
 - Matrix and Vector updates
0.3.0
 - Make poisson work again, other modules still not working
 - Add output format for octave
 - Fix code to compile with g++-3.2 -Wall -Werror
 - New operators for Matrix
 - New and faster GMRES solver (speedup factor 4)
 - Changed name from SparseMatrix to Matrix
 - Remove old unused code
 - Add subdirectory math containing mathematical functions
 - Better access for A(i,j) += to improve speed in assembling
 - Add benchmark for linear algebra
 - New definition of finite element
 - Add algebra for function spaces
 - Convert grids in data/grids to xml.gz
 - Add iterators for Nodes and Cells
 - Change from .hh to .h
 - Add operators to Vector class (foufas)
 - Add dependence on libxml2
 - Change from .C to .cpp to make Jim happy.
 - Change input/output functionality to streams
 - Change to new data structure for Grid
 - Change to object-oriented API at top level
 - Add use of C++ namespaces
 - Complete and major restructuring of the code
 - Fix compilation error in src/config
 - Fix name of keyword for convection-diffusion
0.2.11-1
 - Fix compilation error (`source`) on Solaris
0.2.11
 - Automate build process to simplify addition of new modules
 - Fix bug in matlab_write_field() (walter)
 - Fix bug in SparseMatrix::GetCopy() (foufas)
0.2.10-1
 - Fix compilation errors on RedHat (thsv)
0.2.10
 - Fix compilation of problems to use correct compiler
 - Change default test problems to the ones in the report
 - Improve memory management using mpatrol for tracking allocations
 - Change bool to int for va_arg, seems to be a problem with gcc > 3.0
 - Improve input / output support: GiD, Matlab, OpenDX
0.2.8
 - Navier-Stokes starting to work again
 - Add Navier-Stokes 2d
 - Bug fixes
0.2.7
 - Add support for 2D problems
 - Add module convection-diffusion
 - Add local/global fields in equation/problem
 - Bug fixes
 - Navier-Stokes updates (still broken)
0.2.6 [2002-02-19]
 - Navier-Stokes updates (still broken)
 - Output to matlab format
0.2.5
 - Add variational formulation with overloaded operators for systems
 - ShapeFunction/LocalField/FiniteElement according to Scott & Brenner
0.2.4
 - Add boundary conditions
 - Poisson seems to work ok
0.2.3
 - Add GMRES solver
 - Add CG solver
 - Add direct solver
 - Add Poisson solver
 - Big changes to the organisation of the source tree
 - Add kwdist.sh script
 - Bug fixes
0.2.2:
 - Remove curses temporarily
0.2.1:
 - Remove all PETSc stuff. Finally!
 - Gauss-Seidel cannot handle the pressure equation
0.2.0:
 - First GPL release
 - Remove all of Klas Samuelssons proprietary grid code
 - Adaptivity and refinement broken, include in next release<|MERGE_RESOLUTION|>--- conflicted
+++ resolved
@@ -1,39 +1,45 @@
-<<<<<<< HEAD
  - Add smoothed aggregation algerbraic multigrid demo for elasticity
  - Add argument 'function' to project, to store the result into a preallocated
 	function
-=======
->>>>>>> 40bce068
  - Remove CGAL dependency and mesh generation, now provided by mshr
  - Python 2.7 required
  - Add experimental Python 3 support. Need swig version 3.0.3 or later
  - Move to py.test, speed up unit tests and make tests more robust in parallel
  - Repeated initialization of PETScMatrix is now an error
  - MPI interface change: num_processes -> size, process_number -> rank
- - Add optional argument project(..., function=f), to avoid superfluous allocation
+ - Add optional argument project(..., function=f), to avoid superfluous
+	allocation
  - Remove excessive printing of points during extrapolation
  - Clean up DG demos by dropping restrictions of Constants: c('+') -> c
- - Fix systemassembler warning when a and L both provide the same subdomain data.
+ - Fix systemassembler warning when a and L both provide the same subdomain
+	data.
  - Require mesh instead of cell argument to FacetArea, FacetNormal, CellSize,
-   CellVolume, SpatialCoordinate, Circumradius,	MinFacetEdgeLength, MaxFacetEdgeLength
+   CellVolume, SpatialCoordinate, Circumradius,	MinFacetEdgeLength,
+	MaxFacetEdgeLength
  - Remove argument reset_sparsity to assemble()
  - Simplify assemble() and Form() signature: remove arguments mesh,
    coefficients, function_spaces, common_cell. These are now all found by
    inspecting the UFL form
  - Speed up assembly of forms with multiple integrals depending on
    different functions, e.g. f*dx(1) + g*dx(2).
- - Handle accessing of GenericVectors using numpy arrays in python layer instead of in hard-to-maintain C++ layer
+ - Handle accessing of GenericVectors using numpy arrays in python layer
+	instead of in hard-to-maintain C++ layer
  - Add support for mpi groups in jit-compilation
  - Make access to HDFAttributes more dict like
  - Add 1st and 2nd order Rush Larsen schemes for the PointIntegralSolver
  - Add vertex assembler for PointIntegrals
  - Add support for assembly of custom_integral
  - Add support for multimesh assembly, function spaces, dofmaps and functions
- - Fix to Cell-Point collision detection to prevent Points inside the mesh from falling between Cells due to rounding errors
- - Enable reordering of cells and vertices in parallel via SCOTCH and the Giibs-Poole-Stockmeyer algorithm
- - Efficiency improvements in dof assignment in parallel, working on HPC up to 24000 cores
- - Introduction of PlazaRefinement methods based on refinement of the Mesh skeleton, giving better quality refinement in 3D in parallel
- - Basic support for 'ghost cells' allowing integration over interior facets in parallel
+ - Fix to Cell-Point collision detection to prevent Points inside the mesh
+	from falling between Cells due to rounding errors
+ - Enable reordering of cells and vertices in parallel via SCOTCH and the
+	Giibs-Poole-Stockmeyer algorithm
+ - Efficiency improvements in dof assignment in parallel, working on HPC up to
+	24000 cores
+ - Introduction of PlazaRefinement methods based on refinement of the Mesh
+	skeleton, giving better quality refinement in 3D in parallel
+ - Basic support for 'ghost cells' allowing integration over interior facets in
+	parallel
 1.4.0 [2014-06-02]
  - Feature: Add set_diagonal (with GenericVector) to GenericMatrix
  - Fix many bugs associated with cell orientations on manifolds
