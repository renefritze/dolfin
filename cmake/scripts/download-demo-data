--- conflicted
+++ resolved
@@ -31,13 +31,9 @@
     fi
 }
 
-<<<<<<< HEAD
-download_mesh demo/la/eigenvalue                             box_with_dent.xml.gz
-=======
 download_mesh demo/documented/eigenvalue                     box_with_dent.xml.gz
 download_mesh demo/undocumented/meshfunction                 unitsquare_2_2.xml.gz
 download_mesh demo/undocumented/meshfunction                 unitsquare_2_2_subdomains.xml.gz
->>>>>>> 36b126f9
 download_mesh demo/undocumented/mixed-poisson-sphere         sphere_16.xml.gz
 download_mesh demo/undocumented/advection-diffusion          dolfin_fine.xml.gz
 download_mesh demo/undocumented/advection-diffusion          dolfin_fine_velocity.xml.gz
