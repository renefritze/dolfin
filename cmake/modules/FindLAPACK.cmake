--- conflicted
+++ resolved
@@ -25,18 +25,6 @@
 
 #=============================================================================
 # Copyright 2007-2009 Kitware, Inc.
-<<<<<<< HEAD
-#
-# Distributed under the OSI-approved BSD License (the "License");
-# see accompanying file Copyright.txt for details.
-#
-# This software is distributed WITHOUT ANY WARRANTY; without even the
-# implied warranty of MERCHANTABILITY or FITNESS FOR A PARTICULAR PURPOSE.
-# See the License for more information.
-#=============================================================================
-# (To distribute this file outside of CMake, substitute the full
-#  License text for the above reference.)
-=======
 #
 # Redistribution and use in source and binary forms, with or without
 # modification, are permitted provided that the following conditions
@@ -61,7 +49,6 @@
 # (INCLUDING NEGLIGENCE OR OTHERWISE) ARISING IN ANY WAY OUT OF THE USE OF
 # THIS SOFTWARE, EVEN IF ADVISED OF THE POSSIBILITY OF SUCH DAMAGE.
 #=============================================================================
->>>>>>> f29fda53
 
 set(_lapack_ORIG_CMAKE_FIND_LIBRARY_SUFFIXES ${CMAKE_FIND_LIBRARY_SUFFIXES})
 
