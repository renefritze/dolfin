# Top level CMakeLists.txt file for DOLFIN

# Require CMake 2.8
cmake_minimum_required(VERSION 2.8)

#------------------------------------------------------------------------------
# Set project name and version number

project(DOLFIN)
set(DOLFIN_VERSION_MAJOR "0")
set(DOLFIN_VERSION_MINOR "9")
set(DOLFIN_VERSION_MICRO "8")
set(DOLFIN_VERSION "${DOLFIN_VERSION_MAJOR}.${DOLFIN_VERSION_MINOR}.${DOLFIN_VERSION_MICRO}")
add_definitions(-DPACKAGE_VERSION="${DOLFIN_VERSION}")

#------------------------------------------------------------------------------
# General configuration

# Set verbose output while testing CMake
set(CMAKE_VERBOSE_MAKEFILE 1)

# Set special link option, see `cmake --help-policy CMP0003`
if (COMMAND cmake_policy)
  cmake_policy(SET CMP0003 NEW)
endif()

# Set location of our FindFoo.cmake modules
set(DOLFIN_CMAKE_DIR "${DOLFIN_SOURCE_DIR}/cmake" CACHE INTERNAL "")
set(CMAKE_MODULE_PATH "${DOLFIN_CMAKE_DIR}" ${CMAKE_MODULE_PATH})

#------------------------------------------------------------------------------
# Configurable options for how we want to build

option(BUILD_SHARED_LIBS "Build DOLFIN with shared libraries." ON)
#option(CMAKE_SKIP_RPATH "Do not add runtime paths when using shared libraries." ON)
option(CMAKE_USE_RELATIVE_PATHS "Use relative paths in makefiles and projects." OFF)
option(DOLFIN_DEBUG_UBLAS "Use extra uBLAS debugging." OFF)
option(DOLFIN_ENABLE_UNIT_TESTS "Build C++ unit tests." ON)
option(DOLFIN_ENABLE_DEMOS "Enable C++ demo programs. Build using 'make demo' after installing the library." ON)
option(DOLFIN_ENABLE_CODE_COVERAGE "Enable code coverage." OFF)
option(DOLFIN_WITH_LIBRARY_VERSION "Build with library version information." ON)

#option(DOLFIN_ENABLE_DOCS "Build documentation." OFF)
#option(CMAKE_SKIP_RPATH "Do not add runtime paths when using shared libraries." ON)

#------------------------------------------------------------------------------
# Enable or disable optional packages

# FIXME: Discuss which should be enabled by default
# FIXME: AL: I suggest only the Python wrappers
# FIXME: GNW: That would lead to most demos failing (no LU solver)
# FIXME: GNW: I suggest enabling everything, but using QUIET to eliminate
#             excessive output
# FIXME: JR: What about adopting the way they do this in Trilinos? Then we
#            could have options like DOLFIN_ENABLE_ALL_PACKAGES for enabling
#            everything and DOLFIN_ENABLE_DEFAULT_PACKAGES for enabling only
#            some default packages.

# List optional packages
set(OPTIONAL_PACKAGES "")
list(APPEND OPTIONAL_PACKAGES "MPI")
list(APPEND OPTIONAL_PACKAGES "PETSc")
list(APPEND OPTIONAL_PACKAGES "SLEPc")
list(APPEND OPTIONAL_PACKAGES "Trilinos")
list(APPEND OPTIONAL_PACKAGES "MTL4")
list(APPEND OPTIONAL_PACKAGES "UMFPACK")
list(APPEND OPTIONAL_PACKAGES "CHOLMOD")
list(APPEND OPTIONAL_PACKAGES "SCOTCH")
list(APPEND OPTIONAL_PACKAGES "ParMETIS")
list(APPEND OPTIONAL_PACKAGES "GMP")
list(APPEND OPTIONAL_PACKAGES "CGAL")
list(APPEND OPTIONAL_PACKAGES "zlib")
list(APPEND OPTIONAL_PACKAGES "Python")

# Add options
foreach (OPTIONAL_PACKAGE ${OPTIONAL_PACKAGES})
  string(TOUPPER "DOLFIN_ENABLE_${OPTIONAL_PACKAGE}" OPTION_NAME)
  option(${OPTION_NAME} "Compile with support for ${OPTIONAL_PACKAGE}." ON)
endforeach()

#------------------------------------------------------------------------------
# Package-specific options

option(CGAL_DISABLE_ROUNDING_MATH_CHECK "Disable rounding math check in CGAL. This permits Valgrind to run." OFF)

#------------------------------------------------------------------------------
# Compiler flags

# Default build type (can be overridden by user)
if (NOT CMAKE_BUILD_TYPE)
  set(CMAKE_BUILD_TYPE "RelWithDebInfo" CACHE STRING
    "Choose the type of build, options are: Debug Release RelWithDebInfo Maintainer MinSizeRel." FORCE)
endif()

# Check for some compiler flags
include(CheckCXXCompilerFlag)
CHECK_CXX_COMPILER_FLAG(-pipe HAVE_PIPE)
if (HAVE_PIPE)
  set(DOLFIN_CXX_RELEASE_FLAGS "-pipe ${DOLFIN_CXX_RELEASE_FLAGS}")
endif()

CHECK_CXX_COMPILER_FLAG("-Wall -Werror" HAVE_PEDANTIC)
if (HAVE_PEDANTIC)
  set(DOLFIN_CXX_RELEASE_FLAGS "-Wall -Werror ${DOLFIN_CXX_RELEASE_FLAGS}")
endif()

CHECK_CXX_COMPILER_FLAG(-std=c++98 HAVE_STD)
if (HAVE_STD)
  set(DOLFIN_CXX_RELEASE_FLAGS "-std=c++98 ${DOLFIN_CXX_RELEASE_FLAGS}")
endif()

CHECK_CXX_COMPILER_FLAG(-g HAVE_DEBUG)
if (HAVE_DEBUG)
  set(DOLFIN_CXX_RELEASE_FLAGS "-g ${DOLFIN_CXX_RELEASE_FLAGS}")
endif()

CHECK_CXX_COMPILER_FLAG(-O2 HAVE_O2_OPTIMISATION)
if (HAVE_O2_OPTIMISATION)
  set(DOLFIN_CXX_RELEASE_FLAGS "-O2 ${DOLFIN_CXX_RELEASE_FLAGS}")
endif()

# Set 'Maintainer' build type flags
set(CMAKE_CXX_FLAGS_MAINTAINER "${DOLFIN_CXX_RELEASE_FLAGS} -DDEBUG" CACHE STRING
  "Flags used by the compiler during development." FORCE)

# FIXME: Do we want to add -DDEBUG to RelWithDebInfo?

# Do not debug uBLAS unless requested
if (NOT DOLFIN_DEBUG_UBLAS)
  set(CMAKE_CXX_FLAGS "${CMAKE_CXX_FLAGS} -DBOOST_UBLAS_NDEBUG")
endif()

#------------------------------------------------------------------------------
# Run tests to find required packages

# FIXME: Should Boost_USE_STATIC_LIBS and Boost_USE_MULTITHREADED be options?

# Check for Boost
set(Boost_USE_STATIC_LIBS   OFF)
set(Boost_USE_MULTITHREADED OFF)
set(BOOST_ROOT $ENV{BOOST_DIR})
set(Boost_ADDITIONAL_VERSIONS 1.43 1.43.0)
find_package(Boost 1.36 COMPONENTS filesystem program_options system REQUIRED)

# Check for required packages
find_package(UFC PATHS $ENV{CMAKE_CONFIG_PATH}/share/ufc/cmake REQUIRED)
find_package(Armadillo REQUIRED)
find_package(LibXml2 REQUIRED)

#------------------------------------------------------------------------------
# Run tests to find optional packages

# Check for Python
if (DOLFIN_ENABLE_PYTHON)
  find_package(PythonInterp)
  find_package(PythonLibs)

  # If Python is found, check for NumPy and SWIG
  if (PYTHONINTERP_FOUND AND PYTHONLIBS_FOUND)
    find_package(NumPy REQUIRED)
    find_package(SWIG REQUIRED)
    include(UseSWIG)
    set(PYTHON_FOUND TRUE)
  endif()

endif()

# FIXME: Should we move the MPI check to the compiler section?
# Check for MPI, ParMETIS and SCOTCH
if (DOLFIN_ENABLE_MPI)
  find_package(MPI)

  # FIXME: Should be set CMake to use the MPI compiler wrappers?

  # Check for ParMETIS
  if (DOLFIN_ENABLE_PARMETIS)
    find_package(ParMETIS)
  endif()

  # Check for SCOTCH
  if (DOLFIN_ENABLE_SCOTCH)
    find_package(ScotchPT)
  endif()

endif()

# Check for UMFPACK
if (DOLFIN_ENABLE_UMFPACK)
  find_package(AMD)
  find_package(BLAS)
  find_package(UMFPACK)
endif()

# Check for CHOLMOD
if (DOLFIN_ENABLE_CHOLMOD)
  find_package(CHOLMOD)
endif()

# Check for Trilinos
if (DOLFIN_ENABLE_TRILINOS)
  find_package(Trilinos PATHS $ENV{TRILINOS_DIR}/include QUIET)
endif()

# Check for MTL4
if (DOLFIN_ENABLE_MTL4)
  find_package(MTL4)
endif()

# Check for PETSc and SLEPc
if (DOLFIN_ENABLE_PETSC)
  find_package(PETSc)
  if (PETSC_FOUND AND DOLFIN_ENABLE_SLEPC)
    find_package(SLEPc)
  endif()
endif()

# FIXME: Check for GMPXX (C++ bindings) too? CGAL seems to need it
# Check for GMP
if (DOLFIN_ENABLE_GMP)
  find_package(GMP)
endif()

# Check for CGAL
if (DOLFIN_ENABLE_CGAL)
  find_package(CGAL)
endif()

# Check for zlib
if (DOLFIN_ENABLE_ZLIB)
  find_package(ZLIB)
endif()

# Check for cppunit
if (DOLFIN_ENABLE_UNIT_TESTS)
  find_package(CppUnit)
endif()

# Gather information about which optional packages were found and not found
set(OPTIONAL_PACKAGES_NOT_FOUND "")
set(OPTIONAL_PACKAGES_FOUND "")
foreach (OPTIONAL_PACKAGE ${OPTIONAL_PACKAGES})
  string(TOUPPER "${OPTIONAL_PACKAGE}" PKG)
  if (${PKG}_FOUND OR ${OPTIONAL_PACKAGE}_FOUND)
    list(APPEND OPTIONAL_PACKAGES_FOUND ${PKG})
  else()
    list(APPEND OPTIONAL_PACKAGES_NOT_FOUND ${PKG})
  endif()
endforeach()

# Print information about any found optional packages
if (OPTIONAL_PACKAGES_FOUND)
  message(STATUS "The following optional packages were found:")
  foreach (OPTIONAL_PACKAGE ${OPTIONAL_PACKAGES_FOUND})
    string(TOUPPER "${OPTIONAL_PACKAGE}" PKG)
    message(STATUS "(OK) ${OPTIONAL_PACKAGE}")
  endforeach()
endif()

# Print information about any optional packages that were not found
if (OPTIONAL_PACKAGES_NOT_FOUND)
  message(STATUS "The following optional packages could not be found:")
  foreach (OPTIONAL_PACKAGE ${OPTIONAL_PACKAGES_NOT_FOUND})
    string(TOUPPER "${OPTIONAL_PACKAGE}" PKG)
    message(STATUS "(**) ${OPTIONAL_PACKAGE}")
  endforeach()
endif()

#------------------------------------------------------------------------------
# Installation path for Python module (if enabled)

# Get path for platform-dependent Python modules (since we install a binary libary)
if (PYTHONINTERP_FOUND)
  execute_process(
    COMMAND ${PYTHON_EXECUTABLE} -c "import sys, distutils.sysconfig; sys.stdout.write(distutils.sysconfig.get_python_lib(plat_specific=True, prefix='${CMAKE_INSTALL_PREFIX}'))"
    OUTPUT_VARIABLE PYTHON_INSTALL_PATH
    )

  set(DOLFIN_INSTALL_PYTHON_MODULE_DIR ${PYTHON_INSTALL_PATH})
endif()

#------------------------------------------------------------------------------
# Installation of dolfin_utils

install(DIRECTORY ${CMAKE_SOURCE_DIR}/site-packages/dolfin_utils
        DESTINATION ${DOLFIN_INSTALL_PYTHON_MODULE_DIR}
        USE_SOURCE_PERMISSIONS)

#------------------------------------------------------------------------------
# Installation of DOLFIN library

# Append the library version information to the library target properties
if (DOLFIN_WITH_LIBRARY_VERSION)
  set(DOLFIN_LIBRARY_PROPERTIES ${DOLFIN_LIBRARY_PROPERTIES}
    VERSION ${DOLFIN_VERSION}
    SOVERSION ${DOLFIN_VERSION_MAJOR}
  )
endif()

# Set DOLFIN install sub-directories
set(DOLFIN_BIN_DIR "bin")
set(DOLFIN_LIB_DIR "lib")
set(DOLFIN_INCLUDE_DIR "include")
set(DOLFIN_PKGCONFIG_DIR "lib/pkgconfig")
set(DOLFIN_SHARE_DIR "share")
set(DOLFIN_MAN_DIR "share/man")

# Add source directory
add_subdirectory(dolfin)

#------------------------------------------------------------------------------
<<<<<<< HEAD
=======
# Installation of DOLFIN demos

install(DIRECTORY demo DESTINATION share/dolfin
        FILES_MATCHING
        PATTERN "*.cpp"
        PATTERN "*.ufl"
        PATTERN "*.h"
        PATTERN "*.py"
        PATTERN "*.xml*"
        PATTERN "CMakeFiles" EXCLUDE)

#------------------------------------------------------------------------------
>>>>>>> c4c19725
# Generate and install helper file dolfin.conf

# FIXME: Can CMake provide the library path name variable?
if (APPLE)
  set(OS_LIBRARY_PATH_NAME "DYLD_LIBRARY_PATH")
else()
  set(OS_LIBRARY_PATH_NAME "LD_LIBRARY_PATH")
endif()

# Get path for pure Python modules (used to make helper file dolfin.conf)
# DOLFIN_INSTALL_PYTHON_MODULE_DIR  and DOLFIN_PYTHON_PURE_PACKAGE_PATH differ
# on some systems
if (PYTHONINTERP_FOUND)
  execute_process(
    COMMAND ${PYTHON_EXECUTABLE} -c "import sys, distutils.sysconfig; sys.stdout.write(distutils.sysconfig.get_python_lib(plat_specific=False, prefix='${CMAKE_INSTALL_PREFIX}'))"
    OUTPUT_VARIABLE DOLFIN_PYTHON_PURE_PACKAGE_PATH
    )
endif()

# FIXME: not cross-platform compatible
# Create and install dolfin.conf file
configure_file(${DOLFIN_CMAKE_DIR}/templates/dolfin.conf.in
               ${CMAKE_BINARY_DIR}/dolfin.conf @ONLY)
install(FILES ${CMAKE_BINARY_DIR}/dolfin.conf
        DESTINATION ${CMAKE_INSTALL_PREFIX}/share/dolfin
        COMPONENT Development)

#------------------------------------------------------------------------------
# Build and install DOLFIN demos

if (DOLFIN_ENABLE_DEMOS)

  add_subdirectory(demo EXCLUDE_FROM_ALL)
  #install(DIRECTORY ${CMAKE_SOURCE_DIR}/demo
  #        DESTINATION ${CMAKE_INSTALL_PREFIX}/share/dolfin
  #        USE_SOURCE_PERMISSIONS)
endif()

#------------------------------------------------------------------------------
# Build and install DOLFIN tests

if (DOLFIN_ENABLE_TEST)

  #add_subdirectory(test EXCLUDE_FROM_ALL)
  #install(DIRECTORY ${CMAKE_SOURCE_DIR}/demo
  #        DESTINATION ${CMAKE_INSTALL_PREFIX}/share/dolfin
  #        USE_SOURCE_PERMISSIONS)
endif()

#------------------------------------------------------------------------------<|MERGE_RESOLUTION|>--- conflicted
+++ resolved
@@ -308,10 +308,43 @@
 add_subdirectory(dolfin)
 
 #------------------------------------------------------------------------------
-<<<<<<< HEAD
-=======
-# Installation of DOLFIN demos
-
+# Generate and install helper file dolfin.conf
+
+# FIXME: Can CMake provide the library path name variable?
+if (APPLE)
+  set(OS_LIBRARY_PATH_NAME "DYLD_LIBRARY_PATH")
+else()
+  set(OS_LIBRARY_PATH_NAME "LD_LIBRARY_PATH")
+endif()
+
+# Get path for pure Python modules (used to make helper file dolfin.conf)
+# DOLFIN_INSTALL_PYTHON_MODULE_DIR  and DOLFIN_PYTHON_PURE_PACKAGE_PATH differ
+# on some systems
+if (PYTHONINTERP_FOUND)
+  execute_process(
+    COMMAND ${PYTHON_EXECUTABLE} -c "import sys, distutils.sysconfig; sys.stdout.write(distutils.sysconfig.get_python_lib(plat_specific=False, prefix='${CMAKE_INSTALL_PREFIX}'))"
+    OUTPUT_VARIABLE DOLFIN_PYTHON_PURE_PACKAGE_PATH
+    )
+endif()
+
+# FIXME: not cross-platform compatible
+# Create and install dolfin.conf file
+configure_file(${DOLFIN_CMAKE_DIR}/templates/dolfin.conf.in
+               ${CMAKE_BINARY_DIR}/dolfin.conf @ONLY)
+install(FILES ${CMAKE_BINARY_DIR}/dolfin.conf
+        DESTINATION ${CMAKE_INSTALL_PREFIX}/share/dolfin
+        COMPONENT Development)
+
+#------------------------------------------------------------------------------
+# Build and install DOLFIN demos
+
+if (DOLFIN_ENABLE_DEMOS)
+
+  add_subdirectory(demo EXCLUDE_FROM_ALL)
+
+endif()
+
+# Install
 install(DIRECTORY demo DESTINATION share/dolfin
         FILES_MATCHING
         PATTERN "*.cpp"
@@ -322,46 +355,6 @@
         PATTERN "CMakeFiles" EXCLUDE)
 
 #------------------------------------------------------------------------------
->>>>>>> c4c19725
-# Generate and install helper file dolfin.conf
-
-# FIXME: Can CMake provide the library path name variable?
-if (APPLE)
-  set(OS_LIBRARY_PATH_NAME "DYLD_LIBRARY_PATH")
-else()
-  set(OS_LIBRARY_PATH_NAME "LD_LIBRARY_PATH")
-endif()
-
-# Get path for pure Python modules (used to make helper file dolfin.conf)
-# DOLFIN_INSTALL_PYTHON_MODULE_DIR  and DOLFIN_PYTHON_PURE_PACKAGE_PATH differ
-# on some systems
-if (PYTHONINTERP_FOUND)
-  execute_process(
-    COMMAND ${PYTHON_EXECUTABLE} -c "import sys, distutils.sysconfig; sys.stdout.write(distutils.sysconfig.get_python_lib(plat_specific=False, prefix='${CMAKE_INSTALL_PREFIX}'))"
-    OUTPUT_VARIABLE DOLFIN_PYTHON_PURE_PACKAGE_PATH
-    )
-endif()
-
-# FIXME: not cross-platform compatible
-# Create and install dolfin.conf file
-configure_file(${DOLFIN_CMAKE_DIR}/templates/dolfin.conf.in
-               ${CMAKE_BINARY_DIR}/dolfin.conf @ONLY)
-install(FILES ${CMAKE_BINARY_DIR}/dolfin.conf
-        DESTINATION ${CMAKE_INSTALL_PREFIX}/share/dolfin
-        COMPONENT Development)
-
-#------------------------------------------------------------------------------
-# Build and install DOLFIN demos
-
-if (DOLFIN_ENABLE_DEMOS)
-
-  add_subdirectory(demo EXCLUDE_FROM_ALL)
-  #install(DIRECTORY ${CMAKE_SOURCE_DIR}/demo
-  #        DESTINATION ${CMAKE_INSTALL_PREFIX}/share/dolfin
-  #        USE_SOURCE_PERMISSIONS)
-endif()
-
-#------------------------------------------------------------------------------
 # Build and install DOLFIN tests
 
 if (DOLFIN_ENABLE_TEST)
