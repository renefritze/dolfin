--- conflicted
+++ resolved
@@ -32,45 +32,28 @@
     uBlasMatrix<Mat>* createMatrix() const
     { return new uBlasMatrix<Mat>(); }
 
-<<<<<<< HEAD
-=======
     /// Create empty sparsity pattern 
     SparsityPattern* createPattern() const
     { return new SparsityPattern(); }
 
->>>>>>> 8ee8269f
     /// Create empty vector
     uBlasVector* createVector() const
     { return new uBlasVector(); }
 
-    /// Create empty sparsity pattern 
-    SparsityPattern* createPattern() const;
-
-    /// Return sigleton instance
-<<<<<<< HEAD
-    static uBlasFactory& instance()
+    static uBlasFactory<Mat>& instance() 
     { return factory; }
-=======
-    static uBlasFactory<Mat>& instance() 
-    { return ublasfactory; }
->>>>>>> 8ee8269f
 
   private:
 
     /// Private Constructor
     uBlasFactory() {}
 
-<<<<<<< HEAD
-    static uBlasFactory factory;
-
-=======
-    static uBlasFactory<Mat> ublasfactory;
->>>>>>> 8ee8269f
+    static uBlasFactory<Mat> factory;
   };
 }
 
 // Initialise static data
-template<class Mat> dolfin::uBlasFactory<Mat> dolfin::uBlasFactory<Mat>::ublasfactory;
+template<class Mat> dolfin::uBlasFactory<Mat> dolfin::uBlasFactory<Mat>::factory;
 
 
 #endif