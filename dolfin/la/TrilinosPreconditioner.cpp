--- conflicted
+++ resolved
@@ -32,10 +32,7 @@
 #include <ml_MultiLevelPreconditioner.h>
 #include <Teuchos_ParameterList.hpp>
 #include <BelosEpetraAdapter.hpp>
-<<<<<<< HEAD
-=======
 #include <BelosLinearProblem.hpp>
->>>>>>> 18af6eb9
 
 #include <dolfin/log/log.h>
 #include "EpetraKrylovSolver.h"
@@ -118,11 +115,7 @@
   // Do nothing
 }
 //-----------------------------------------------------------------------------
-<<<<<<< HEAD
-void TrilinosPreconditioner::set(Belos::LinearProblem<ST,MV,OP>& problem,
-=======
 void TrilinosPreconditioner::set(BelosLinearProblem& problem,
->>>>>>> 18af6eb9
                                  const EpetraMatrix& P
                                  )
 {
@@ -251,11 +244,7 @@
 }
 //-----------------------------------------------------------------------------
 void
-<<<<<<< HEAD
-TrilinosPreconditioner::set_ml(Belos::LinearProblem<double, MV, OP>& problem,
-=======
 TrilinosPreconditioner::set_ml(BelosLinearProblem& problem,
->>>>>>> 18af6eb9
                                const Epetra_RowMatrix& P)
 {
 
