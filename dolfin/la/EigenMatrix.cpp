--- conflicted
+++ resolved
@@ -138,18 +138,12 @@
                       const dolfin::la_index* rows,
                       std::size_t n, const dolfin::la_index* cols)
 {
-<<<<<<< HEAD
   for (std::size_t i = 0; i < m; ++i)
   {
     const dolfin::la_index row = rows[i];
     for (std::size_t j = 0; j < n; ++j)
        _matA.coeffRef(row , cols[j]) += block[i*n + j];
   }
-=======
-  for (std::size_t i = 0; i < m; i++)
-    for (std::size_t j = 0; j < n; j++)
-      _matA.coeffRef(rows[i] , cols[j]) += block[i*n + j];
->>>>>>> 2940b62f
 }
 //---------------------------------------------------------------------------
 void EigenMatrix::get(double* block, std::size_t m,
@@ -174,29 +168,18 @@
 //----------------------------------------------------------------------------
 void EigenMatrix::zero(std::size_t m, const dolfin::la_index* rows)
 {
-<<<<<<< HEAD
-  dolfin_assert(rows || m==0);
   for(const dolfin::la_index* i_ptr = rows; i_ptr != rows + m; ++i_ptr)
     for (eigen_matrix_type::InnerIterator it(_matA, *i_ptr); it; ++it)
       it.valueRef() = 0.0;
-=======
-  for (const dolfin::la_index* ptr = rows; ptr != rows + m; ++ptr)
-    _matA.row(*ptr) *= 0.0;
->>>>>>> 2940b62f
 }
 //----------------------------------------------------------------------------
 void EigenMatrix::ident(std::size_t m, const dolfin::la_index* rows)
 {
-<<<<<<< HEAD
-  dolfin_assert(rows || m==0);
   bool diagonal_unset;
   const dolfin::la_index num_cols = size(1);
 
   // Loop over rows
   for(const dolfin::la_index* i_ptr = rows; i_ptr != rows + m; ++i_ptr)
-=======
-  for (const dolfin::la_index* ptr = rows; ptr != rows + m; ++ptr)
->>>>>>> 2940b62f
   {
     // Does this row have diagonal?
     diagonal_unset = *i_ptr <= num_cols && *i_ptr >= 0;
