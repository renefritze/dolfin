--- conflicted
+++ resolved
@@ -21,11 +21,7 @@
 // Modified by Fredrik Valdmanis, 2011
 //
 // First added:  2004
-<<<<<<< HEAD
-// Last changed: 2011-09-29
-=======
 // Last changed: 2011-11-11
->>>>>>> bcf40594
 
 #ifdef HAS_PETSC
 
@@ -44,9 +40,9 @@
 using namespace dolfin;
 
 const std::map<std::string, NormType> PETScVector::norm_types
-  = boost::assign::map_list_of("l1",   NORM_1)
-                              ("l2",   NORM_2)
-                              ("linf", NORM_INFINITY);
+= boost::assign::map_list_of("l1",   NORM_1)
+("l2",   NORM_2)
+("linf", NORM_INFINITY);
 
 //-----------------------------------------------------------------------------
 PETScVector::PETScVector(std::string type, bool use_gpu) : _use_gpu(use_gpu)
@@ -54,8 +50,8 @@
   if (type != "global" && type != "local")
   {
     dolfin_error("PETScVector.cpp",
-                 "create PETSc vector",
-                 "Unknown vector type (\"%s\")", type.c_str());
+        "create PETSc vector",
+        "Unknown vector type (\"%s\")", type.c_str());
   }
 
 #ifndef HAS_PETSC_CUSP
@@ -81,7 +77,7 @@
   if (_use_gpu)
     error("PETSc not compiled with Cusp support, cannot create GPU vector");
 #endif
-  
+
   // Empty ghost indices vector
   const std::vector<uint> ghost_indices;
 
@@ -103,8 +99,8 @@
   else
   {
     dolfin_error("PETScVector.cpp",
-                 "create PETSc vector",
-                 "Unknown vector type (\"%s\")", type.c_str());
+        "create PETSc vector",
+        "Unknown vector type (\"%s\")", type.c_str());
   }
 }
 //-----------------------------------------------------------------------------
@@ -150,8 +146,8 @@
   else
   {
     dolfin_error("PETScVector.cpp",
-                 "check whether PETSc vector is distributed",
-                 "Unknown vector type (\"%d\")", petsc_type);
+        "check whether PETSc vector is distributed",
+        "Unknown vector type (\"%d\")", petsc_type);
   }
 
   return _distributed;
@@ -165,8 +161,8 @@
   if (!x)
   {
     dolfin_error("PETScVector.cpp",
-                 "resize PETSc vector",
-                 "Vector has not been initialized");
+        "resize PETSc vector",
+        "Vector has not been initialized");
   }
 
   // Get vector type
@@ -193,7 +189,7 @@
 }
 //-----------------------------------------------------------------------------
 void PETScVector::resize(std::pair<uint, uint> range,
-                         const std::vector<uint>& ghost_indices)
+    const std::vector<uint>& ghost_indices)
 {
   // Get local size
   assert(range.second - range.first >= 0);
@@ -242,8 +238,8 @@
   if (values.size() != local_size)
   {
     dolfin_error("PETScVector.cpp",
-                 "set local values of PETSc vector",
-                 "Size of values array is not equal to local vector size");
+        "set local values of PETSc vector",
+        "Size of values array is not equal to local vector size");
   }
 
   if (local_size == 0)
@@ -265,8 +261,8 @@
   if (values.size() != local_size)
   {
     dolfin_error("PETScVector.cpp",
-                 "add local values to PETSc vector",
-                 "Size of values array is not equal to local vector size");
+        "add local values to PETSc vector",
+        "Size of values array is not equal to local vector size");
   }
 
   if (local_size == 0)
@@ -468,8 +464,8 @@
   if (size() != v.size())
   {
     dolfin_error("PETScVector.cpp",
-                 "perform point-wise multiplication with PETSc vector",
-                 "Vectors are not of the same size");
+        "perform point-wise multiplication with PETSc vector",
+        "Vectors are not of the same size");
   }
 
   VecPointwiseMult(*x,*x,*v.x);
@@ -508,8 +504,8 @@
   if (size() != _y.size())
   {
     dolfin_error("PETScVector.cpp",
-                 "perform axpy operation with PETSc vector",
-                 "Vectors are not of the same size");
+        "perform axpy operation with PETSc vector",
+        "Vectors are not of the same size");
   }
 
   VecAXPY(*x, a, *(_y.x));
@@ -527,8 +523,8 @@
   if (norm_types.count(norm_type) == 0)
   {
     dolfin_error("PETScVector.cpp",
-                 "compute norm of PETSc vector",
-                 "Unknown norm type (\"%s\")", norm_type.c_str());
+        "compute norm of PETSc vector",
+        "Unknown norm type (\"%s\")", norm_type.c_str());
   }
 
   double value = 0.0;
@@ -595,7 +591,7 @@
     // Send and receive data
     std::vector<uint> received_nonlocal_rows;
     MPI::send_recv(send_nonlocal_rows.set(), dest,
-                   received_nonlocal_rows, source);
+        received_nonlocal_rows, source);
 
     // Add rows which reside on this process
     for (uint j = 0; j < received_nonlocal_rows.size(); ++j)
@@ -649,20 +645,15 @@
   const VecType petsc_type;
   VecGetType(*(_y.vec()), &petsc_type);
   if (strcmp(petsc_type, VECSEQ) != 0)
-<<<<<<< HEAD
-    error("PETScVector::gather can only gather into local vectors");
+    dolfin_error("PETScVector.cpp",
+        "gather values for PETSc vector",
+        "Values can only be gathered into local vectors");
 #ifdef HAS_PETSC_CUSP
   else if (strcmp(petsc_type, VECSEQ) != 0 && strcmp(petsc_type, VECSEQCUSP) != 0)
-    error("PETScVector::gather can only gather into local vectors");
+    dolfin_error("PETScVector.cpp",
+        "gather values for PETSc vector",
+        "Values can only be gathered into local vectors");
 #endif
-
-=======
-  {
-    dolfin_error("PETScVector.cpp",
-                 "gather values for PETSc vector",
-                 "Values can only be gathered into local vectors");
-  }
->>>>>>> bcf40594
 
   // Prepare data for index sets (global indices)
   const int* global_indices = reinterpret_cast<const int*>(indices.data().get());
@@ -677,11 +668,11 @@
 
   // Create local index sets
   IS from, to;
-  #if PETSC_VERSION_MAJOR == 3 && PETSC_VERSION_MINOR > 1
+#if PETSC_VERSION_MAJOR == 3 && PETSC_VERSION_MINOR > 1
   ISCreateGeneral(PETSC_COMM_SELF, n, global_indices, PETSC_COPY_VALUES, &from);
-  #else
+#else
   ISCreateGeneral(PETSC_COMM_SELF, n, global_indices,    &from);
-  #endif
+#endif
   ISCreateStride(PETSC_COMM_SELF, n, 0 , 1, &to);
 
   // Resize vector if required
@@ -748,14 +739,14 @@
 }
 //-----------------------------------------------------------------------------
 void PETScVector::init(std::pair<uint, uint> range,
-                       const std::vector<uint>& ghost_indices, bool distributed)
+    const std::vector<uint>& ghost_indices, bool distributed)
 {
   // Create vector
   if (x && !x.unique())
   {
     dolfin_error("PETScVector.cpp",
-                 "initialize PETSc vector",
-                 "More than one object points to the underlying PETSc object");
+        "initialize PETSc vector",
+        "More than one object points to the underlying PETSc object");
   }
   x.reset(new Vec(0), PETScVectorDeleter());
 
@@ -777,7 +768,7 @@
       warning("Vector set to cusp type.");
     }
 #endif
-    
+
     VecSetSizes(*x, local_size, PETSC_DECIDE);
     VecSetFromOptions(*x);
 
@@ -787,7 +778,7 @@
     // TODO: Implement VECMPICUSP vectors
     if (_use_gpu)
       not_working_in_parallel("Distributed PETSc Cusp vectors");
-    
+
     // Clear ghost indices map
     ghost_global_to_local.clear();
 
@@ -796,7 +787,7 @@
       _ghost_indices = reinterpret_cast<const int*>(&ghost_indices[0]);
 
     VecCreateGhost(PETSC_COMM_WORLD, local_size, PETSC_DECIDE,
-                   ghost_indices.size(), _ghost_indices, x.get());
+        ghost_indices.size(), _ghost_indices, x.get());
 
     // Build global-to-local map for ghost indices
     for (uint i = 0; i < ghost_indices.size(); ++i)
