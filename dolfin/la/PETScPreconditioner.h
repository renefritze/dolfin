// Copyright (C) 2010-2016 Garth N. Wells
//
// This file is part of DOLFIN.
//
// DOLFIN is free software: you can redistribute it and/or modify
// it under the terms of the GNU Lesser General Public License as published by
// the Free Software Foundation, either version 3 of the License, or
// (at your option) any later version.
//
// DOLFIN is distributed in the hope that it will be useful,
// but WITHOUT ANY WARRANTY; without even the implied warranty of
// MERCHANTABILITY or FITNESS FOR A PARTICULAR PURPOSE. See the
// GNU Lesser General Public License for more details.
//
// You should have received a copy of the GNU Lesser General Public License
// along with DOLFIN. If not, see <http://www.gnu.org/licenses/>.
//
// Modified by Anders Logg 2011

#ifndef __DOLFIN_PETSC_PRECONDITIONER_H
#define __DOLFIN_PETSC_PRECONDITIONER_H

#ifdef HAS_PETSC

#include <memory>
#include <string>
#include <vector>
#include <petscpc.h>

#include <dolfin/common/types.h>
#include <dolfin/common/Variable.h>
#include <dolfin/la/PETScObject.h>
#include <dolfin/parameter/Parameters.h>

namespace dolfin
{

  // Forward declarations
  class PETScKrylovSolver;
  class PETScSNESSolver;
  class VectorSpaceBasis;

  /// This class is a wrapper for configuring PETSc
  /// preconditioners. It does not own a preconditioner. It can take a
  /// PETScKrylovSolver and set the preconditioner type and
  /// parameters.

  class PETScPreconditioner : public PETScObject, public Variable
  {
  public:

    /// Select type by name
    static void set_type(PETScKrylovSolver& solver, std::string type);

    /// Create a particular preconditioner object
    explicit PETScPreconditioner(std::string type = "default");

    /// Destructor
    virtual ~PETScPreconditioner();

    /// Set the preconditioner type and parameters
    virtual void set(PETScKrylovSolver& solver);

    /// Set the coordinates of the operator (matrix) rows and
    /// geometric dimension d. This is can be used by required for
    /// certain preconditioners, e.g. ML. The input for this function
    /// can be generated using GenericDofMap::tabulate_all_dofs.
    void set_coordinates(const std::vector<double>& x, std::size_t dim);

<<<<<<< HEAD
    // FIXME: Document
    // FIXME: Use shared pointers for the fields, so we can use
    // PETSC_USE_POINTER instead of PETSC_COPY_VALUES
    static void
=======
    /// Assign indices from fields as separate PETSc index sets, with
    /// given names
    /// @param solver (PETScKrylovSolver&)
    /// @param fields (std::vector<std::vector<dolfin::la_index>>&)
    /// @param split_names (std::vector<std::string>&)
    void
>>>>>>> 30496953
      set_fieldsplit(PETScKrylovSolver& solver,
                     const std::vector<std::vector<dolfin::la_index>>& fields,
                     const std::vector<std::string>& split_names);

    /// Return informal string representation (pretty-print)
    std::string str(bool verbose) const;

    /// Return a list of available preconditioners
    static std::map<std::string, std::string> preconditioners();

    friend class PETScSNESSolver;
    friend class PETScTAOSolver;

  private:

    // Named preconditioner
    std::string _type;

    // Available names preconditioners
    static const std::map<std::string, const PCType> _methods;

    // Available preconditioner descriptions
    static const std::map<std::string, std::string>
      _methods_descr;

    // Operator row coordinates
    std::vector<double> _coordinates;

    // Geometric dimension associates with coordinates
    std::size_t gdim;

  };

}

#endif

#endif<|MERGE_RESOLUTION|>--- conflicted
+++ resolved
@@ -67,24 +67,18 @@
     /// can be generated using GenericDofMap::tabulate_all_dofs.
     void set_coordinates(const std::vector<double>& x, std::size_t dim);
 
-<<<<<<< HEAD
-    // FIXME: Document
-    // FIXME: Use shared pointers for the fields, so we can use
-    // PETSC_USE_POINTER instead of PETSC_COPY_VALUES
-    static void
-=======
+
     /// Assign indices from fields as separate PETSc index sets, with
     /// given names
-    /// @param solver (PETScKrylovSolver&)
-    /// @param fields (std::vector<std::vector<dolfin::la_index>>&)
-    /// @param split_names (std::vector<std::string>&)
-    void
->>>>>>> 30496953
-      set_fieldsplit(PETScKrylovSolver& solver,
-                     const std::vector<std::vector<dolfin::la_index>>& fields,
-                     const std::vector<std::string>& split_names);
+    /// @param solver
+    /// @param fields
+    /// @param split_names
+    void set_fieldsplit(PETScKrylovSolver& solver,
+            const std::vector<std::vector<dolfin::la_index>>& fields,
+            const std::vector<std::string>& split_names);
 
     /// Return informal string representation (pretty-print)
+    /// @param verbose
     std::string str(bool verbose) const;
 
     /// Return a list of available preconditioners
