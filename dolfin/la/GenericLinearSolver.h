--- conflicted
+++ resolved
@@ -18,11 +18,7 @@
 // Modified by Anders Logg 2009-2013
 //
 // First added:  2008-08-26
-<<<<<<< HEAD
-// Last changed: 2013-11-20
-=======
 // Last changed: 2013-12-04
->>>>>>> 2407dcf1
 
 #ifndef __GENERIC_LINEAR_SOLVER_H
 #define __GENERIC_LINEAR_SOLVER_H
@@ -110,8 +106,6 @@
       return 0;
     }
 
-<<<<<<< HEAD
-=======
     // FIXME: This should not be needed. Need to cleanup linear solver
     // name jungle: default, lu, iterative, direct, krylov, etc
     /// Return parameter type: "krylov_solver" or "lu_solver"
@@ -120,7 +114,6 @@
       return "default";
     }
 
->>>>>>> 2407dcf1
     /// Update solver parameters (useful for LinearSolver wrapper)
     virtual void update_parameters(const Parameters& parameters)
     {
