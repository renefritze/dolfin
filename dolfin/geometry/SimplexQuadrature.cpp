// Copyright (C) 2014 August Johansson and Anders Logg
//
// This file is part of DOLFIN.
//
// DOLFIN is free software: you can redistribute it and/or modify
// it under the terms of the GNU Lesser General Public License as published by
// the Free Software Foundation, either version 3 of the License, or
// (at your option) any later version.
//
// DOLFIN is distributed in the hope that it will be useful,
// but WITHOUT ANY WARRANTY; without even the implied warranty of
// MERCHANTABILITY or FITNESS FOR A PARTICULAR PURPOSE. See the
// GNU Lesser General Public License for more details.
//
// You should have received a copy of the GNU Lesser General Public License
// along with DOLFIN. If not, see <http://www.gnu.org/licenses/>.
//
// First added:  2014-02-24
<<<<<<< HEAD
// Last changed: 2014-03-17
=======
// Last changed: 2014-04-03
>>>>>>> 2ad3a7c5

#include <dolfin/log/log.h>
#include <dolfin/mesh/Cell.h>
#include <dolfin/mesh/Mesh.h>
#include <dolfin/mesh/MeshGeometry.h>
#include "SimplexQuadrature.h"

using namespace dolfin;

//-----------------------------------------------------------------------------
std::pair<std::vector<double>, std::vector<double> >
SimplexQuadrature::compute_quadrature_rule(const Cell& cell, std::size_t order)
{
  // Extract dimensions
  const std::size_t tdim = cell.mesh().topology().dim();
  const std::size_t gdim = cell.mesh().geometry().dim();

  // Get vertex coordinates
  std::vector<double> coordinates;
  cell.get_vertex_coordinates(coordinates);

  // Call function to compute quadrature rule
  return compute_quadrature_rule(&coordinates[0], tdim, gdim, order);
}
//-----------------------------------------------------------------------------
std::pair<std::vector<double>, std::vector<double> >
SimplexQuadrature::compute_quadrature_rule(const double* coordinates,
                                           std::size_t tdim,
                                           std::size_t gdim,
                                           std::size_t order)
{
  switch (tdim)
  {
  case 1:
    return compute_quadrature_rule_interval(coordinates, gdim, order);
    break;
  case 2:
    return compute_quadrature_rule_triangle(coordinates, gdim, order);
    break;
  case 3:
    return compute_quadrature_rule_tetrahedron(coordinates, gdim, order);
    break;
  default:
    dolfin_error("SimplexQuadrature.cpp",
                 "compute quadrature rule for simplex",
                 "Only implemented for topological dimension 1, 2, 3");
  };

  std::pair<std::vector<double>, std::vector<double> > quadrature_rule;
  return quadrature_rule;
}
//-----------------------------------------------------------------------------
std::pair<std::vector<double>, std::vector<double> >
SimplexQuadrature::compute_quadrature_rule_interval(const double* coordinates,
                                                    std::size_t gdim,
                                                    std::size_t order)
{
  std::pair<std::vector<double>, std::vector<double> > quadrature_rule;

  // Weights and points in local coordinates on [-1, 1]
  std::vector<double> w, p;

  switch (order)
  {
  case 1: {
    // Assign weight 2, point 0
    w.assign(1, 2.);
    p.assign(1, 0.);

    break;
  }
  case 2: {
    // Assign weights 1.
    w.assign(2, 1.);

    // Assign points corresponding to -1/sqrt(3) and 1/sqrt(3)
    p.resize(2);
    p[0] = -1./std::sqrt(3);
    p[1] = 1./std::sqrt(3);

    break;
  }
  default:
    dolfin_error("SimplexQuadrature.cpp",
                 "compute quadrature rule for interval",
                 "Not implemented for order ",order);
  }

  // Find the determinant of the Jacobian (inspired by ufc_geometry.h)
  double det;

  switch (gdim)
  {
  case 1:
    det = coordinates[1] - coordinates[0];
    break;

  case 2:
    {
      const double J[] = {coordinates[2] - coordinates[0],
                          coordinates[3] - coordinates[1]};
      const double det2 = J[0]*J[0] + J[1]*J[1];
      det = std::sqrt(det2);
      break;
    }
  case 3:
    {
      const double J[] = {coordinates[3] - coordinates[0],
                          coordinates[4] - coordinates[1],
                          coordinates[5] - coordinates[2]};
      const double det2 = J[0]*J[0] + J[1]*J[1] + J[2]*J[2];
      det = std::sqrt(det2);
      break;
    }
  default:
    dolfin_error("SimplexQuadrature.cpp",
                 "compute quadrature rule for interval",
                 "Not implemented for dimension ", gdim);
  }

  // Map (local) quadrature points
  quadrature_rule.first.resize(gdim*p.size());
  for (std::size_t i = 0; i < p.size(); ++i)
  {
    for (std::size_t d = 0; d < gdim; ++d)
    {
<<<<<<< HEAD
      quadrature_rule.first[d+i*gdim]
        = 0.5*(coordinates[d]*(1 - p[i]) + coordinates[gdim+d]*(1 + p[i]));
=======
      quadrature_rule.first[d + i*gdim]
        = 0.5*(coordinates[d]*(1 - p[i]) + coordinates[gdim + d]*(1 + p[i]));
>>>>>>> 2ad3a7c5
    }
  }

  // Store weights
  quadrature_rule.second.assign(w.size(), std::abs(det));
  for (std::size_t i = 0; i < w.size(); ++i)
    quadrature_rule.second[i] *= w[i];

  return quadrature_rule;
}
//-----------------------------------------------------------------------------
std::pair<std::vector<double>, std::vector<double> >
SimplexQuadrature::compute_quadrature_rule_triangle(const double* coordinates,
                                                    std::size_t gdim,
                                                    std::size_t order)
{
  std::pair<std::vector<double>, std::vector<double> > quadrature_rule;

  // Weights and points in local coordinates on triangle [0,0], [1,0]
  // and [0,1]
  std::vector<double> w;
  std::vector<std::vector<double> > p;

  switch (order)
  {
  case 1:
    // Assign weight 1 and midpoint
    w.assign(1, 1.);
    p.assign(1, std::vector<double>(3, 1./3));

    break;
  case 2:
    // Assign weight 1/3
    w.assign(3, 1./3);

    // Assign points corresponding to 2/3, 1/6, 1/6
    p.assign(3, std::vector<double>(3, 1./6));
    p[0][0] = p[1][1] = p[2][2] = 2./3;

    break;
  default:
    dolfin_error("SimplexQuadrature.cpp",
                 "compute quadrature rule for triangle",
                 "Not implemented for order ",order);
  }

  // Find the determinant of the Jacobian (inspired by ufc_geometry.h)
  double det = 0; // To keep compiler happy

  switch (gdim)
  {
  case 2:
    {
      const double J[] = {coordinates[2] - coordinates[0],
                          coordinates[4] - coordinates[0],
                          coordinates[3] - coordinates[1],
                          coordinates[5] - coordinates[1]};
      det = J[0]*J[3] - J[1]*J[2];
      break;
    }
  case 3:
    {
<<<<<<< HEAD
      const double J[]={coordinates[3] - coordinates[0],
                        coordinates[6] - coordinates[0],
                        coordinates[4] - coordinates[1],
                        coordinates[7] - coordinates[1],
                        coordinates[5] - coordinates[2],
                        coordinates[8] - coordinates[2]};
=======
      const double J[] = {coordinates[3] - coordinates[0],
                          coordinates[6] - coordinates[0],
                          coordinates[4] - coordinates[1],
                          coordinates[7] - coordinates[1],
                          coordinates[5] - coordinates[2],
                          coordinates[8] - coordinates[2]};
>>>>>>> 2ad3a7c5
      const double d_0 = J[2]*J[5] - J[4]*J[3];
      const double d_1 = J[4]*J[1] - J[0]*J[5];
      const double d_2 = J[0]*J[3] - J[2]*J[1];
      const double det2 = d_0*d_0 + d_1*d_1 + d_2*d_2;
      det = std::sqrt(det2);

      break;
    }
  default:
    dolfin_error("SimplexQuadrature.cpp",
                 "compute quadrature rule for triangle",
                 "Not implemented for dimension ", gdim);
  }

  // Store points
  quadrature_rule.first.resize(gdim*p.size());
  for (std::size_t i = 0; i < p.size(); ++i)
    for (std::size_t d = 0; d < gdim; ++d)
<<<<<<< HEAD
      quadrature_rule.first[d+i*gdim]
        = p[i][0]*coordinates[d]
        + p[i][1]*coordinates[gdim+d]
        + p[i][2]*coordinates[2*gdim+d];
=======
      quadrature_rule.first[d + i*gdim]
        = p[i][0]*coordinates[d]
        + p[i][1]*coordinates[gdim + d]
        + p[i][2]*coordinates[2*gdim + d];
>>>>>>> 2ad3a7c5

  // Store weights
  quadrature_rule.second.assign(w.size(), 0.5*std::abs(det));
  for (std::size_t i = 0; i < w.size(); ++i)
    quadrature_rule.second[i] *= w[i];

  return quadrature_rule;
}
//-----------------------------------------------------------------------------
std::pair<std::vector<double>, std::vector<double> >
SimplexQuadrature::compute_quadrature_rule_tetrahedron(const double* coordinates,
                                                       std::size_t gdim,
                                                       std::size_t order)
{
  std::pair<std::vector<double>, std::vector<double> > quadrature_rule;

  // Weights and points in local coordinates on tetrahedron [0,0,0],
  // [1,0,0], [0,1,0] and [0,0,1]
  std::vector<double> w;
  std::vector<std::vector<double> > p;

  switch (order)
  {
  case 1:
    // Assign weight 1 and midpoint
    w.assign(1, 1.);
    p.assign(1, std::vector<double>(4, 0.25));

    break;
  case 2:
    // Assign weight 0.25
    w.assign(4, 0.25);

    // Assign points corresponding to 0.585410196624969,
    // 0.138196601125011, 0.138196601125011 and 0.138196601125011
    p.assign(4, std::vector<double>(4, 0.138196601125011));
    p[0][0] = p[1][1] = p[2][2] = p[3][3] = 0.585410196624969;

    break;
  default:
    dolfin_error("SimplexQuadrature.cpp",
                 "compute quadrature rule for triangle",
                 "Not implemented for order ",order);
  }

  // Find the determinant of the Jacobian (from ufc_geometry.h)
  double det = 0; // To keep compiler happy

  switch (gdim)
  {
  case 3:
    {
      const double J[] = {coordinates[3]  - coordinates[0],
                          coordinates[6]  - coordinates[0],
                          coordinates[9]  - coordinates[0],
                          coordinates[4]  - coordinates[1],
                          coordinates[7]  - coordinates[1],
                          coordinates[10] - coordinates[1],
                          coordinates[5]  - coordinates[2],
                          coordinates[8]  - coordinates[2],
                          coordinates[11] - coordinates[2]};
      double d[9];
      d[0*3 + 0] = J[4]*J[8] - J[5]*J[7];
      // d[0*3 + 1] = J[5]*J[6] - J[3]*J[8];
      // d[0*3 + 2] = J[3]*J[7] - J[4]*J[6];
      d[1*3 + 0] = J[2]*J[7] - J[1]*J[8];
      // d[1*3 + 1] = J[0]*J[8] - J[2]*J[6];
      // d[1*3 + 2] = J[1]*J[6] - J[0]*J[7];
      d[2*3 + 0] = J[1]*J[5] - J[2]*J[4];
      // d[2*3 + 1] = J[2]*J[3] - J[0]*J[5];
      // d[2*3 + 2] = J[0]*J[4] - J[1]*J[3];

      det = J[0]*d[0*3 + 0] + J[3]*d[1*3 + 0] + J[6]*d[2*3 + 0];
      break;
    }
  default:
    dolfin_error("SimplexQuadrature.cpp",
                 "compute quadrature rule for tetrahedron",
                 "Not implemented for dimension ", gdim);
  }

  // Store points
  quadrature_rule.first.resize(gdim*p.size());
  for (std::size_t i = 0; i < p.size(); ++i)
    for (std::size_t d = 0; d < gdim; ++d)
<<<<<<< HEAD
      quadrature_rule.first[d+i*gdim]
=======
      quadrature_rule.first[d + i*gdim]
>>>>>>> 2ad3a7c5
        = p[i][0]*coordinates[d]
        + p[i][1]*coordinates[gdim + d]
        + p[i][2]*coordinates[2*gdim + d]
        + p[i][3]*coordinates[3*gdim + d];

  // Store weights
  quadrature_rule.second.assign(w.size(), std::abs(det)/6.);
  for (std::size_t i = 0; i < w.size(); ++i)
    quadrature_rule.second[i] *= w[i];

  return quadrature_rule;
}
//-----------------------------------------------------------------------------<|MERGE_RESOLUTION|>--- conflicted
+++ resolved
@@ -16,11 +16,7 @@
 // along with DOLFIN. If not, see <http://www.gnu.org/licenses/>.
 //
 // First added:  2014-02-24
-<<<<<<< HEAD
-// Last changed: 2014-03-17
-=======
 // Last changed: 2014-04-03
->>>>>>> 2ad3a7c5
 
 #include <dolfin/log/log.h>
 #include <dolfin/mesh/Cell.h>
@@ -147,13 +143,8 @@
   {
     for (std::size_t d = 0; d < gdim; ++d)
     {
-<<<<<<< HEAD
-      quadrature_rule.first[d+i*gdim]
-        = 0.5*(coordinates[d]*(1 - p[i]) + coordinates[gdim+d]*(1 + p[i]));
-=======
       quadrature_rule.first[d + i*gdim]
         = 0.5*(coordinates[d]*(1 - p[i]) + coordinates[gdim + d]*(1 + p[i]));
->>>>>>> 2ad3a7c5
     }
   }
 
@@ -216,21 +207,12 @@
     }
   case 3:
     {
-<<<<<<< HEAD
-      const double J[]={coordinates[3] - coordinates[0],
-                        coordinates[6] - coordinates[0],
-                        coordinates[4] - coordinates[1],
-                        coordinates[7] - coordinates[1],
-                        coordinates[5] - coordinates[2],
-                        coordinates[8] - coordinates[2]};
-=======
       const double J[] = {coordinates[3] - coordinates[0],
                           coordinates[6] - coordinates[0],
                           coordinates[4] - coordinates[1],
                           coordinates[7] - coordinates[1],
                           coordinates[5] - coordinates[2],
                           coordinates[8] - coordinates[2]};
->>>>>>> 2ad3a7c5
       const double d_0 = J[2]*J[5] - J[4]*J[3];
       const double d_1 = J[4]*J[1] - J[0]*J[5];
       const double d_2 = J[0]*J[3] - J[2]*J[1];
@@ -249,17 +231,10 @@
   quadrature_rule.first.resize(gdim*p.size());
   for (std::size_t i = 0; i < p.size(); ++i)
     for (std::size_t d = 0; d < gdim; ++d)
-<<<<<<< HEAD
-      quadrature_rule.first[d+i*gdim]
-        = p[i][0]*coordinates[d]
-        + p[i][1]*coordinates[gdim+d]
-        + p[i][2]*coordinates[2*gdim+d];
-=======
       quadrature_rule.first[d + i*gdim]
         = p[i][0]*coordinates[d]
         + p[i][1]*coordinates[gdim + d]
         + p[i][2]*coordinates[2*gdim + d];
->>>>>>> 2ad3a7c5
 
   // Store weights
   quadrature_rule.second.assign(w.size(), 0.5*std::abs(det));
@@ -345,11 +320,7 @@
   quadrature_rule.first.resize(gdim*p.size());
   for (std::size_t i = 0; i < p.size(); ++i)
     for (std::size_t d = 0; d < gdim; ++d)
-<<<<<<< HEAD
-      quadrature_rule.first[d+i*gdim]
-=======
       quadrature_rule.first[d + i*gdim]
->>>>>>> 2ad3a7c5
         = p[i][0]*coordinates[d]
         + p[i][1]*coordinates[gdim + d]
         + p[i][2]*coordinates[2*gdim + d]
