// Copyright (C) 2013 Anders Logg
//
// This file is part of DOLFIN.
//
// DOLFIN is free software: you can redistribute it and/or modify
// it under the terms of the GNU Lesser General Public License as published by
// the Free Software Foundation, either version 3 of the License, or
// (at your option) any later version.
//
// DOLFIN is distributed in the hope that it will be useful,
// but WITHOUT ANY WARRANTY; without even the implied warranty of
// MERCHANTABILITY or FITNESS FOR A PARTICULAR PURPOSE. See the
// GNU Lesser General Public License for more details.
//
// You should have received a copy of the GNU Lesser General Public License
// along with DOLFIN. If not, see <http://www.gnu.org/licenses/>.
//
// First added:  2013-05-02
<<<<<<< HEAD
// Last changed: 2013-11-30
=======
// Last changed: 2013-12-09
>>>>>>> 371a6316

// Define a maximum dimension used for a local array in the recursive
// build function. Speeds things up compared to allocating it in each
// recursion and is more convenient than sending it around.
#define MAX_DIM 6

#include <dolfin/geometry/Point.h>
#include <dolfin/mesh/Mesh.h>
#include <dolfin/mesh/Cell.h>
#include <dolfin/mesh/MeshEntity.h>
#include <dolfin/mesh/MeshEntityIterator.h>
#include "BoundingBoxTree1D.h" // used for internal point search tree
#include "BoundingBoxTree2D.h" // used for internal point search tree
#include "BoundingBoxTree3D.h" // used for internal point search tree
#include "GenericBoundingBoxTree.h"

using namespace dolfin;

//-----------------------------------------------------------------------------
GenericBoundingBoxTree::GenericBoundingBoxTree() : _tdim(0)
{
  // Do nothing
}
//-----------------------------------------------------------------------------
void GenericBoundingBoxTree::build(const Mesh& mesh, std::size_t tdim)
{
  // Check dimension
  if (tdim < 1 or tdim > mesh.topology().dim())
  {
    dolfin_error("GenericBoundingBoxTree.cpp",
                 "compute bounding box tree",
                 "Dimension must be a number between 1 and %d",
                 mesh.topology().dim());
  }

  // Clear existing data if any
  clear();

  // Store topological dimension (only used for checking that entity
  // collisions can only be computed with cells)
  _tdim = tdim;

  // Initialize entities of given dimension if they don't exist
  mesh.init(tdim);

  // Create bounding boxes for all entities (leaves)
  const std::size_t _gdim = gdim();
  const unsigned int num_leaves = mesh.num_entities(tdim);
  std::vector<double> leaf_bboxes(2*_gdim*num_leaves);
  for (MeshEntityIterator it(mesh, tdim); !it.end(); ++it)
    compute_bbox_of_entity(leaf_bboxes.data() + 2*_gdim*it->index(), *it, _gdim);

  // Create leaf partition (to be sorted)
  std::vector<unsigned int> leaf_partition(num_leaves);
  for (unsigned int i = 0; i < num_leaves; ++i)
    leaf_partition[i] = i;

  // Recursively build the bounding box tree from the leaves
  _build(leaf_bboxes, leaf_partition.begin(), leaf_partition.end(), _gdim);

  log(PROGRESS,
      "Computed bounding box tree with %d nodes for %d entities.",
      num_bboxes(), num_leaves);
}
//-----------------------------------------------------------------------------
void GenericBoundingBoxTree::build(const std::vector<Point>& points)
{
  // Clear existing data if any
  clear();

  // Create leaf partition (to be sorted)
  const unsigned int num_leaves = points.size();
  std::vector<unsigned int> leaf_partition(num_leaves);
  for (unsigned int i = 0; i < num_leaves; ++i)
    leaf_partition[i] = i;

  // Recursively build the bounding box tree from the leaves
  _build(points, leaf_partition.begin(), leaf_partition.end(), gdim());

  info("Computed bounding box tree with %d nodes for %d points.",
       num_bboxes(), num_leaves);
}
//-----------------------------------------------------------------------------
std::vector<unsigned int>
GenericBoundingBoxTree::compute_collisions(const Point& point) const
{
  // Call recursive find function
  std::vector<unsigned int> entities;
  _compute_collisions(*this, point, num_bboxes() - 1, entities, 0);

  return entities;
}
//-----------------------------------------------------------------------------
std::pair<std::vector<unsigned int>, std::vector<unsigned int> >
GenericBoundingBoxTree::compute_collisions(const GenericBoundingBoxTree& tree) const
{
  // Introduce new variables for clarity
  const GenericBoundingBoxTree& A(*this);
  const GenericBoundingBoxTree& B(tree);

  // We use sets to store the collisions, since otherwise an entity
  // may be reported twice (it may collide with more than one entity).
  std::set<unsigned int> entities_A;
  std::set<unsigned int> entities_B;

  // Call recursive find function
  _compute_collisions(A, B,
                      A.num_bboxes() - 1, B.num_bboxes() - 1,
                      entities_A, entities_B,
                      0, 0);

  // Copy from sets to lists (vectors)
  std::vector<unsigned int> _entities_A(entities_A.begin(), entities_A.end());
  std::vector<unsigned int> _entities_B(entities_B.begin(), entities_B.end());

  return std::make_pair(_entities_A, _entities_B);
}
//-----------------------------------------------------------------------------
std::vector<unsigned int>
GenericBoundingBoxTree::compute_entity_collisions(const Point& point,
                                                  const Mesh& mesh) const
{
  // Point in entity only implemented for cells. Consider extending this.
  if (_tdim != mesh.topology().dim())
  {
    dolfin_error("GenericBoundingBoxTree.cpp",
                 "compute collision between point and mesh entities",
                 "Point-in-entity is only implemented for cells");
  }

  // Call recursive find function to compute bounding box candidates
  std::vector<unsigned int> entities;
  _compute_collisions(*this, point, num_bboxes() - 1, entities, &mesh);

  return entities;
}
//-----------------------------------------------------------------------------
std::pair<std::vector<unsigned int>, std::vector<unsigned int> >
GenericBoundingBoxTree::compute_entity_collisions(const GenericBoundingBoxTree& tree,
                                                  const Mesh& mesh_A,
                                                  const Mesh& mesh_B) const
{
  // Introduce new variables for clarity
  const GenericBoundingBoxTree& A(*this);
  const GenericBoundingBoxTree& B(tree);

  // We use sets to store the collisions, since otherwise an entity
  // may be reported twice (it may collide with more than one entity).
  std::set<unsigned int> entities_A;
  std::set<unsigned int> entities_B;

  // Call recursive find function
  _compute_collisions(A, B,
                      A.num_bboxes() - 1, B.num_bboxes() - 1,
                      entities_A, entities_B,
                      &mesh_A, &mesh_B);

  // Copy from sets to lists (vectors)
  std::vector<unsigned int> _entities_A(entities_A.begin(), entities_A.end());
  std::vector<unsigned int> _entities_B(entities_B.begin(), entities_B.end());

  return std::make_pair(_entities_A, _entities_B);
}
//-----------------------------------------------------------------------------
unsigned int
GenericBoundingBoxTree::compute_first_collision(const Point& point) const
{
  // Call recursive find function
  return _compute_first_collision(*this, point, num_bboxes() - 1);
}
//-----------------------------------------------------------------------------
unsigned int
GenericBoundingBoxTree::compute_first_entity_collision(const Point& point,
                                                       const Mesh& mesh) const
{
  // Point in entity only implemented for cells. Consider extending this.
  if (_tdim != mesh.topology().dim())
  {
    dolfin_error("GenericBoundingBoxTree.cpp",
                 "compute collision between point and mesh entities",
                 "Point-in-entity is only implemented for cells");
  }

  // Call recursive find function
  return _compute_first_entity_collision(*this, point, num_bboxes() - 1, mesh);
}
//-----------------------------------------------------------------------------
std::pair<unsigned int, double>
GenericBoundingBoxTree::compute_closest_entity(const Point& point,
                                               const Mesh& mesh) const
{
  // Closest entity only implemented for cells. Consider extending this.
  if (_tdim != mesh.topology().dim())
  {
    dolfin_error("GenericBoundingBoxTree.cpp",
                 "compute closest entity of point",
                 "Closest-entity is only implemented for cells");
  }

  // Compute point search tree if not already done
  build_point_search_tree(mesh);

  // Search point cloud to get a good starting guess
  dolfin_assert(_point_search_tree);
  double r = _point_search_tree->compute_closest_point(point).second;

  // Initialize index and distance to closest entity
  unsigned int closest_entity = std::numeric_limits<unsigned int>::max();
  double R2 = r*r;

  // Call recursive find function
  _compute_closest_entity(*this, point, num_bboxes() - 1,
                          mesh, closest_entity, R2);

  // Sanity check
  dolfin_assert(closest_entity < std::numeric_limits<unsigned int>::max());

  std::pair<unsigned int, double> ret(closest_entity, sqrt(R2));
  return ret;
}
//-----------------------------------------------------------------------------
std::pair<unsigned int, double>
GenericBoundingBoxTree::compute_closest_point(const Point& point) const
{
  // Closest point only implemented for point cloud
  if (_tdim != 0)
  {
    dolfin_error("GenericBoundingBoxTree.cpp",
                 "compute closest point",
                 "Search tree has not been built for point cloud");
  }

  // Note that we don't compute a point search tree here... That would
  // be weird.

  // Get initial guess by picking the distance to a "random" point
  unsigned int closest_point = 0;
  double R2 = compute_squared_distance_point(point.coordinates(),
                                             closest_point);

  // Call recursive find function
  _compute_closest_point(*this, point, num_bboxes() - 1, closest_point, R2);

  std::pair<unsigned int, double> ret(closest_point, sqrt(R2));
  return ret;
}
//-----------------------------------------------------------------------------
// Implementation of protected functions
//-----------------------------------------------------------------------------
void GenericBoundingBoxTree::clear()
{
  _tdim = 0;
  _bboxes.clear();
  _bbox_coordinates.clear();
  _point_search_tree.reset();
}
//-----------------------------------------------------------------------------
unsigned int
GenericBoundingBoxTree::_build(const std::vector<double>& leaf_bboxes,
                               const std::vector<unsigned int>::iterator& begin,
                               const std::vector<unsigned int>::iterator& end,
                               std::size_t gdim)
{
  dolfin_assert(begin < end);

  // Create empty bounding box data
  BBox bbox;

  // Reached leaf
  if (end - begin == 1)
  {
    // Get bounding box coordinates for leaf
    const unsigned int entity_index = *begin;
    const double* b = leaf_bboxes.data() + 2*gdim*entity_index;

    // Store bounding box data
    bbox.child_0 = num_bboxes(); // child_0 == node denotes a leaf
    bbox.child_1 = entity_index; // index of entity contained in leaf
    return add_bbox(bbox, b, gdim);
  }

  // Compute bounding box of all bounding boxes
  double b[MAX_DIM];
  std::size_t axis;
  compute_bbox_of_bboxes(b, axis, leaf_bboxes, begin, end);

  // Sort bounding boxes along longest axis
  std::vector<unsigned int>::iterator middle = begin + (end - begin) / 2;
  sort_bboxes(axis, leaf_bboxes, begin, middle, end);

  // Split bounding boxes into two groups and call recursively
  bbox.child_0 = _build(leaf_bboxes, begin, middle, gdim);
  bbox.child_1 = _build(leaf_bboxes, middle, end, gdim);

  // Store bounding box data. Note that root box will be added last.
  return add_bbox(bbox, b, gdim);
}
//-----------------------------------------------------------------------------
unsigned int
GenericBoundingBoxTree::_build(const std::vector<Point>& points,
                               const std::vector<unsigned int>::iterator& begin,
                               const std::vector<unsigned int>::iterator& end,
                               std::size_t gdim)
{
  dolfin_assert(begin < end);

  // Create empty bounding box data
  BBox bbox;

  // Reached leaf
  if (end - begin == 1)
  {
    // Store bounding box data
    const unsigned int point_index = *begin;
    bbox.child_0 = num_bboxes(); // child_0 == node denotes a leaf
    bbox.child_1 = point_index;  // index of entity contained in leaf
    return add_point(bbox, points[point_index], gdim);
  }

  // Compute bounding box of all points
  double b[MAX_DIM];
  std::size_t axis;
  compute_bbox_of_points(b, axis, points, begin, end);

  // Sort bounding boxes along longest axis
  std::vector<unsigned int>::iterator middle = begin + (end - begin) / 2;
  sort_points(axis, points, begin, middle, end);

  // Split bounding boxes into two groups and call recursively
  bbox.child_0 = _build(points, begin, middle, gdim);
  bbox.child_1 = _build(points, middle, end, gdim);

  // Store bounding box data. Note that root box will be added last.
  return add_bbox(bbox, b, gdim);
}
//-----------------------------------------------------------------------------
void
GenericBoundingBoxTree::_compute_collisions(const GenericBoundingBoxTree& tree,
                                            const Point& point,
                                            unsigned int node,
                                            std::vector<unsigned int>& entities,
                                            const Mesh* mesh)
{
  // Get bounding box for current node
  const BBox& bbox = tree.get_bbox(node);

  // If point is not in bounding box, then don't search further
  if (!tree.point_in_bbox(point.coordinates(), node))
    return;

  // If box is a leaf (which we know contains the point), then add it
  else if (tree.is_leaf(bbox, node))
  {
    // child_1 denotes entity for leaves
    const unsigned int entity_index = bbox.child_1;

    // If we have a mesh, check that the candidate is really a collision
    if (mesh)
    {
      // Get cell
      Cell cell(*mesh, entity_index);
      if (cell.collides(point))
        entities.push_back(entity_index);
    }

    // Otherwise, add the candidate
    else
      entities.push_back(entity_index);
  }

  // Check both children
  else
  {
    _compute_collisions(tree, point, bbox.child_0, entities, mesh);
    _compute_collisions(tree, point, bbox.child_1, entities, mesh);
  }
}
//-----------------------------------------------------------------------------
void
GenericBoundingBoxTree::_compute_collisions(const GenericBoundingBoxTree& A,
                                            const GenericBoundingBoxTree& B,
                                            unsigned int node_A,
                                            unsigned int node_B,
                                            std::set<unsigned int>& entities_A,
                                            std::set<unsigned int>& entities_B,
                                            const Mesh* mesh_A,
                                            const Mesh* mesh_B)
{
  // Get bounding boxes for current nodes
  const BBox& bbox_A = A.get_bbox(node_A);
  const BBox& bbox_B = B.get_bbox(node_B);

  // If bounding boxes don't collide, then don't search further
  if (!B.bbox_in_bbox(A.get_bbox_coordinates(node_A), node_B))
    return;

  // Check whether we've reached a leaf in A or B
  const bool is_leaf_A = A.is_leaf(bbox_A, node_A);
  const bool is_leaf_B = B.is_leaf(bbox_B, node_B);

  // If both boxes are leaves (which we know collide), then add them
  if (is_leaf_A && is_leaf_B)
  {
    // child_1 denotes entity for leaves
    const unsigned int entity_index_A = bbox_A.child_1;
    const unsigned int entity_index_B = bbox_B.child_1;

    // If we have a mesh, check that the candidate is really a collision
    if (mesh_A)
    {
      dolfin_assert(mesh_B);
      Cell cell_A(*mesh_A, entity_index_A);
      Cell cell_B(*mesh_B, entity_index_B);
      if (cell_A.collides(cell_B))
      {
        entities_A.insert(entity_index_A);
        entities_B.insert(entity_index_B);
      }
    }

    // Otherwise, add the candidate
    else
    {
      entities_A.insert(entity_index_A);
      entities_B.insert(entity_index_B);
    }
  }

  // If we reached the leaf in A, then descend B
  else if (is_leaf_A)
  {
    _compute_collisions(A, B, node_A, bbox_B.child_0,
                        entities_A, entities_B, mesh_A, mesh_B);
    _compute_collisions(A, B, node_A, bbox_B.child_1,
                        entities_A, entities_B, mesh_A, mesh_B);
  }

  // If we reached the leaf in B, then descend A
  else if (is_leaf_B)
  {
    _compute_collisions(A, B, bbox_A.child_0, node_B,
                        entities_A, entities_B, mesh_A, mesh_B);
    _compute_collisions(A, B, bbox_A.child_1, node_B,
                        entities_A, entities_B, mesh_A, mesh_B);
  }

  // At this point, we know neither is a leaf so descend the largest
  // tree first. Note that nodes are added in reverse order with the
  // top bounding box at the end so the largest tree (the one with the
  // the most boxes left to traverse) has the largest node number.
  else if (node_A > node_B)
  {
    _compute_collisions(A, B, bbox_A.child_0, node_B,
                        entities_A, entities_B, mesh_A, mesh_B);
    _compute_collisions(A, B, bbox_A.child_1, node_B,
                        entities_A, entities_B, mesh_A, mesh_B);
  }
  else
  {
    _compute_collisions(A, B, node_A, bbox_B.child_0,
                        entities_A, entities_B, mesh_A, mesh_B);
    _compute_collisions(A, B, node_A, bbox_B.child_1,
                        entities_A, entities_B, mesh_A, mesh_B);
  }

  // Note that cases above can be collected in fewer cases but this
  // way the logic is easier to follow.
}
//-----------------------------------------------------------------------------
unsigned int
GenericBoundingBoxTree::_compute_first_collision(const GenericBoundingBoxTree& tree,
                                                 const Point& point,
                                                 unsigned int node)
{
  // Get max integer to signify not found
  unsigned int not_found = std::numeric_limits<unsigned int>::max();

  // Get bounding box for current node
  const BBox& bbox = tree.get_bbox(node);

  // If point is not in bounding box, then don't search further
  if (!tree.point_in_bbox(point.coordinates(), node))
    return not_found;

  // If box is a leaf (which we know contains the point), then return it
  else if (tree.is_leaf(bbox, node))
    return bbox.child_1; // child_1 denotes entity for leaves

  // Check both children
  else
  {
    unsigned int c0 = _compute_first_collision(tree, point, bbox.child_0);
    if (c0 != not_found)
      return c0;

    // Check second child
    unsigned int c1 = _compute_first_collision(tree, point, bbox.child_1);
    if (c1 != not_found)
      return c1;
  }

  // Point not found
  return not_found;
}
//-----------------------------------------------------------------------------
unsigned int
GenericBoundingBoxTree::_compute_first_entity_collision(const GenericBoundingBoxTree& tree,
                                                        const Point& point,
                                                        unsigned int node,
                                                        const Mesh& mesh)
{
  // Get max integer to signify not found
  unsigned int not_found = std::numeric_limits<unsigned int>::max();

  // Get bounding box for current node
  const BBox& bbox = tree.get_bbox(node);

  // If point is not in bounding box, then don't search further
  if (!tree.point_in_bbox(point.coordinates(), node))
    return not_found;

  // If box is a leaf (which we know contains the point), then check entity
  else if (tree.is_leaf(bbox, node))
  {
    // Get entity (child_1 denotes entity index for leaves)
    dolfin_assert(tree._tdim == mesh.topology().dim());
    const unsigned int entity_index = bbox.child_1;
    Cell cell(mesh, entity_index);

    // Check entity
    if (cell.collides(point))
      return entity_index;
  }

  // Check both children
  else
  {
    const unsigned int c0 = _compute_first_entity_collision(tree,
                                                            point,
                                                            bbox.child_0,
                                                            mesh);
    if (c0 != not_found)
      return c0;

    const unsigned int c1 = _compute_first_entity_collision(tree,
                                                            point,
                                                            bbox.child_1,
                                                            mesh);
    if (c1 != not_found)
      return c1;
  }

  // Point not found
  return not_found;
}
//-----------------------------------------------------------------------------
void
GenericBoundingBoxTree::_compute_closest_entity(const GenericBoundingBoxTree& tree,
                                                const Point& point,
                                                unsigned int node,
                                                const Mesh& mesh,
                                                unsigned int& closest_entity,
                                                double& R2)
{
  // Get bounding box for current node
  const BBox& bbox = tree.get_bbox(node);

  // If bounding box is outside radius, then don't search further
  const double r2 = tree.compute_squared_distance_bbox(point.coordinates(), node);
  if (r2 > R2)
    return;

  // If box is leaf (which we know is inside radius), then shrink radius
  else if (tree.is_leaf(bbox, node))
  {
    // Get entity (child_1 denotes entity index for leaves)
    dolfin_assert(tree._tdim == mesh.topology().dim());
    const unsigned int entity_index = bbox.child_1;
    Cell cell(mesh, entity_index);

    // If entity is closer than best result so far, then return it
    const double r2 = cell.squared_distance(point);
    if (r2 < R2)
    {
      closest_entity = entity_index;
      R2 = r2;
    }
  }

  // Check both children
  else
  {
    _compute_closest_entity(tree, point, bbox.child_0, mesh, closest_entity, R2);
    _compute_closest_entity(tree, point, bbox.child_1, mesh, closest_entity, R2);
  }
}
//-----------------------------------------------------------------------------
void
GenericBoundingBoxTree::_compute_closest_point(const GenericBoundingBoxTree& tree,
                                               const Point& point,
                                               unsigned int node,
                                               unsigned int& closest_point,
                                               double& R2)
{
  // Get bounding box for current node
  const BBox& bbox = tree.get_bbox(node);

  // If box is leaf, then compute distance and shrink radius
  if (tree.is_leaf(bbox, node))
  {
    const double r2 = tree.compute_squared_distance_point(point.coordinates(),
                                                          node);
    if (r2 < R2)
    {
      closest_point = bbox.child_1;
      R2 = r2;
    }
  }
  else
  {
    // If bounding box is outside radius, then don't search further
    const double r2 = tree.compute_squared_distance_bbox(point.coordinates(),
                                                         node);
    if (r2 > R2)
      return;

    // Check both children
    _compute_closest_point(tree, point, bbox.child_0, closest_point, R2);
    _compute_closest_point(tree, point, bbox.child_1, closest_point, R2);
  }
}
//-----------------------------------------------------------------------------
void GenericBoundingBoxTree::build_point_search_tree(const Mesh& mesh) const
{
  // Don't build search tree if it already exists
  if (_point_search_tree)
    return;
  info("Building point search tree to accelerate distance queries.");

  // Create list of midpoints for all cells
  std::vector<Point> points;
  for (CellIterator cell(mesh); !cell.end(); ++cell)
    points.push_back(cell->midpoint());

  // Select implementation
  const std::size_t gdim = mesh.geometry().dim();
  switch (gdim)
  {
  case 1:
    _point_search_tree.reset(new BoundingBoxTree1D());
    break;
  case 2:
    _point_search_tree.reset(new BoundingBoxTree2D());
    break;
  case 3:
    _point_search_tree.reset(new BoundingBoxTree3D());
    break;
  default:
    dolfin_error("BoundingBoxTree.cpp",
                 "build bounding box tree",
                 "Not implemented for geometric dimension %d",
                 gdim);
  }

  // Build tree
  dolfin_assert(_point_search_tree);
  _point_search_tree->build(points);
}
//-----------------------------------------------------------------------------
void GenericBoundingBoxTree::compute_bbox_of_entity(double* b,
                                                    const MeshEntity& entity,
                                                    std::size_t gdim) const
{
  // Get bounding box coordinates
  double* xmin = b;
  double* xmax = b + gdim;

  // Get mesh entity data
  const MeshGeometry& geometry = entity.mesh().geometry();
  const size_t num_vertices = entity.num_entities(0);
  const unsigned int* vertices = entity.entities(0);
  dolfin_assert(num_vertices >= 2);

  // Get coordinates for first vertex
  const double* x = geometry.x(vertices[0]);
  for (std::size_t j = 0; j < gdim; ++j)
    xmin[j] = xmax[j] = x[j];

  // Compute min and max over remaining vertices
  for (unsigned int i = 1; i < num_vertices; ++i)
  {
    const double* x = geometry.x(vertices[i]);
    for (std::size_t j = 0; j < gdim; ++j)
    {
      xmin[j] = std::min(xmin[j], x[j]);
      xmax[j] = std::max(xmax[j], x[j]);
    }
  }
}
//-----------------------------------------------------------------------------
void
GenericBoundingBoxTree::sort_points(std::size_t axis,
                                    const std::vector<Point>& points,
                                    const std::vector<unsigned int>::iterator& begin,
                                    const std::vector<unsigned int>::iterator& middle,
                                    const std::vector<unsigned int>::iterator& end)
{
  switch (axis)
  {
  case 0:
    std::nth_element(begin, middle, end, less_x_point(points));
    break;
  case 1:
    std::nth_element(begin, middle, end, less_y_point(points));
    break;
  default:
    std::nth_element(begin, middle, end, less_z_point(points));
  }
}
//-----------------------------------------------------------------------------<|MERGE_RESOLUTION|>--- conflicted
+++ resolved
@@ -16,11 +16,7 @@
 // along with DOLFIN. If not, see <http://www.gnu.org/licenses/>.
 //
 // First added:  2013-05-02
-<<<<<<< HEAD
-// Last changed: 2013-11-30
-=======
 // Last changed: 2013-12-09
->>>>>>> 371a6316
 
 // Define a maximum dimension used for a local array in the recursive
 // build function. Speeds things up compared to allocating it in each
