--- conflicted
+++ resolved
@@ -31,28 +31,14 @@
 using namespace dolfin;
 
 //-----------------------------------------------------------------------------
-<<<<<<< HEAD
-IntervalMesh::IntervalMesh(std::size_t nx, double a, double b) 
-=======
 IntervalMesh::IntervalMesh(std::size_t nx, double a, double b)
->>>>>>> ef190d0e
   : Mesh(MPI_COMM_WORLD)
 {
   build(nx, a, b);
 }
 //-----------------------------------------------------------------------------
-<<<<<<< HEAD
-IntervalMesh::IntervalMesh(MPI_Comm comm, std::size_t nx, double a, double b) 
-  : Mesh(comm)
-{
-  build(nx, a, b);
-}
-//-----------------------------------------------------------------------------
-void IntervalMesh::build(std::size_t nx, double a, double b)
-=======
 IntervalMesh::IntervalMesh(MPI_Comm comm, std::size_t nx, double a, double b)
   : Mesh(comm)
->>>>>>> ef190d0e
 {
   build(nx, a, b);
 }
