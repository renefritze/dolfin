// Auto generated SWIG file for Python interface of DOLFIN
//
// Copyright (C) 2012 Kristian B. Oelgaard
//
// This file is part of DOLFIN.
//
// DOLFIN is free software: you can redistribute it and/or modify
// it under the terms of the GNU Lesser General Public License as published by
// the Free Software Foundation, either version 3 of the License, or
// (at your option) any later version.
//
// DOLFIN is distributed in the hope that it will be useful,
// but WITHOUT ANY WARRANTY; without even the implied warranty of
// MERCHANTABILITY or FITNESS FOR A PARTICULAR PURPOSE. See the
// GNU Lesser General Public License for more details.
//
// You should have received a copy of the GNU Lesser General Public License
// along with DOLFIN. If not, see <http://www.gnu.org/licenses/>.
//

// Autogenerated docstrings file, extracted from the DOLFIN source C++ files.

// Documentation extracted from: (module=io, header=GenericFile.h)
%feature("docstring")  dolfin::GenericFile::GenericFile "
Constructor
";

// Documentation extracted from: (module=io, header=File.h)
%feature("docstring")  dolfin::File "
A File represents a data file for reading and writing objects.
Unless specified explicitly, the format is determined by the
file name suffix.
A list of objects that can be read/written to file can be found in
GenericFile.h. Compatible file formats include:
    * XDMF   (.xdmf)
    * XML    (.xml)
    * VTK    (.pvd)
    * RAW    (.raw)
    * XYZ    (.xyz)
    * Binary (.bin)
    * SVG    (.svg)
";

%feature("docstring")  dolfin::File::File "
**Overloaded versions**

* File\ (filename, encoding=\"ascii\")

  Create a file with given name
  
  *Arguments*
      filename (str)
          Name of file.
      encoding (str)
          Optional argument specifying encoding, ascii is default.
  
  *Example*
      .. note::
      
          No example code available for this function.

* File\ (filename, type, encoding=\"ascii\")

  Create a file with given name and type (format)
  
  *Arguments*
      filename (str)
          Name of file.
      type (Type)
          File format.
      encoding (str)
          Optional argument specifying encoding, ascii is default.
  
  *Example*
      .. note::
      
          No example code available for this function.

* File\ (outstream)

  Create an outfile object writing to stream
  
  *Arguments*
      outstream (std::ostream)
          The stream.
";

%feature("docstring")  dolfin::File::operator>> "
Read from file
";

%feature("docstring")  dolfin::File::operator<< "
**Overloaded versions**

* operator<<\ (Function*, u)

  Write Function to file with time
  
  *Example*
      .. note::
      
          No example code available for this function.

* operator<<\ (t)

  Write object to file
";

%feature("docstring")  dolfin::File::exists "
Check if file exists

*Arguments*
    filename (str)
        Name of file.

*Returns*
    bool
        True if the file exists.
";

%feature("docstring")  dolfin::File::create_parent_path "

*Arguments*
    filename (str)
        Name of file / path.
";

// Documentation extracted from: (module=io, header=XDMFFile.h)
%feature("docstring")  dolfin::XDMFFile "
This class supports the output of meshes and functions in XDMF
(http://www.xdmf.org) format. It creates an XML file that describes
the data and points to a HDF5 file that stores the actual problem
data. Output of data in parallel is supported.

XDMF is not suitable for checkpointing as it may decimate
some data.
";

%feature("docstring")  dolfin::XDMFFile::XDMFFile "
Constructor
";

%feature("docstring")  dolfin::XDMFFile::operator<< "
**Overloaded versions**

* operator<<\ (mesh)

  Save a mesh for visualisation, with e.g. ParaView. Creates a HDF5
  file to store the mesh, and a related XDMF file with metadata.

* operator<<\ (u)

  Save a Function to XDMF/HDF files for visualisation.

* operator<<\ (Function*, ut)

  Save Function + time stamp to file

* operator<<\ (meshfunction)

  Save MeshFunction to file
";

// Documentation extracted from: (module=io, header=HDF5File.h)
%feature("docstring")  dolfin::HDF5File::HDF5File "
Constructor
";

<<<<<<< HEAD
%feature("docstring")  dolfin::HDF5File::operator<< "
**Overloaded versions**

* operator<<\ (x)

  Write vector to file in HDF5 folder 'Vector'. Multiple calls
  will save in the same file with incrementing dataset names

* operator<<\ (mesh)

  Write Mesh to file
";

%feature("docstring")  dolfin::HDF5File::write_mesh "
**Overloaded versions**

* write_mesh\ (mesh, name)

  Write Mesh to file

* write_mesh\ (mesh, cell_dim, name)

  Write Mesh of given cell dimension to file
";

%feature("docstring")  dolfin::HDF5File::write_visualisation_mesh "
**Overloaded versions**

* write_visualisation_mesh\ (mesh, name)
=======
%feature("docstring")  dolfin::HDF5File::write "
**Overloaded versions**

* write\ (x, name)

  Write Vector to file in a format suitable for re-reading

* write\ (mesh, name)

  Write Mesh to file

* write\ (mesh, cell_dim, name)

  Write Mesh of given cell dimension to file in a format suitable
  for re-reading
";

%feature("docstring")  dolfin::HDF5File::write_visualisation "
**Overloaded versions**

* write_visualisation\ (mesh, name)
>>>>>>> 340b0765

  Write Mesh to file for visualisation (may contain duplicate
  entities and will not preserve global indices)

<<<<<<< HEAD
* write_visualisation_mesh\ (mesh, cell_dim, name)
=======
* write_visualisation\ (mesh, cell_dim, name)
>>>>>>> 340b0765

  Write Mesh of given cell dimension to file for visualisation (may
  contain duplicate entities and will not preserve global indices)
";

<<<<<<< HEAD
%feature("docstring")  dolfin::HDF5File::operator>> "
**Overloaded versions**

* operator>>\ (x)

  Read vector from file (in HDF5 folder 'Vector' for dataset 0)

* operator>>\ (mesh)
=======
%feature("docstring")  dolfin::HDF5File::read "
**Overloaded versions**

* read\ (x, dataset_name, use_partition_from_file=true)

  Read vector from file

* read\ (mesh, name)
>>>>>>> 340b0765

  Read Mesh from file
";

<<<<<<< HEAD
%feature("docstring")  dolfin::HDF5File::read "
Read vector from HDF5 file
";

%feature("docstring")  dolfin::HDF5File::read_mesh "
Read Mesh from file
";

%feature("docstring")  dolfin::HDF5File::has_dataset "
Check if dataset exists in HDF5 file
";
=======
%feature("docstring")  dolfin::HDF5File::has_dataset "
Check if dataset exists in HDF5 file
";

%feature("docstring")  dolfin::HDF5File::flush "
Flush buffered I/O to disk
";
>>>>>>> 340b0765
<|MERGE_RESOLUTION|>--- conflicted
+++ resolved
@@ -166,37 +166,6 @@
 Constructor
 ";
 
-<<<<<<< HEAD
-%feature("docstring")  dolfin::HDF5File::operator<< "
-**Overloaded versions**
-
-* operator<<\ (x)
-
-  Write vector to file in HDF5 folder 'Vector'. Multiple calls
-  will save in the same file with incrementing dataset names
-
-* operator<<\ (mesh)
-
-  Write Mesh to file
-";
-
-%feature("docstring")  dolfin::HDF5File::write_mesh "
-**Overloaded versions**
-
-* write_mesh\ (mesh, name)
-
-  Write Mesh to file
-
-* write_mesh\ (mesh, cell_dim, name)
-
-  Write Mesh of given cell dimension to file
-";
-
-%feature("docstring")  dolfin::HDF5File::write_visualisation_mesh "
-**Overloaded versions**
-
-* write_visualisation_mesh\ (mesh, name)
-=======
 %feature("docstring")  dolfin::HDF5File::write "
 **Overloaded versions**
 
@@ -218,31 +187,16 @@
 **Overloaded versions**
 
 * write_visualisation\ (mesh, name)
->>>>>>> 340b0765
 
   Write Mesh to file for visualisation (may contain duplicate
   entities and will not preserve global indices)
 
-<<<<<<< HEAD
-* write_visualisation_mesh\ (mesh, cell_dim, name)
-=======
 * write_visualisation\ (mesh, cell_dim, name)
->>>>>>> 340b0765
 
   Write Mesh of given cell dimension to file for visualisation (may
   contain duplicate entities and will not preserve global indices)
 ";
 
-<<<<<<< HEAD
-%feature("docstring")  dolfin::HDF5File::operator>> "
-**Overloaded versions**
-
-* operator>>\ (x)
-
-  Read vector from file (in HDF5 folder 'Vector' for dataset 0)
-
-* operator>>\ (mesh)
-=======
 %feature("docstring")  dolfin::HDF5File::read "
 **Overloaded versions**
 
@@ -251,29 +205,14 @@
   Read vector from file
 
 * read\ (mesh, name)
->>>>>>> 340b0765
 
   Read Mesh from file
-";
-
-<<<<<<< HEAD
-%feature("docstring")  dolfin::HDF5File::read "
-Read vector from HDF5 file
-";
-
-%feature("docstring")  dolfin::HDF5File::read_mesh "
-Read Mesh from file
 ";
 
 %feature("docstring")  dolfin::HDF5File::has_dataset "
 Check if dataset exists in HDF5 file
 ";
-=======
-%feature("docstring")  dolfin::HDF5File::has_dataset "
-Check if dataset exists in HDF5 file
-";
 
 %feature("docstring")  dolfin::HDF5File::flush "
 Flush buffered I/O to disk
 ";
->>>>>>> 340b0765
