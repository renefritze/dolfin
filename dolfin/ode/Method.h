// Copyright (C) 2005-2008 Anders Logg.
// Licensed under the GNU LGPL Version 2.1.
//
// First added:  2005-05-02
// Last changed: 2009-08-11

#ifndef __METHOD_H
#define __METHOD_H

#include <dolfin/math/Lagrange.h>
#include <dolfin/common/types.h>
#include <dolfin/common/real.h>
#include <dolfin/common/Variable.h>

namespace dolfin
{

  class Lagrange;

  /// Base class for cGqMethod and dGqMethod, which contain all numeric constants,
  /// such as nodal points and nodal weights, needed for the method.

  class Method : public Variable
  {
  public:

    enum Type {cG, dG, none};

    /// Constructor
    Method(unsigned int q, unsigned int nq, unsigned int nn);

    /// Destructor
    virtual ~Method();

    /// Return type (inline optimized)
    inline Type type() const { return _type; }

    /// Return degree (inline optimized)
    inline unsigned int degree() const { return q; }

    /// Return order (inline optimized)
    virtual unsigned int order() const { return p; }

    /// Return number of nodal points (inline optimized)
    inline unsigned int nsize() const { return nn; }

    /// Return number of quadrature points (inline optimized)
    inline unsigned int qsize() const { return nq; }

    /// Return nodal point (inline optimized)
    inline real npoint(unsigned int i) const { return npoints[i]; }

    /// Return quadrature point (inline optimized)
    inline real qpoint(unsigned int i) const { return qpoints[i]; }

    /// Return nodal weight j for node i, including quadrature (inline optimized)
    inline real nweight(unsigned int i, unsigned int j) const { return nweights[i][j]; }

    /// Return quadrature weight, including only quadrature (inline optimized)
    inline real qweight(unsigned int i) const { return qweights[i]; }

    /// Evaluation of trial space basis function i at given tau (inline optimized)
    inline real eval(unsigned int i, real tau) const { return trial->eval(i, tau); }

    /// Evaluation of derivative of basis function i at t = 1 (inline optimized)
    inline real derivative(unsigned int i) const { return derivatives[i]; }

    /// Update solution values using fixed-point iteration
    void update(real x0, real f[], real k, real values[]) const;

    /// Update solution values using fixed-point iteration (damped version)
    void update(real x0, real f[], real k, real values[], real alpha) const;

    /// Evaluate solution at given point
    virtual real ueval(real x0, real values[], real tau) const = 0;

    /// Evaluate solution at given node
    virtual real ueval(real x0, real values[], uint i) const = 0;

    /// Compute residual at right end-point
    virtual real residual(real x0, real values[], real f, real k) const = 0;

    /// Compute new time step based on the given residual
    virtual real timestep(real r, real tol, real k0, real kmax) const = 0;

    /// Compute error estimate (modulo stability factor)
    virtual real error(real k, real r) const = 0;

<<<<<<< HEAD
    virtual void get_nodal_values(const real& x0, const real* x, real* nodal_values) const = 0;

    inline const Lagrange get_trial() const { return *trial; }
    inline const real* get_quadrature_weights() const {return qweights; }

    /// Display method data
    virtual void disp() const = 0;
=======
    /// Return informal string representation (pretty-print)
    virtual std::string str(bool verbose=false) const = 0;
>>>>>>> 723a1038

  protected:

    void init();

    virtual void compute_quadrature () = 0;
    virtual void compute_basis      () = 0;
    virtual void compute_weights    () = 0;

    void compute_derivatives();

    unsigned int q;  // Polynomial degree
    unsigned int p;  // Convergence order
    unsigned int nq; // Number of quadrature points
    unsigned int nn; // Number of nodal points

    real*  qpoints;     // Quadrature points
    real*  npoints;     // Nodal points
    real*  qweights;    // Quadrature weights
    real** nweights;    // Nodal weights
    real*  derivatives; // Weights for derivative at end-point

    Lagrange* trial;
    Lagrange* test;

    Type _type;

  };

}

#endif<|MERGE_RESOLUTION|>--- conflicted
+++ resolved
@@ -86,18 +86,13 @@
     /// Compute error estimate (modulo stability factor)
     virtual real error(real k, real r) const = 0;
 
-<<<<<<< HEAD
     virtual void get_nodal_values(const real& x0, const real* x, real* nodal_values) const = 0;
 
     inline const Lagrange get_trial() const { return *trial; }
     inline const real* get_quadrature_weights() const {return qweights; }
 
-    /// Display method data
-    virtual void disp() const = 0;
-=======
     /// Return informal string representation (pretty-print)
     virtual std::string str(bool verbose=false) const = 0;
->>>>>>> 723a1038
 
   protected:
 
@@ -129,4 +124,5 @@
 
 }
 
-#endif+#endif
+
