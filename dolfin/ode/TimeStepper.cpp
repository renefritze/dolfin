// Copyright (C) 2003-2009 Johan Jansson and Anders Logg.
// Licensed under the GNU LGPL Version 2.1.
//
// Modified by Benjamin Kehlet 2008
//
// First added:  2003
// Last changed: 2009-02-10

#include <cmath>
#include <string>
#include <dolfin/log/dolfin_log.h>
#include <dolfin/common/constants.h>
#include <dolfin/parameter/parameters.h>
#include "ODE.h"
#include "Sample.h"
#include "MonoAdaptiveTimeSlab.h"
#include "MultiAdaptiveTimeSlab.h"
#include "TimeStepper.h"

using namespace dolfin;

//--------------------------------------------------------------------------
TimeStepper::TimeStepper(ODE& ode) :
  ode(ode),
  timeslab(0),
  file(ode.get("ODE solution file name")),
  p("Time-stepping"),
  t(0),
  _stopped(false),
  save_solution(ode.get("ODE save solution")),
  adaptive_samples(ode.get("ODE adaptive samples")),
  num_samples(ode.get("ODE number of samples")),
  sample_density(ode.get("ODE sample density"))
{
  // Create time slab
  std::string method = ode.get("ODE method");
  if ( method == "mcg" || method == "mdg" )
  {
    timeslab = new MultiAdaptiveTimeSlab(ode);
  }
  else    
  {
    timeslab = new MonoAdaptiveTimeSlab(ode);
  }
}
//-----------------------------------------------------------------------
TimeStepper::~TimeStepper()
{
  delete timeslab;
}
//----------------------------------------------------------------------
void TimeStepper::solve(ODESolution& u)
{
  solve(u, 0.0, ode.endtime());
}
//----------------------------------------------------------------------
void TimeStepper::solve(ODESolution& u, real t0, real t1)
{
<<<<<<< HEAD
  begin("Time-stepping over the time interval [%g, %g]", to_double(t0), to_double(t1));
=======
  begin("Time-stepping over the time interval [%g, %g]",
        to_double(t0), to_double(t1));
>>>>>>> 70659d46
 
  // Do time-stepping on [t0, t1]
  t = t0;
  while (!at_end(t, t1) && !_stopped)
  {
    // Make time step
    t = step(u);

    // Update progress
    p = to_double(t / ode.endtime());
  }

  end();
}
//-------------------------------------------------------------------------
real TimeStepper::step(ODESolution& u)
{
  return step(u, t, ode.endtime());
}
//-------------------------------------------------------------------------
real TimeStepper::step(ODESolution& u, real t0, real t1)
{
  // FIXME: Change type of time slab if solution does not converge

  // Check if this is the first time step
  const bool first = t < real_epsilon();

  // Iterate until solution is accepted
  _stopped = false;
  while (true)
  {
    // Build time slab
    t = timeslab->build(t0, t1);
    
    // Try to solve time slab system
    if (!timeslab->solve())
    {
      warning("ODE solver did not converge at t = %g", to_double(t));
      _stopped = true;
      break;
    }

    // Check if solution can be accepted
    if (timeslab->check(first))
      break;
    
    message("Rejecting time slab K = %.3e, trying again.", to_double(timeslab->length()));
  }

  // Save solution
  save(u);

  // Update for next time slab
  if (!timeslab->shift(at_end(t, ode.endtime())))
  {
    message("ODE solver stopped on user's request at t = %g.", to_double(t));
    _stopped = true;
  }

  return t;
}
//-----------------------------------------------------------------------------
void TimeStepper::set_state(const real* u)
{
  dolfin_assert(timeslab);
  timeslab->set_state(u);
}
//-----------------------------------------------------------------------------
void TimeStepper::get_state(real* u)
{
  dolfin_assert(timeslab);
  timeslab->get_state(u);
}
//-----------------------------------------------------------------------------
void TimeStepper::save(ODESolution& u)
{
  // Check if we should save the solution
  if (!save_solution)
    return;

  // Choose method for saving the solution
  if (adaptive_samples)
    save_adaptive_samples(u);
  else
    save_fixed_samples(u);
}
//-----------------------------------------------------------------------------
void TimeStepper::save_fixed_samples(ODESolution& u)
{
  // Get start time and end time of time slab
  real t0 = timeslab->starttime();
  real t1 = timeslab->endtime();

  // Save initial value
  if (t0 < real_epsilon())
    save_sample(u, 0.0);

  // Compute distance between samples
  real K = ode.endtime() / static_cast<real>(num_samples);
  real t = floor(t0 / K - 0.5) * K;

  // Save samples
  while (true)
  {
    t += K;

    if (t < t0 + real_epsilon())
      continue;

    if (t > t1 + real_epsilon())
      break;

    if (abs(t - t1) < real_epsilon())
      t = t1;

    save_sample(u, t);
  }

  // Save final value
  if (at_end(t1, ode.endtime()))
    save_sample(u, ode.endtime());
}
//-----------------------------------------------------------------------------
void TimeStepper::save_adaptive_samples(ODESolution& u)
{
  // Get start time and end time of time slab
  real t0 = timeslab->starttime();
  real t1 = timeslab->endtime();

  // Save initial value
  if (t0 < real_epsilon())
    save_sample(u, 0.0);

  // Compute distance between samples
  dolfin_assert(sample_density >= 1);
  real k = (t1 - t0) / static_cast<real>(sample_density);
  
  // Save samples
  for (unsigned int n = 0; n < sample_density; ++n)
  {
    real t = t0 + static_cast<real>(n + 1)*k;
    if (n == (sample_density - 1))
      t = t1;
    save_sample(u, t);
  }
}
//-----------------------------------------------------------------------------
void TimeStepper::save_sample(ODESolution& u, real t)
{
  // Create sample
  Sample sample(*timeslab, ode.time(t), "u", "ODE solution");

  // Save to file
  file << sample;

  // Add sample to ODE solution
  u.add_sample(sample);

  // Let user save sample (optional)
  ode.save(sample);
}
//-----------------------------------------------------------------------------
bool TimeStepper::at_end(real t, real T) const
{
  return T - t < real_epsilon();
}
//-----------------------------------------------------------------------------<|MERGE_RESOLUTION|>--- conflicted
+++ resolved
@@ -56,12 +56,8 @@
 //----------------------------------------------------------------------
 void TimeStepper::solve(ODESolution& u, real t0, real t1)
 {
-<<<<<<< HEAD
-  begin("Time-stepping over the time interval [%g, %g]", to_double(t0), to_double(t1));
-=======
   begin("Time-stepping over the time interval [%g, %g]",
         to_double(t0), to_double(t1));
->>>>>>> 70659d46
  
   // Do time-stepping on [t0, t1]
   t = t0;
