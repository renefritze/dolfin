--- conflicted
+++ resolved
@@ -22,7 +22,7 @@
 // Modified by Chris Richardson 2013
 //
 // First added:  2008-12-01
-// Last changed: 2014-01-17
+// Last changed: 2014-01-21
 
 #include <algorithm>
 #include <iterator>
@@ -662,13 +662,6 @@
 {
   Timer timer("PARALLEL 3: Build mesh (from local mesh data)");
 
-<<<<<<< HEAD
-=======
-  // Get number of processes and process number
-  const std::size_t num_processes = MPI::size(mesh.mpi_comm());
-  const std::size_t process_number = MPI::rank(mesh.mpi_comm());
-
->>>>>>> 7f563e3f
   // Open mesh for editing
   mesh.clear();
   MeshEditor editor;
