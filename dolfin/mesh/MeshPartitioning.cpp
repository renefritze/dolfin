// Copyright (C) 2008-2014 Niclas Jansson, Ola Skavhaug, Anders Logg,
// Garth N. Wells and Chris Richardson
//
// This file is part of DOLFIN.
//
// DOLFIN is free software: you can redistribute it and/or modify
// it under the terms of the GNU Lesser General Public License as published by
// the Free Software Foundation, either version 3 of the License, or
// (at your option) any later version.
//
// DOLFIN is distributed in the hope that it will be useful,
// but WITHOUT ANY WARRANTY; without even the implied warranty of
// MERCHANTABILITY or FITNESS FOR A PARTICULAR PURPOSE. See the
// GNU Lesser General Public License for more details.
//
// You should have received a copy of the GNU Lesser General Public License
// along with DOLFIN. If not, see <http://www.gnu.org/licenses/>.
//
// Modified by Kent-Andre Mardal 2011
// Modified by Anders Logg 2011
// Modified by Garth N. Wells 2011-2012
// Modified by Chris Richardson 2013-2014
//

#include <algorithm>
#include <iterator>
#include <map>
#include <memory>
#include <numeric>
#include <set>
#include <boost/multi_array.hpp>

#include <dolfin/log/log.h>
#include <dolfin/common/MPI.h>
#include <dolfin/common/Timer.h>
#include <dolfin/geometry/Point.h>
#include <dolfin/graph/GraphBuilder.h>
#include <dolfin/graph/ParMETIS.h>
#include <dolfin/graph/SCOTCH.h>
#include <dolfin/graph/ZoltanPartition.h>
#include <dolfin/parameter/GlobalParameters.h>

#include "CellType.h"
#include "DistributedMeshTools.h"
#include "Facet.h"
#include "LocalMeshData.h"
#include "Mesh.h"
#include "MeshEditor.h"
#include "MeshEntity.h"
#include "MeshEntityIterator.h"
#include "MeshFunction.h"
#include "MeshTopology.h"
#include "MeshValueCollection.h"
#include "Vertex.h"
#include "MeshPartitioning.h"

using namespace dolfin;

// Explicitly instantiate some templated functions to help the Python
// wrappers
template void MeshPartitioning::build_mesh_value_collection(const Mesh& mesh,
   const std::vector<std::pair<std::pair<std::size_t, std::size_t>, std::size_t>>&
                                                            local_value_data,
   MeshValueCollection<std::size_t>& mesh_values);

template void MeshPartitioning::build_mesh_value_collection(const Mesh& mesh,
   const std::vector<std::pair<std::pair<std::size_t, std::size_t>, int>>&
                                                            local_value_data,
   MeshValueCollection<int>& mesh_values);

template void MeshPartitioning::build_mesh_value_collection(const Mesh& mesh,
   const std::vector<std::pair<std::pair<std::size_t, std::size_t>, double>>&
                                                            local_value_data,
   MeshValueCollection<double>& mesh_values);

template void MeshPartitioning::build_mesh_value_collection(const Mesh& mesh,
   const std::vector<std::pair<std::pair<std::size_t, std::size_t>, bool>>&
                                                            local_value_data,
                                     MeshValueCollection<bool>& mesh_values);

//-----------------------------------------------------------------------------
void MeshPartitioning::build_distributed_mesh(Mesh& mesh)
{
  if (MPI::size(mesh.mpi_comm()) > 1)
  {
    // Create and distribute local mesh data
    LocalMeshData local_mesh_data(mesh);

    // Build distributed mesh
    const std::string ghost_mode = parameters["ghost_mode"];
    build_distributed_mesh(mesh, local_mesh_data, ghost_mode);
  }
}
//-----------------------------------------------------------------------------
void MeshPartitioning::build_distributed_mesh(Mesh& mesh,
<<<<<<< HEAD
                            const std::vector<int>& cell_destinations)
=======
                            const std::vector<int>& cell_destinations,
                            const std::string ghost_mode)
>>>>>>> ed0b7df5
{
  if (MPI::size(mesh.mpi_comm()) > 1)
  {
    // Create and distribute local mesh data
    LocalMeshData local_mesh_data(mesh);

    // Attach cell destinations
    local_mesh_data.cell_partition = cell_destinations;

    // Build distributed mesh
    build_distributed_mesh(mesh, local_mesh_data, ghost_mode);
  }
}
//-----------------------------------------------------------------------------
void MeshPartitioning::build_distributed_mesh(Mesh& mesh,
                                              const LocalMeshData& local_data,
                                              const std::string ghost_mode)
{
  Timer timer("Build distributed mesh from local mesh data");

  const std::string partitioner = parameters["mesh_partitioner"];

  // Compute cell partitioning or use partitioning provided in local_data
  std::vector<int> cell_partition;
<<<<<<< HEAD
  std::map<std::size_t, dolfin::Set<unsigned int>> ghost_procs;
=======
  std::map<std::int64_t, dolfin::Set<int>> ghost_procs;
>>>>>>> ed0b7df5
  if (local_data.cell_partition.empty())
  {
    partition_cells(mesh.mpi_comm(), local_data, cell_partition, ghost_procs,
                    partitioner);
  }
  else
  {
    cell_partition = local_data.cell_partition;
<<<<<<< HEAD
    dolfin_assert(cell_partition.size()
                  == local_data.global_cell_indices.size());
    dolfin_assert(*std::max_element(cell_partition.begin(),
                                    cell_partition.end())
                  < (int) MPI::size(mesh.mpi_comm()));
  }

  const std::string ghost_mode = parameters["ghost_mode"];
=======
    dolfin_assert(cell_partition.size() == local_data.global_cell_indices.size());
    dolfin_assert(*std::max_element(cell_partition.begin(), cell_partition.end())
                  < MPI::size(mesh.mpi_comm()));
  }

>>>>>>> ed0b7df5
  if (ghost_procs.empty() && ghost_mode != "none")
  {
    // FIXME: need to generate ghost cell information here
    // by doing a facet-matching operation "GraphBuilder" style
    dolfin_error("MeshPartitioning.cpp",
                 "build ghost mesh",
                 "Ghost cell information not available");
  }

  // Build mesh from local mesh data and provided cell partition
  build(mesh, local_data, cell_partition, ghost_procs, ghost_mode);

  // Create MeshDomains from local_data
  // FIXME: probably not working with ghost cells?
  build_mesh_domains(mesh, local_data);

  // Initialise number of globally connected cells to each facet. This is
  // necessary to distinguish between facets on an exterior boundary and
  // facets on a partition boundary (see
  // https://bugs.launchpad.net/dolfin/+bug/733834).
  DistributedMeshTools::init_facet_cell_connections(mesh);
}
//-----------------------------------------------------------------------------
void MeshPartitioning::partition_cells(
  const MPI_Comm& mpi_comm,
  const LocalMeshData& mesh_data,
  std::vector<int>& cell_partition,
<<<<<<< HEAD
  std::map<std::size_t, dolfin::Set<unsigned int>>& ghost_procs)
=======
  std::map<std::int64_t, dolfin::Set<int>>& ghost_procs,
  const std::string partitioner)
>>>>>>> ed0b7df5
{
  // Compute cell partition using partitioner from parameter system
  if (partitioner == "SCOTCH")
    SCOTCH::compute_partition(mpi_comm, cell_partition, ghost_procs, mesh_data);
  else if (partitioner == "ParMETIS")
  {
    ParMETIS::compute_partition(mpi_comm, cell_partition, ghost_procs,
                                mesh_data.cell_vertices,
                                mesh_data.num_vertices_per_cell);
   }
  else if (partitioner == "Zoltan_RCB")
    ZoltanPartition::compute_partition_rcb(mpi_comm, cell_partition, mesh_data);
  else if (partitioner == "Zoltan_PHG")
    ZoltanPartition::compute_partition_phg(mpi_comm, cell_partition, mesh_data);
  else
  {
    dolfin_error("MeshPartitioning.cpp",
                 "compute cell partition",
                 "Mesh partitioner '%s' is unknown.", partitioner.c_str());
  }
}
//-----------------------------------------------------------------------------
void MeshPartitioning::build(Mesh& mesh, const LocalMeshData& mesh_data,
     const std::vector<int>& cell_partition,
<<<<<<< HEAD
     const std::map<std::size_t, dolfin::Set<unsigned int>>& ghost_procs)
=======
     const std::map<std::int64_t, dolfin::Set<int>>& ghost_procs,
     const std::string ghost_mode)
>>>>>>> ed0b7df5
{
  // Distribute cells
  Timer timer("Distribute mesh (cells and vertices)");

  // Structure to hold received data about local mesh
  LocalMeshData new_mesh_data(mesh.mpi_comm());

  // Copy over some basic information
  dolfin_assert(mesh_data.tdim >= 0);
  new_mesh_data.tdim = mesh_data.tdim;

  dolfin_assert(mesh_data.gdim > 0);
  new_mesh_data.gdim = mesh_data.gdim;

  dolfin_assert(mesh_data.num_global_cells >= 0);
  new_mesh_data.num_global_cells = mesh_data.num_global_cells;
<<<<<<< HEAD

  dolfin_assert(mesh_data.num_vertices_per_cell > 0);
  new_mesh_data.num_vertices_per_cell = mesh_data.num_vertices_per_cell;

=======
  new_mesh_data.num_vertices_per_cell = mesh_data.num_vertices_per_cell;
>>>>>>> ed0b7df5
  new_mesh_data.cell_type = mesh_data.cell_type;

  dolfin_assert(mesh_data.num_global_vertices >= 0);
  new_mesh_data.num_global_vertices = mesh_data.num_global_vertices;

<<<<<<< HEAD
  //new_mesh_data.vertex_indices = mesh_data.vertex_indices;

  // Keep tabs on ghost cell ownership
  std::map<unsigned int, std::set<unsigned int>> shared_cells;

  // Send cells to processes that need them
  const unsigned int num_regular_cells = distribute_cells(mesh.mpi_comm(),
                                                          mesh_data,
                                                          cell_partition,
                                                          ghost_procs,
                                                          shared_cells,
                                                          new_mesh_data);
=======
  // FIXME: explain structure of shared_cells
  // Keep tabs on ghost cell ownership
  std::map<unsigned int, std::set<unsigned int>> shared_cells;
>>>>>>> ed0b7df5

  // Send cells to processes that need them
  const unsigned int num_regular_cells
    = distribute_cells(mesh.mpi_comm(), mesh_data, cell_partition, ghost_procs,
                       shared_cells,  new_mesh_data.cell_vertices,
                       new_mesh_data.global_cell_indices,
                       new_mesh_data.cell_partition);

  if (ghost_mode == "shared_vertex")
  {
<<<<<<< HEAD
    // Send/receive additional cells
    // defined by connectivity to the shared vertices.
    // Add new cells to new_mesh_data
    distribute_cell_layer(mesh.mpi_comm(), num_regular_cells, shared_cells,
                          new_mesh_data);
=======
    // Send/receive additional cells defined by connectivity to the shared
    // vertices. Add new cells to new_mesh_data
    distribute_cell_layer(mesh.mpi_comm(), num_regular_cells,
                          new_mesh_data.num_global_vertices, shared_cells,
                          new_mesh_data.cell_vertices,
                          new_mesh_data.global_cell_indices,
                          new_mesh_data.cell_partition);
>>>>>>> ed0b7df5
  }
  else if (ghost_mode == "none")
  {
    // Resize to remove all ghost cells
    new_mesh_data.cell_partition.resize(num_regular_cells);
    new_mesh_data.global_cell_indices.resize(num_regular_cells);
    const std::size_t num_cell_vertices = mesh_data.num_vertices_per_cell;
    new_mesh_data.cell_vertices.resize(boost::extents[num_regular_cells][num_cell_vertices]);
    shared_cells.clear();
  }

#ifdef HAS_SCOTCH
  if (parameters["reorder_cells_gps"])
  {
<<<<<<< HEAD
    reorder_cells_gps(mesh.mpi_comm(), num_regular_cells, shared_cells,
                      new_mesh_data);
=======
    std::unique_ptr<CellType> cell_type(CellType::create(mesh_data.cell_type));
    dolfin_assert(cell_type);
    reorder_cells_gps(mesh.mpi_comm(), num_regular_cells, *cell_type,
                      shared_cells, new_mesh_data.cell_vertices,
                      new_mesh_data.global_cell_indices);
>>>>>>> ed0b7df5
  }
#endif

  // Generate mapping from global to local indexing for vertices
  // also calculating which vertices are 'ghost' and putting them
  // at the end of the local range
  std::map<std::size_t, std::size_t> vertex_global_to_local;
  const std::size_t num_regular_vertices
<<<<<<< HEAD
    = compute_vertex_mapping(mesh.mpi_comm(), num_regular_cells, new_mesh_data,
=======
    = compute_vertex_mapping(mesh.mpi_comm(), num_regular_cells,
                             new_mesh_data.cell_vertices,
                             new_mesh_data.vertex_indices,
>>>>>>> ed0b7df5
                             vertex_global_to_local);

#ifdef HAS_SCOTCH
  if (parameters["reorder_vertices_gps"])
  {
    reorder_vertices_gps(mesh.mpi_comm(), num_regular_vertices,
<<<<<<< HEAD
                         num_regular_cells, vertex_global_to_local,
                         new_mesh_data);
  }
=======
                         num_regular_cells, mesh_data.num_vertices_per_cell,
                         new_mesh_data.cell_vertices,
                         new_mesh_data.vertex_indices, vertex_global_to_local);
   }
>>>>>>> ed0b7df5
#endif

  // Send vertices to processes that need them, informing all
  // sharing processes of their destinations
  std::map<unsigned int, std::set<unsigned int>> shared_vertices;
  distribute_vertices(mesh.mpi_comm(), mesh_data, new_mesh_data,
                      vertex_global_to_local, shared_vertices);
  timer.stop();

  // Build mesh from new_mesh_data
  build_mesh(mesh, vertex_global_to_local, new_mesh_data);

  // Fix up some of the ancilliary data about sharing and ownership
  // now that the mesh has been initialised

  // Copy cell ownership
  std::vector<unsigned int>& cell_owner = mesh.topology().cell_owner();
  cell_owner.clear();
  cell_owner.insert(cell_owner.begin(),
                    new_mesh_data.cell_partition.begin() + num_regular_cells,
                    new_mesh_data.cell_partition.end());

  // Set the ghost cell offset
  mesh.topology().init_ghost(mesh_data.tdim, num_regular_cells);

  // Set the ghost vertex offset
  mesh.topology().init_ghost(0, num_regular_vertices);

  // Assign map of shared cells and vertices
  mesh.topology().shared_entities(mesh_data.tdim) = shared_cells;
  mesh.topology().shared_entities(0) = shared_vertices;
}
//-----------------------------------------------------------------------------
void MeshPartitioning::reorder_cells_gps(
  MPI_Comm mpi_comm,
  const unsigned int num_regular_cells,
  const CellType& cell_type,
  std::map<unsigned int, std::set<unsigned int>>& shared_cells,
  boost::multi_array<std::size_t, 2>& cell_vertices,
  std::vector<std::size_t>& global_cell_indices)
{
  Timer timer("Reorder cells using GPS ordering");

  // Make dual graph from vertex indices, using GraphBuilder
  // FIXME: this should be reused later to add the facet-cell topology
  std::vector<std::set<std::size_t>> local_graph;
  GraphBuilder::FacetCellMap facet_cell_map;
  GraphBuilder::compute_local_dual_graph(mpi_comm, cell_vertices, cell_type,
                                         global_cell_indices, local_graph,
                                         facet_cell_map);

  const std::size_t num_all_cells = cell_vertices.shape()[0];

  const std::size_t local_cell_offset
    = MPI::global_offset(mpi_comm, num_all_cells, true);

  // Convert between graph types, removing offset
  // FIXME: make all graphs the same type
  Graph g_dual;
  // Ignore the ghost cells - they will not be reordered
  // FIXME: reorder ghost cells too
  for (unsigned int i = 0; i != num_regular_cells; ++i)
  {
    dolfin::Set<int> conn_set;
    for (auto q = local_graph[i].begin(); q != local_graph[i].end(); ++q)
    {
      dolfin_assert(*q >= local_cell_offset);
      const int local_index = *q - local_cell_offset;

      // Ignore ghost cells in connectivity
      if (local_index < (int)num_regular_cells)
        conn_set.insert(local_index);
    }
    g_dual.push_back(conn_set);
  }
  std::vector<int> remap = SCOTCH::compute_gps(g_dual);

<<<<<<< HEAD
  boost::multi_array<std::int64_t, 2>
    remapped_cell_vertices = new_mesh_data.cell_vertices;
  std::vector<std::int64_t>
    remapped_global_cell_indices = new_mesh_data.global_cell_indices;

=======
  boost::multi_array<std::size_t, 2> remapped_cell_vertices = cell_vertices;
  std::vector<std::size_t> remapped_global_cell_indices = global_cell_indices;
>>>>>>> ed0b7df5
  for (unsigned int i = 0; i != g_dual.size(); ++i)
  {
    // Remap data
    const unsigned int j = remap[i];
    remapped_cell_vertices[j] = cell_vertices[i];
    remapped_global_cell_indices[j] = global_cell_indices[i];
  }

  std::map<unsigned int, std::set<unsigned int>> remapped_shared_cells;
  for (auto p = shared_cells.begin(); p != shared_cells.end(); ++p)
  {
    const unsigned int cell_index = p->first;
    if (cell_index < num_regular_cells)
      remapped_shared_cells.insert({remap[cell_index], p->second});
    else
      remapped_shared_cells.insert(*p);
  }

  // Assign
  cell_vertices = remapped_cell_vertices;
  global_cell_indices = remapped_global_cell_indices;
  shared_cells = remapped_shared_cells;
}
//-----------------------------------------------------------------------------
void MeshPartitioning::reorder_vertices_gps(MPI_Comm mpi_comm,
     unsigned int num_regular_vertices,
     unsigned int num_regular_cells,
     const int num_vertices_per_cell,
     const boost::multi_array<std::size_t, 2>& cell_vertices,
     std::vector<std::size_t>& vertex_indices,
     std::map<std::size_t, std::size_t>& vertex_global_to_local)
{
  // FIXME: should vertex_global_to_local be cleared first?

  Timer timer("Reorder vertices using GPS ordering");

  // Make local real graph (vertices are nodes, edges are edges)
  Graph g(num_regular_vertices);
  for (unsigned int i = 0; i != num_regular_cells; ++i)
  {
    for (unsigned int j = 0; j != num_vertices_per_cell; ++j)
    {
      const unsigned int vj = vertex_global_to_local[cell_vertices[i][j]];
      if (vj < num_regular_vertices)
      {
        for (unsigned int k = j + 1; k != num_vertices_per_cell; ++k)
        {
          const unsigned int vk = vertex_global_to_local[cell_vertices[i][k]];
          if (vk < num_regular_vertices)
          {
            g[vj].insert(vk);
            g[vk].insert(vj);
          }
        }
      }
    }
  }

  std::vector<int> remap = SCOTCH::compute_gps(g);

  // Remap global-to-local mapping
  for (auto p = vertex_global_to_local.begin();
<<<<<<< HEAD
       p != vertex_global_to_local.end(); ++p)
=======
        p != vertex_global_to_local.end(); ++p)
>>>>>>> ed0b7df5
  {
    if (p->second < num_regular_vertices)
      p->second = (std::size_t)remap[p->second];
  }

  // Remap local-to-global mapping
<<<<<<< HEAD
  std::vector<std::int64_t>
    remapped_vertex_indices = new_mesh_data.vertex_indices;
=======
  std::vector<std::size_t> remapped_vertex_indices = vertex_indices;
>>>>>>> ed0b7df5
  for (unsigned int i = 0; i != num_regular_vertices; ++i)
  {
    const unsigned int j = remap[i];
    remapped_vertex_indices[j] = vertex_indices[i];
  }

  // Assign
  vertex_indices = remapped_vertex_indices;
}
//-----------------------------------------------------------------------------
void MeshPartitioning::distribute_cell_layer(MPI_Comm mpi_comm,
  const unsigned int num_regular_cells,
  const std::int64_t num_global_vertices,
  std::map<unsigned int, std::set<unsigned int>>& shared_cells,
  boost::multi_array<std::size_t, 2>& cell_vertices,
  std::vector<std::size_t>& global_cell_indices,
  std::vector<int>& cell_partition)
{
  Timer timer("Distribute cell layer");

  const unsigned int mpi_size = MPI::size(mpi_comm);
  const unsigned int mpi_rank = MPI::rank(mpi_comm);

<<<<<<< HEAD
  boost::multi_array<std::int64_t, 2>& cell_vertices
    = new_mesh_data.cell_vertices;

  // Get set of vertices in ghost cells
  std::map<std::int64_t, std::vector<std::int64_t>> sh_vert_to_cell;
=======
  // Get set of vertices in ghost cells
  std::map<std::size_t, std::vector<std::size_t>> sh_vert_to_cell;

>>>>>>> ed0b7df5
  // Make global-to-local map of shared cells
  std::map<std::int64_t, unsigned int> cell_global_to_local;
  for (unsigned int i = num_regular_cells; i != cell_vertices.size(); ++i)
  {
    // Add map entry for each vertex
    for(auto p = cell_vertices[i].begin(); p != cell_vertices[i].end(); ++p)
      sh_vert_to_cell.insert({*p, std::vector<std::int64_t>()});

    cell_global_to_local.insert({global_cell_indices[i], i});
  }

  // Reduce vertex set to those which also appear in local cells
  // giving the effective boundary vertices.
  // Make a map from these vertices to the set of connected cells
  // (but only adding locally owned cells)

  // Go through all regular cells
  // to add any previously unshared cells.
  for (unsigned int i = 0; i != num_regular_cells; ++i)
  {
    for (auto v = cell_vertices[i].begin(); v != cell_vertices[i].end(); ++v)
    {
      auto vc_it = sh_vert_to_cell.find(*v);
      if (vc_it != sh_vert_to_cell.end())
      {
        cell_global_to_local.insert({global_cell_indices[i], i});
        vc_it->second.push_back(i);
      }
    }
  }

  // Send lists of cells/owners to MPI::index_owner of vertex,
  // collating and sending back out...
  std::vector<std::vector<std::int64_t>> send_vertcells(mpi_size);
  std::vector<std::vector<std::int64_t>> recv_vertcells(mpi_size);
  for (auto vc_it = sh_vert_to_cell.begin();
       vc_it != sh_vert_to_cell.end(); ++vc_it)
  {
    const std::size_t dest = MPI::index_owner(mpi_comm, vc_it->first,
                                              num_global_vertices);

    std::vector<std::int64_t>& sendv = send_vertcells[dest];

    // Pack as [cell_global_index, this_vertex, [other_vertices]]
    for (auto q = vc_it->second.begin(); q != vc_it->second.end(); ++q)
    {
      sendv.push_back(global_cell_indices[*q]);
      sendv.push_back(vc_it->first);
<<<<<<< HEAD
      for (auto v = new_mesh_data.cell_vertices[*q].begin();
           v != new_mesh_data.cell_vertices[*q].end(); ++v)
=======
      for (auto v = cell_vertices[*q].begin(); v != cell_vertices[*q].end(); ++v)
>>>>>>> ed0b7df5
      {
        if (*v != vc_it->first)
          sendv.push_back(*v);
      }
    }
  }

  MPI::all_to_all(mpi_comm, send_vertcells, recv_vertcells);

  const unsigned int num_cell_vertices = cell_vertices.shape()[1];

  // Collect up cells on common vertices

  // Reset map
  sh_vert_to_cell.clear();

  for (unsigned int i = 0; i != mpi_size; ++i)
  {
<<<<<<< HEAD
    const std::vector<std::int64_t>& recv_i = recv_vertcells[i];
    for (auto q = recv_i.begin(); q != recv_i.end();
         q += num_cell_vertices + 1)
    {
      const std::int64_t vertex_index = *(q + 1);
      std::vector<std::int64_t> cell_set(1, i);
      cell_set.insert(cell_set.end(), q,
                      q + num_cell_vertices + 1);
=======
    const std::vector<std::size_t>& recv_i = recv_vertcells[i];
    for (auto q = recv_i.begin(); q != recv_i.end(); q += num_cell_vertices + 1)
    {
      const std::size_t vertex_index = *(q + 1);
      std::vector<std::size_t> cell_set(1, i);
      cell_set.insert(cell_set.end(), q, q + num_cell_vertices + 1);
>>>>>>> ed0b7df5

      // Packing: [owner, cell_index, this_vertex, [other_vertices]]
      // Look for vertex in map, and add the attached cell
      auto it = sh_vert_to_cell.find(vertex_index);
      if (it == sh_vert_to_cell.end())
        sh_vert_to_cell.insert({vertex_index, cell_set});
      else
        it->second.insert(it->second.end(), cell_set.begin(), cell_set.end());
    }
  }

  // Clear sending arrays
  send_vertcells = std::vector<std::vector<std::int64_t>>(mpi_size);

  // Send back out to all processes which share the same vertex
  // FIXME: avoid sending back own cells to owner?
  for (auto p = sh_vert_to_cell.begin(); p != sh_vert_to_cell.end(); ++p)
  {
    for (auto q = p->second.begin(); q != p->second.end();
          q += (num_cell_vertices + 2))
    {
      send_vertcells[*q].insert(send_vertcells[*q].end(), p->second.begin(),
                                p->second.end());
    }
  }

  MPI::all_to_all(mpi_comm, send_vertcells, recv_vertcells);

  // Count up new cells, assign local index, set owner
  // and initialise shared_cells

  const unsigned int num_cells = cell_vertices.shape()[0];
  unsigned int count = num_cells;

  for (auto p = recv_vertcells.begin(); p != recv_vertcells.end(); ++p)
  {
    for (auto q = p->begin(); q != p->end(); q += num_cell_vertices + 2)
    {
      const std::int64_t owner = *q;
      const std::int64_t cell_index = *(q + 1);
      auto cell_it = cell_global_to_local.find(cell_index);
      if (cell_it == cell_global_to_local.end())
      {
        cell_global_to_local.insert({cell_index, count});
        shared_cells.insert({count, std::set<unsigned int>()});
        global_cell_indices.push_back(cell_index);
        cell_partition.push_back(owner);
        ++count;
      }
    }
  }

  cell_vertices.resize(boost::extents[count][num_cell_vertices]);
  std::set<unsigned int> sharing_procs;
<<<<<<< HEAD
  std::vector<std::int64_t> sharing_cells;

  std::size_t last_vertex = std::numeric_limits<std::size_t>::max();
  for (auto p = recv_vertcells.begin(); p != recv_vertcells.end(); ++p)
  {
    for (auto q = p->begin(); q != p->end();
         q += num_cell_vertices + 2)
=======
  std::vector<std::size_t> sharing_cells;
  std::size_t last_vertex = std::numeric_limits<std::size_t>::max();
  for (auto p = recv_vertcells.begin(); p != recv_vertcells.end(); ++p)
  {
    for (auto q = p->begin(); q != p->end(); q += num_cell_vertices + 2)
>>>>>>> ed0b7df5
    {
      const std::size_t shared_vertex = *(q + 2);
      const std::size_t owner = *q;
      const std::size_t cell_index = *(q + 1);
      const std::size_t local_index
        = cell_global_to_local.find(cell_index)->second;

      // Add vertices to new cells
      if (local_index >= num_cells)
      {
        for (unsigned int j = 0; j != num_cell_vertices; ++j)
          cell_vertices[local_index][j] = *(q + j + 2);
      }

      // If starting on a new shared vertex, dump old data
      // into shared_cells
      if (shared_vertex != last_vertex)
      {
        last_vertex = shared_vertex;
        for (auto c = sharing_cells.begin(); c != sharing_cells.end(); ++c)
        {
          auto it = shared_cells.find(*c);
          if (it == shared_cells.end())
            shared_cells.insert({*c, sharing_procs});
          else
            it->second.insert(sharing_procs.begin(), sharing_procs.end());
        }
        sharing_procs.clear();
        sharing_cells.clear();
      }

      // Don't include self in sharing processes
      if (owner != mpi_rank)
        sharing_procs.insert(owner);
      sharing_cells.push_back(local_index);
    }
  }

  for (auto c = sharing_cells.begin(); c != sharing_cells.end(); ++c)
  {
    auto it = shared_cells.find(*c);
    if (it == shared_cells.end())
      shared_cells.insert({*c, sharing_procs});
    else
      it->second.insert(sharing_procs.begin(), sharing_procs.end());
  }
}
//-----------------------------------------------------------------------------
unsigned int MeshPartitioning::distribute_cells(
  const MPI_Comm mpi_comm,
  const LocalMeshData& mesh_data,
  const std::vector<int>& cell_partition,
<<<<<<< HEAD
  const std::map<std::size_t, dolfin::Set<unsigned int>>& ghost_procs,
=======
  const std::map<std::int64_t, dolfin::Set<int>>& ghost_procs,
>>>>>>> ed0b7df5
  std::map<unsigned int, std::set<unsigned int>>& shared_cells,
  boost::multi_array<std::size_t, 2>& new_cell_vertices,
  std::vector<std::size_t>& new_global_cell_indices,
  std::vector<int>& new_cell_partition)
{
  // This function takes the partition computed by the partitioner stored in
  // cell_partition/ghost_procs Some cells go to multiple destinations. Each
  // cell is transmitted to its final destination(s) including its global index,
  // and the cell owner (for ghost cells this will be different from the
  // destination)

  Timer timer("Distribute cells");

  const std::size_t mpi_size = MPI::size(mpi_comm);
  const std::size_t mpi_rank = MPI::rank(mpi_comm);

  // Get dimensions of local mesh_data
  const std::size_t num_local_cells = mesh_data.cell_vertices.size();
  dolfin_assert(mesh_data.global_cell_indices.size() == num_local_cells);
  const std::size_t num_cell_vertices = mesh_data.num_vertices_per_cell;
  if (!mesh_data.cell_vertices.empty())
  {
    if (mesh_data.cell_vertices[0].size() != num_cell_vertices)
    {
      dolfin_error("MeshPartitioning.cpp",
                   "distribute cells",
                   "Mismatch in number of cell vertices (%d != %d) on process %d",
                   mesh_data.cell_vertices[0].size(), num_cell_vertices,
                   mpi_rank);
    }
  }

  // Send all cells to their destinations including their global indices.
  // First element of vector is cell count of unghosted cells,
  // second element is count of ghost cells.
  std::vector<std::vector<std::size_t>>
    send_cell_vertices(mpi_size, std::vector<std::size_t>(2, 0) );

  for (unsigned int i = 0; i != cell_partition.size(); ++i)
  {
    // If cell is in ghost_procs map, use that to determine
    // destinations, otherwise just use the cell_partition
    // vector
    auto map_it = ghost_procs.find(i);
    if (map_it != ghost_procs.end())
    {
      const dolfin::Set<int>& destinations = map_it->second;
      for (auto dest = destinations.begin(); dest != destinations.end(); ++dest)
      {
        // Create reference to destination vector
        std::vector<std::size_t>& send_cell_dest = send_cell_vertices[*dest];

        // Count of ghost cells, followed by ghost processes
        send_cell_dest.push_back(destinations.size());
        send_cell_dest.insert(send_cell_dest.end(), destinations.begin(),
                              destinations.end());

        // Global cell index
        send_cell_dest.push_back(mesh_data.global_cell_indices[i]);
        // Global vertex indices
        send_cell_dest.insert(send_cell_dest.end(),
                              mesh_data.cell_vertices[i].begin(),
                              mesh_data.cell_vertices[i].end());

        // First entry is the owner, so this counts as a 'local' cell
        // subsequent entries are 'remote ghosts'
        if (dest == destinations.begin())
          send_cell_dest[0]++;
        else
          send_cell_dest[1]++;
      }
    }
    else
    {
      // Single destination (unghosted cell)
      std::vector<std::size_t>& send_cell_dest
        = send_cell_vertices[cell_partition[i]];
      send_cell_dest.push_back(0);
      // Global cell index
      send_cell_dest.push_back(mesh_data.global_cell_indices[i]);
      // Global vertex indices
      send_cell_dest.insert(send_cell_dest.end(),
                            mesh_data.cell_vertices[i].begin(),
                            mesh_data.cell_vertices[i].end());
      send_cell_dest[0]++;
    }
  }

  // Distribute cell-vertex connectivity and ownership information
  std::vector<std::vector<std::size_t>> received_cell_vertices(mpi_size);
  MPI::all_to_all(mpi_comm, send_cell_vertices, received_cell_vertices);

  // Count number of received cells (first entry in vector)
  // and find out how many ghost cells there are...
  std::size_t local_count = 0;
  std::size_t ghost_count = 0;
  for (std::size_t p = 0; p < mpi_size; ++p)
  {
    std::vector<std::size_t>& received_data = received_cell_vertices[p];
    local_count += received_data[0];
    ghost_count += received_data[1];
  }

  const std::size_t all_count = ghost_count + local_count;

  // Put received mesh data into new_mesh_data structure
  new_cell_vertices.resize(boost::extents[all_count][num_cell_vertices]);
  new_global_cell_indices.resize(all_count);
  new_cell_partition.resize(all_count);

  // Unpack received data
  // Create a map from cells which are shared, to the remote processes
  // which share them - corral ghost cells to end of range
  std::size_t c = 0;
  std::size_t gc = local_count;
  for (std::size_t p = 0; p < mpi_size; ++p)
  {
    std::vector<std::size_t>& received_data = received_cell_vertices[p];
    for (auto it = received_data.begin() + 2;
         it != received_data.end();
         it += (*it + num_cell_vertices + 2))
    {
      auto tmp_it = it;
      const unsigned int num_ghosts = *tmp_it++;

      // Determine owner, and indexing.
      // Note that *tmp_it may be equal to mpi_rank
      const std::size_t owner = (num_ghosts == 0) ? mpi_rank : *tmp_it ;
      const std::size_t idx = (owner == mpi_rank) ? c : gc ;

      new_cell_partition[idx] = owner;
      if (num_ghosts != 0)
      {
        std::set<unsigned int> proc_set(tmp_it, tmp_it + num_ghosts);
        // Remove self from set of sharing processes
        proc_set.erase(mpi_rank);
        shared_cells.insert({idx, proc_set});
        tmp_it += num_ghosts;
      }
      new_global_cell_indices[idx] = *tmp_it++;
      for (std::size_t j = 0; j < num_cell_vertices; ++j)
        new_cell_vertices[idx][j] = *tmp_it++;
      if (owner == mpi_rank)
        ++c;
      else
        ++gc;
    }
  }

  dolfin_assert(c == local_count);
  dolfin_assert(gc == all_count);
  return local_count;
}
//-----------------------------------------------------------------------------
std::size_t MeshPartitioning::compute_vertex_mapping(MPI_Comm mpi_comm,
                         unsigned int num_regular_cells,
                         const boost::multi_array<std::size_t, 2>& cell_vertices,
                         std::vector<std::size_t>& vertex_indices,
                         std::map<std::size_t, std::size_t>& vertex_global_to_local)
{
  vertex_global_to_local.clear();

<<<<<<< HEAD
  std::vector<std::int64_t>& vertex_indices
    = new_mesh_data.vertex_indices;
  dolfin_assert(vertex_indices.size() == 0);

  const boost::multi_array<std::int64_t, 2>& cell_vertices
    = new_mesh_data.cell_vertices;

=======
>>>>>>> ed0b7df5
  // Get set of unique vertices from cells and start constructing a
  // global_to_local map.  Ghost vertices will be at the end of the
  // range (v >= num_regular_vertices).
  std::size_t v = 0;
  std::size_t num_regular_vertices = 0;
  for (unsigned int i = 0; i != cell_vertices.size(); ++i)
  {
    for (auto q = cell_vertices[i].begin(); q != cell_vertices[i].end(); ++q)
    {
      auto map_it = vertex_global_to_local.find(*q);
      if (map_it == vertex_global_to_local.end())
      {
        vertex_global_to_local.insert({*q, v});
        vertex_indices.push_back(*q);
        ++v;
        if (i < num_regular_cells)
          num_regular_vertices = v;
      }
    }
  }

  return num_regular_vertices;
}
//-----------------------------------------------------------------------------
void MeshPartitioning::distribute_vertices(
  const MPI_Comm mpi_comm,
  const LocalMeshData& mesh_data,
  LocalMeshData& new_mesh_data,
  std::map<std::size_t, std::size_t>& vertex_global_to_local,
  std::map<unsigned int, std::set<unsigned int>>& shared_vertices_local)
{
  // This function distributes all vertices (coordinates and
  // local-to-global mapping) according to the cells that are stored
  // on each process. This happens in several stages: First each
  // process figures out which vertices it needs (by looking at its
  // cells) and where those vertices are located. That information is
  // then distributed so that each process learns where it needs to
  // send its vertices.

  Timer timer("Distribute vertices");

  const std::vector<std::int64_t>& vertex_indices
    = new_mesh_data.vertex_indices;

  // Get number of processes
  const std::size_t mpi_size = MPI::size(mpi_comm);

  // Get geometric dimension
  const std::size_t gdim = mesh_data.gdim;

  // Compute where (process number) the vertices we need are located
  // using MPI::index_owner()
  std::vector<std::vector<std::size_t>> send_vertex_indices(mpi_size);
  for (auto required_vertex = vertex_indices.begin();
       required_vertex != vertex_indices.end(); ++required_vertex)
  {
    // Get process that has required vertex
    const std::size_t location = MPI::index_owner(mpi_comm, *required_vertex,
                                                  mesh_data.num_global_vertices);
    send_vertex_indices[location].push_back(*required_vertex);
  }

  // Convenience reference
  const std::vector<std::vector<std::size_t>>& vertex_location
    = send_vertex_indices;

  // Send required vertices to other processes, and receive back
  // vertices required by other processes.
  std::vector<std::vector<std::size_t>> received_vertex_indices;
  MPI::all_to_all(mpi_comm, send_vertex_indices, received_vertex_indices);

  // Redistribute received_vertex_indices as vertex sharing
  // information
  build_shared_vertices(mpi_comm, shared_vertices_local,
                        vertex_global_to_local, received_vertex_indices);

  // Distribute vertex coordinates
  std::vector<std::vector<double>> send_vertex_coordinates(mpi_size);
  const std::pair<std::size_t, std::size_t> local_vertex_range
    = MPI::local_range(mpi_comm, mesh_data.num_global_vertices);
  for (std::size_t p = 0; p < mpi_size; ++p)
  {
    send_vertex_coordinates[p].reserve(received_vertex_indices[p].size()*gdim);
    for (auto q = received_vertex_indices[p].begin();
         q != received_vertex_indices[p].end(); ++q)
    {
      dolfin_assert(*q >= local_vertex_range.first
                 && *q < local_vertex_range.second);

      const std::size_t location = *q - local_vertex_range.first;

      send_vertex_coordinates[p].insert(send_vertex_coordinates[p].end(),
                                        mesh_data.vertex_coordinates[location].begin(),
                                        mesh_data.vertex_coordinates[location].end());
    }
  }

  // Send actual coordinates to destinations
  std::vector<std::vector<double>> received_vertex_coordinates;
  MPI::all_to_all(mpi_comm, send_vertex_coordinates,
                  received_vertex_coordinates);

  // Count number of received local vertices and check it agrees with map
  std::size_t num_received_vertices = 0;
  for (std::size_t p = 0; p < mpi_size; ++p)
    num_received_vertices += received_vertex_coordinates[p].size()/gdim;
  dolfin_assert(num_received_vertices == vertex_indices.size());

  // Reference for convenience
  boost::multi_array<double, 2>& vertex_coordinates
    = new_mesh_data.vertex_coordinates;
  vertex_coordinates.resize(boost::extents[vertex_indices.size()][gdim]);

  // Store coordinates according to global_to_local mapping
  for (std::size_t p = 0; p < mpi_size; ++p)
  {
    for (std::size_t i = 0;
         i < received_vertex_coordinates[p].size()/gdim; ++i)
    {
      const std::int64_t global_vertex_index = vertex_location[p][i];
      auto v = vertex_global_to_local.find(global_vertex_index);
      dolfin_assert(v != vertex_global_to_local.end());
      dolfin_assert(vertex_indices[v->second] == global_vertex_index);

      for (std::size_t j = 0; j < gdim; ++j)
        vertex_coordinates[v->second][j]
          = received_vertex_coordinates[p][i*gdim + j];
    }
  }
}
//-----------------------------------------------------------------------------
void MeshPartitioning::build_shared_vertices(MPI_Comm mpi_comm,
     std::map<unsigned int, std::set<unsigned int>>& shared_vertices_local,
     const std::map<std::size_t, std::size_t>& vertex_global_to_local,
     const std::vector<std::vector<std::size_t>>& received_vertex_indices)
{
  const std::size_t mpi_size = MPI::size(mpi_comm);

  // Generate vertex sharing information
  std::map<std::size_t, std::set<unsigned int>> vertex_to_proc;
  for (std::size_t p = 0; p < mpi_size; ++p)
  {
    for (auto q = received_vertex_indices[p].begin();
         q != received_vertex_indices[p].end(); ++q)
    {
      auto map_it = vertex_to_proc.find(*q);
      if (map_it == vertex_to_proc.end())
      {
        std::set<unsigned int> proc_set;
        proc_set.insert(p);
        vertex_to_proc.insert({*q, proc_set});
      }
      else
        map_it->second.insert(p);
    }
  }

  std::vector<std::vector<std::size_t>> send_sharing(mpi_size);
  std::vector<std::vector<std::size_t>> recv_sharing(mpi_size);
  for (auto map_it = vertex_to_proc.begin();
       map_it != vertex_to_proc.end(); ++map_it)
  {
    if (map_it->second.size() != 1)
    {
      for (auto proc = map_it->second.begin();
           proc != map_it->second.end(); ++proc)
      {
        std::vector<std::size_t>& ss = send_sharing[*proc];
        ss.push_back(map_it->second.size() - 1);
        ss.push_back(map_it->first);
        for (auto p =  map_it->second.begin();
             p != map_it->second.end(); ++p)
          if (*p != *proc)
            ss.push_back(*p);
      }
    }
  }

  MPI::all_to_all(mpi_comm, send_sharing, recv_sharing);

  for (std::size_t p = 0; p < mpi_size; ++p)
  {
    for (auto q = recv_sharing[p].begin(); q != recv_sharing[p].end();
         q += (*q + 2))
    {
      const std::size_t num_sharing = *q;
      const std::size_t global_vertex_index = *(q + 1);
      std::set<unsigned int> sharing_processes(q + 2, q + 2 + num_sharing);

      auto local_index_it = vertex_global_to_local.find(global_vertex_index);
      dolfin_assert(local_index_it != vertex_global_to_local.end());
      const unsigned int local_index = local_index_it->second;
      dolfin_assert(shared_vertices_local.find(local_index)
                    == shared_vertices_local.end());
      shared_vertices_local.insert({local_index, sharing_processes});
    }
  }
}
//-----------------------------------------------------------------------------
void MeshPartitioning::build_mesh(Mesh& mesh,
  const std::map<std::size_t, std::size_t>& vertex_global_to_local,
  const LocalMeshData& new_mesh_data)
{
  Timer timer("Build local part of distributed mesh (from local mesh data)");

  const std::vector<std::int64_t>& global_cell_indices
    = new_mesh_data.global_cell_indices;
  const boost::multi_array<std::int64_t, 2>& cell_global_vertices
    = new_mesh_data.cell_vertices;
  const std::vector<std::int64_t>& vertex_indices
    = new_mesh_data.vertex_indices;
  const boost::multi_array<double, 2>& vertex_coordinates
    = new_mesh_data.vertex_coordinates;

  const unsigned int gdim = new_mesh_data.gdim;
  const unsigned int tdim = new_mesh_data.tdim;

  // Open mesh for editing
  mesh.clear();
  MeshEditor editor;
  editor.open(mesh, new_mesh_data.cell_type, tdim, gdim);

  // Add vertices
  editor.init_vertices_global(vertex_coordinates.size(),
                              new_mesh_data.num_global_vertices);
  Point point(gdim);
  dolfin_assert(vertex_indices.size() == vertex_coordinates.size());
  for (std::size_t i = 0; i < vertex_coordinates.size(); ++i)
  {
    for (std::size_t j = 0; j < gdim; ++j)
      point[j] = vertex_coordinates[i][j];
    editor.add_vertex_global(i, vertex_indices[i], point);
  }

  // Add cells
  editor.init_cells_global(cell_global_vertices.size(),
                           new_mesh_data.num_global_cells);
  const std::size_t num_cell_vertices = new_mesh_data.num_vertices_per_cell;
  std::vector<std::size_t> cell(num_cell_vertices);
  for (std::size_t i = 0; i < cell_global_vertices.size(); ++i)
  {
    for (std::size_t j = 0; j < num_cell_vertices; ++j)
    {
      // Get local cell vertex
      auto iter = vertex_global_to_local.find(cell_global_vertices[i][j]);
      dolfin_assert(iter != vertex_global_to_local.end());
      cell[j] = iter->second;
    }
    editor.add_cell(i, global_cell_indices[i], cell);
  }

  // Close mesh: Note that this must be done after creating the global
  // vertex map or otherwise the ordering in mesh.close() will be wrong
  // (based on local numbers).
  editor.close();
}
//-----------------------------------------------------------------------------
void MeshPartitioning::build_mesh_domains(Mesh& mesh,
                                          const LocalMeshData& local_data)
{
  // Get topological dimension
  const std::size_t D = mesh.topology().dim();

  // Local domain data
  const std::map<std::size_t, std::vector<
                                std::pair<std::pair<std::size_t, std::size_t>,
                                          std::size_t>>>&
    domain_data = local_data.domain_data;

  // Check which dimensions we have (can't use empty() on domain_data
  // because other processes might have data)
  std::vector<std::size_t> dims;
  for (std::size_t d = 0; d < D + 1; ++d)
  {
    auto it = domain_data.find(d);
    const int have_dim = (it == domain_data.end()) ? 0 : 1;
    int dsum = dolfin::MPI::sum(mesh.mpi_comm(), have_dim);
    if (dsum > 0)
      dims.push_back(d);
  }

  // Return if no processes have domain data
  if (dims.empty())
    return;

  // Initialise mesh domains
  mesh.domains().init(D);

  // Loop over dimension and build mesh data
  for (std::size_t d : dims)
  {
    // Initialise mesh
    mesh.init(d);

    // Create empty MeshValueCollection
    MeshValueCollection<std::size_t> mvc(reference_to_no_delete_pointer(mesh), d);

    // Get domain data and build mesh value collection
    auto dim_data = domain_data.find(d);
    if (dim_data != domain_data.end())
    {
      const std::vector<std::pair<std::pair<std::size_t, std::size_t>,
                                  std::size_t>>& local_value_data
        = dim_data->second;

      // Build mesh value collection
      build_mesh_value_collection(mesh, local_value_data, mvc);
    }
    else
    {
      const std::vector<std::pair<std::pair<std::size_t, std::size_t>,
                                  std::size_t>> local_value_data;
      build_mesh_value_collection(mesh, local_value_data, mvc);
    }

    // Get data from mesh value collection
    const std::map<std::pair<std::size_t, std::size_t>, std::size_t>& values
      = mvc.values();

    // Get map from mesh domains
    std::map<std::size_t, std::size_t>& markers = mesh.domains().markers(d);
    for (auto it = values.begin(); it != values.end(); ++it)
    {
      const std::size_t cell_index = it->first.first;
      const std::size_t local_entity_index = it->first.second;

      if (d == D)
        markers[0] = it->second;
      else
      {
        const Cell cell(mesh, cell_index);
        const MeshEntity e(mesh, d, cell.entities(d)[local_entity_index]);
        markers[e.index()] = it->second;
      }
    }
  }
}
//-----------------------------------------------------------------------------<|MERGE_RESOLUTION|>--- conflicted
+++ resolved
@@ -93,12 +93,8 @@
 }
 //-----------------------------------------------------------------------------
 void MeshPartitioning::build_distributed_mesh(Mesh& mesh,
-<<<<<<< HEAD
-                            const std::vector<int>& cell_destinations)
-=======
                             const std::vector<int>& cell_destinations,
                             const std::string ghost_mode)
->>>>>>> ed0b7df5
 {
   if (MPI::size(mesh.mpi_comm()) > 1)
   {
@@ -123,11 +119,7 @@
 
   // Compute cell partitioning or use partitioning provided in local_data
   std::vector<int> cell_partition;
-<<<<<<< HEAD
-  std::map<std::size_t, dolfin::Set<unsigned int>> ghost_procs;
-=======
   std::map<std::int64_t, dolfin::Set<int>> ghost_procs;
->>>>>>> ed0b7df5
   if (local_data.cell_partition.empty())
   {
     partition_cells(mesh.mpi_comm(), local_data, cell_partition, ghost_procs,
@@ -136,22 +128,11 @@
   else
   {
     cell_partition = local_data.cell_partition;
-<<<<<<< HEAD
-    dolfin_assert(cell_partition.size()
-                  == local_data.global_cell_indices.size());
-    dolfin_assert(*std::max_element(cell_partition.begin(),
-                                    cell_partition.end())
-                  < (int) MPI::size(mesh.mpi_comm()));
-  }
-
-  const std::string ghost_mode = parameters["ghost_mode"];
-=======
     dolfin_assert(cell_partition.size() == local_data.global_cell_indices.size());
     dolfin_assert(*std::max_element(cell_partition.begin(), cell_partition.end())
                   < MPI::size(mesh.mpi_comm()));
   }
 
->>>>>>> ed0b7df5
   if (ghost_procs.empty() && ghost_mode != "none")
   {
     // FIXME: need to generate ghost cell information here
@@ -179,12 +160,8 @@
   const MPI_Comm& mpi_comm,
   const LocalMeshData& mesh_data,
   std::vector<int>& cell_partition,
-<<<<<<< HEAD
-  std::map<std::size_t, dolfin::Set<unsigned int>>& ghost_procs)
-=======
   std::map<std::int64_t, dolfin::Set<int>>& ghost_procs,
   const std::string partitioner)
->>>>>>> ed0b7df5
 {
   // Compute cell partition using partitioner from parameter system
   if (partitioner == "SCOTCH")
@@ -194,7 +171,7 @@
     ParMETIS::compute_partition(mpi_comm, cell_partition, ghost_procs,
                                 mesh_data.cell_vertices,
                                 mesh_data.num_vertices_per_cell);
-   }
+  }
   else if (partitioner == "Zoltan_RCB")
     ZoltanPartition::compute_partition_rcb(mpi_comm, cell_partition, mesh_data);
   else if (partitioner == "Zoltan_PHG")
@@ -209,12 +186,8 @@
 //-----------------------------------------------------------------------------
 void MeshPartitioning::build(Mesh& mesh, const LocalMeshData& mesh_data,
      const std::vector<int>& cell_partition,
-<<<<<<< HEAD
-     const std::map<std::size_t, dolfin::Set<unsigned int>>& ghost_procs)
-=======
      const std::map<std::int64_t, dolfin::Set<int>>& ghost_procs,
      const std::string ghost_mode)
->>>>>>> ed0b7df5
 {
   // Distribute cells
   Timer timer("Distribute mesh (cells and vertices)");
@@ -231,37 +204,18 @@
 
   dolfin_assert(mesh_data.num_global_cells >= 0);
   new_mesh_data.num_global_cells = mesh_data.num_global_cells;
-<<<<<<< HEAD
 
   dolfin_assert(mesh_data.num_vertices_per_cell > 0);
   new_mesh_data.num_vertices_per_cell = mesh_data.num_vertices_per_cell;
 
-=======
-  new_mesh_data.num_vertices_per_cell = mesh_data.num_vertices_per_cell;
->>>>>>> ed0b7df5
   new_mesh_data.cell_type = mesh_data.cell_type;
 
   dolfin_assert(mesh_data.num_global_vertices >= 0);
   new_mesh_data.num_global_vertices = mesh_data.num_global_vertices;
 
-<<<<<<< HEAD
-  //new_mesh_data.vertex_indices = mesh_data.vertex_indices;
-
-  // Keep tabs on ghost cell ownership
-  std::map<unsigned int, std::set<unsigned int>> shared_cells;
-
-  // Send cells to processes that need them
-  const unsigned int num_regular_cells = distribute_cells(mesh.mpi_comm(),
-                                                          mesh_data,
-                                                          cell_partition,
-                                                          ghost_procs,
-                                                          shared_cells,
-                                                          new_mesh_data);
-=======
   // FIXME: explain structure of shared_cells
   // Keep tabs on ghost cell ownership
   std::map<unsigned int, std::set<unsigned int>> shared_cells;
->>>>>>> ed0b7df5
 
   // Send cells to processes that need them
   const unsigned int num_regular_cells
@@ -272,13 +226,6 @@
 
   if (ghost_mode == "shared_vertex")
   {
-<<<<<<< HEAD
-    // Send/receive additional cells
-    // defined by connectivity to the shared vertices.
-    // Add new cells to new_mesh_data
-    distribute_cell_layer(mesh.mpi_comm(), num_regular_cells, shared_cells,
-                          new_mesh_data);
-=======
     // Send/receive additional cells defined by connectivity to the shared
     // vertices. Add new cells to new_mesh_data
     distribute_cell_layer(mesh.mpi_comm(), num_regular_cells,
@@ -286,7 +233,6 @@
                           new_mesh_data.cell_vertices,
                           new_mesh_data.global_cell_indices,
                           new_mesh_data.cell_partition);
->>>>>>> ed0b7df5
   }
   else if (ghost_mode == "none")
   {
@@ -301,16 +247,11 @@
 #ifdef HAS_SCOTCH
   if (parameters["reorder_cells_gps"])
   {
-<<<<<<< HEAD
-    reorder_cells_gps(mesh.mpi_comm(), num_regular_cells, shared_cells,
-                      new_mesh_data);
-=======
     std::unique_ptr<CellType> cell_type(CellType::create(mesh_data.cell_type));
     dolfin_assert(cell_type);
     reorder_cells_gps(mesh.mpi_comm(), num_regular_cells, *cell_type,
                       shared_cells, new_mesh_data.cell_vertices,
                       new_mesh_data.global_cell_indices);
->>>>>>> ed0b7df5
   }
 #endif
 
@@ -319,29 +260,19 @@
   // at the end of the local range
   std::map<std::size_t, std::size_t> vertex_global_to_local;
   const std::size_t num_regular_vertices
-<<<<<<< HEAD
-    = compute_vertex_mapping(mesh.mpi_comm(), num_regular_cells, new_mesh_data,
-=======
     = compute_vertex_mapping(mesh.mpi_comm(), num_regular_cells,
                              new_mesh_data.cell_vertices,
                              new_mesh_data.vertex_indices,
->>>>>>> ed0b7df5
                              vertex_global_to_local);
 
 #ifdef HAS_SCOTCH
   if (parameters["reorder_vertices_gps"])
   {
     reorder_vertices_gps(mesh.mpi_comm(), num_regular_vertices,
-<<<<<<< HEAD
-                         num_regular_cells, vertex_global_to_local,
-                         new_mesh_data);
-  }
-=======
                          num_regular_cells, mesh_data.num_vertices_per_cell,
                          new_mesh_data.cell_vertices,
                          new_mesh_data.vertex_indices, vertex_global_to_local);
-   }
->>>>>>> ed0b7df5
+  }
 #endif
 
   // Send vertices to processes that need them, informing all
@@ -380,8 +311,8 @@
   const unsigned int num_regular_cells,
   const CellType& cell_type,
   std::map<unsigned int, std::set<unsigned int>>& shared_cells,
-  boost::multi_array<std::size_t, 2>& cell_vertices,
-  std::vector<std::size_t>& global_cell_indices)
+  boost::multi_array<std::int64_t, 2>& cell_vertices,
+  std::vector<std::int64_t>& global_cell_indices)
 {
   Timer timer("Reorder cells using GPS ordering");
 
@@ -419,16 +350,8 @@
   }
   std::vector<int> remap = SCOTCH::compute_gps(g_dual);
 
-<<<<<<< HEAD
-  boost::multi_array<std::int64_t, 2>
-    remapped_cell_vertices = new_mesh_data.cell_vertices;
-  std::vector<std::int64_t>
-    remapped_global_cell_indices = new_mesh_data.global_cell_indices;
-
-=======
-  boost::multi_array<std::size_t, 2> remapped_cell_vertices = cell_vertices;
-  std::vector<std::size_t> remapped_global_cell_indices = global_cell_indices;
->>>>>>> ed0b7df5
+  boost::multi_array<std::int64_t, 2> remapped_cell_vertices = cell_vertices;
+  std::vector<std::int64_t> remapped_global_cell_indices = global_cell_indices;
   for (unsigned int i = 0; i != g_dual.size(); ++i)
   {
     // Remap data
@@ -457,8 +380,8 @@
      unsigned int num_regular_vertices,
      unsigned int num_regular_cells,
      const int num_vertices_per_cell,
-     const boost::multi_array<std::size_t, 2>& cell_vertices,
-     std::vector<std::size_t>& vertex_indices,
+     const boost::multi_array<std::int64_t, 2>& cell_vertices,
+     std::vector<std::int64_t>& vertex_indices,
      std::map<std::size_t, std::size_t>& vertex_global_to_local)
 {
   // FIXME: should vertex_global_to_local be cleared first?
@@ -491,23 +414,14 @@
 
   // Remap global-to-local mapping
   for (auto p = vertex_global_to_local.begin();
-<<<<<<< HEAD
-       p != vertex_global_to_local.end(); ++p)
-=======
         p != vertex_global_to_local.end(); ++p)
->>>>>>> ed0b7df5
   {
     if (p->second < num_regular_vertices)
       p->second = (std::size_t)remap[p->second];
   }
 
   // Remap local-to-global mapping
-<<<<<<< HEAD
-  std::vector<std::int64_t>
-    remapped_vertex_indices = new_mesh_data.vertex_indices;
-=======
-  std::vector<std::size_t> remapped_vertex_indices = vertex_indices;
->>>>>>> ed0b7df5
+  std::vector<std::int64_t> remapped_vertex_indices = vertex_indices;
   for (unsigned int i = 0; i != num_regular_vertices; ++i)
   {
     const unsigned int j = remap[i];
@@ -522,8 +436,8 @@
   const unsigned int num_regular_cells,
   const std::int64_t num_global_vertices,
   std::map<unsigned int, std::set<unsigned int>>& shared_cells,
-  boost::multi_array<std::size_t, 2>& cell_vertices,
-  std::vector<std::size_t>& global_cell_indices,
+  boost::multi_array<std::int64_t, 2>& cell_vertices,
+  std::vector<std::int64_t>& global_cell_indices,
   std::vector<int>& cell_partition)
 {
   Timer timer("Distribute cell layer");
@@ -531,17 +445,9 @@
   const unsigned int mpi_size = MPI::size(mpi_comm);
   const unsigned int mpi_rank = MPI::rank(mpi_comm);
 
-<<<<<<< HEAD
-  boost::multi_array<std::int64_t, 2>& cell_vertices
-    = new_mesh_data.cell_vertices;
-
   // Get set of vertices in ghost cells
-  std::map<std::int64_t, std::vector<std::int64_t>> sh_vert_to_cell;
-=======
-  // Get set of vertices in ghost cells
-  std::map<std::size_t, std::vector<std::size_t>> sh_vert_to_cell;
-
->>>>>>> ed0b7df5
+  std::map<std::size_t, std::vector<std::int64_t>> sh_vert_to_cell;
+
   // Make global-to-local map of shared cells
   std::map<std::int64_t, unsigned int> cell_global_to_local;
   for (unsigned int i = num_regular_cells; i != cell_vertices.size(); ++i)
@@ -590,12 +496,7 @@
     {
       sendv.push_back(global_cell_indices[*q]);
       sendv.push_back(vc_it->first);
-<<<<<<< HEAD
-      for (auto v = new_mesh_data.cell_vertices[*q].begin();
-           v != new_mesh_data.cell_vertices[*q].end(); ++v)
-=======
       for (auto v = cell_vertices[*q].begin(); v != cell_vertices[*q].end(); ++v)
->>>>>>> ed0b7df5
       {
         if (*v != vc_it->first)
           sendv.push_back(*v);
@@ -614,23 +515,12 @@
 
   for (unsigned int i = 0; i != mpi_size; ++i)
   {
-<<<<<<< HEAD
     const std::vector<std::int64_t>& recv_i = recv_vertcells[i];
-    for (auto q = recv_i.begin(); q != recv_i.end();
-         q += num_cell_vertices + 1)
-    {
-      const std::int64_t vertex_index = *(q + 1);
+    for (auto q = recv_i.begin(); q != recv_i.end(); q += num_cell_vertices + 1)
+    {
+      const std::size_t vertex_index = *(q + 1);
       std::vector<std::int64_t> cell_set(1, i);
-      cell_set.insert(cell_set.end(), q,
-                      q + num_cell_vertices + 1);
-=======
-    const std::vector<std::size_t>& recv_i = recv_vertcells[i];
-    for (auto q = recv_i.begin(); q != recv_i.end(); q += num_cell_vertices + 1)
-    {
-      const std::size_t vertex_index = *(q + 1);
-      std::vector<std::size_t> cell_set(1, i);
       cell_set.insert(cell_set.end(), q, q + num_cell_vertices + 1);
->>>>>>> ed0b7df5
 
       // Packing: [owner, cell_index, this_vertex, [other_vertices]]
       // Look for vertex in map, and add the attached cell
@@ -685,21 +575,11 @@
 
   cell_vertices.resize(boost::extents[count][num_cell_vertices]);
   std::set<unsigned int> sharing_procs;
-<<<<<<< HEAD
-  std::vector<std::int64_t> sharing_cells;
-
-  std::size_t last_vertex = std::numeric_limits<std::size_t>::max();
-  for (auto p = recv_vertcells.begin(); p != recv_vertcells.end(); ++p)
-  {
-    for (auto q = p->begin(); q != p->end();
-         q += num_cell_vertices + 2)
-=======
   std::vector<std::size_t> sharing_cells;
   std::size_t last_vertex = std::numeric_limits<std::size_t>::max();
   for (auto p = recv_vertcells.begin(); p != recv_vertcells.end(); ++p)
   {
     for (auto q = p->begin(); q != p->end(); q += num_cell_vertices + 2)
->>>>>>> ed0b7df5
     {
       const std::size_t shared_vertex = *(q + 2);
       const std::size_t owner = *q;
@@ -752,14 +632,10 @@
   const MPI_Comm mpi_comm,
   const LocalMeshData& mesh_data,
   const std::vector<int>& cell_partition,
-<<<<<<< HEAD
-  const std::map<std::size_t, dolfin::Set<unsigned int>>& ghost_procs,
-=======
   const std::map<std::int64_t, dolfin::Set<int>>& ghost_procs,
->>>>>>> ed0b7df5
   std::map<unsigned int, std::set<unsigned int>>& shared_cells,
-  boost::multi_array<std::size_t, 2>& new_cell_vertices,
-  std::vector<std::size_t>& new_global_cell_indices,
+  boost::multi_array<std::int64_t, 2>& new_cell_vertices,
+  std::vector<std::int64_t>& new_global_cell_indices,
   std::vector<int>& new_cell_partition)
 {
   // This function takes the partition computed by the partitioner stored in
@@ -913,22 +789,12 @@
 //-----------------------------------------------------------------------------
 std::size_t MeshPartitioning::compute_vertex_mapping(MPI_Comm mpi_comm,
                          unsigned int num_regular_cells,
-                         const boost::multi_array<std::size_t, 2>& cell_vertices,
-                         std::vector<std::size_t>& vertex_indices,
+                         const boost::multi_array<std::int64_t, 2>& cell_vertices,
+                         std::vector<std::int64_t>& vertex_indices,
                          std::map<std::size_t, std::size_t>& vertex_global_to_local)
 {
   vertex_global_to_local.clear();
 
-<<<<<<< HEAD
-  std::vector<std::int64_t>& vertex_indices
-    = new_mesh_data.vertex_indices;
-  dolfin_assert(vertex_indices.size() == 0);
-
-  const boost::multi_array<std::int64_t, 2>& cell_vertices
-    = new_mesh_data.cell_vertices;
-
-=======
->>>>>>> ed0b7df5
   // Get set of unique vertices from cells and start constructing a
   // global_to_local map.  Ghost vertices will be at the end of the
   // range (v >= num_regular_vertices).
