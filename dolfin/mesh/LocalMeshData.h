--- conflicted
+++ resolved
@@ -128,10 +128,7 @@
 
     // Friends
     friend class XMLLocalMeshSAX;
-<<<<<<< HEAD
     friend class HDF5File;
-=======
->>>>>>> c8b98609
     friend class MeshPartitioning;
     friend class GraphBuilder;
     friend class ParMETIS;
