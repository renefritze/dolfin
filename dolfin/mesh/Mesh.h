// Copyright (C) 2006-2009 Anders Logg.
// Licensed under the GNU LGPL Version 2.1.
//
// Modified by Johan Hoffman, 2007.
// Modified by Magnus Vikstrøm, 2007.
// Modified by Garth N. Wells, 2007.
// Modified by Niclas Jansson, 2008.
// Modified by Kristoffer Selim, 2008.
// Modified by Andre Massing, 2009-2010.
//
// First added:  2006-05-08
// Last changed: 2010-03-03

#ifndef __MESH_H
#define __MESH_H

#include <string>
#include <utility>

#include <dolfin/common/types.h>
#include <dolfin/common/Variable.h>
#include <dolfin/ale/ALEType.h>
#include "MeshTopology.h"
#include "MeshGeometry.h"
#include "MeshData.h"
#include "IntersectionOperator.h"
#include "CellType.h"

namespace dolfin
{

  template <class T> class MeshFunction;
  class Function;
  class BoundaryMesh;
  class XMLMesh;
<<<<<<< HEAD
=======
  class IntersectionOperator;
  class SubDomain;
>>>>>>> dd1fd3f3


  /// A Mesh consists of a set of connected and numbered mesh entities.
  ///
  /// Both the representation and the interface are dimension-independent,
  /// but a concrete interface is also provided for standard named mesh
  /// entities:
  ///
  ///     Entity  Dimension  Codimension
  ///
  ///     Vertex      0           -
  ///     Edge        1           -
  ///     Face        2           -
  ///
  ///     Facet       -           1
  ///     Cell        -           0
  ///
  /// When working with mesh iterators, all entities and connectivity
  /// are precomputed automatically the first time an iterator is
  /// created over any given topological dimension or connectivity.
  ///
  /// Note that for efficiency, only entities of dimension zero
  /// (vertices) and entities of the maximal dimension (cells) exist
  /// when creating a Mesh. Other entities must be explicitly created
  /// by calling init(). For example, all edges in a mesh may be created
  /// by a call to mesh.init(1). Similarly, connectivities such as
  /// all edges connected to a given vertex must also be explicitly
  /// created (in this case by a call to mesh.init(0, 1)).

  class Mesh : public Variable
  {
  public:

    /// Create empty mesh
    Mesh();

    /// Copy constructor
    Mesh(const Mesh& mesh);

    /// Create mesh from data file
    explicit Mesh(std::string filename);

    /// Destructor
    ~Mesh();

    /// Assignment
    const Mesh& operator=(const Mesh& mesh);

    /// Return number of vertices
    uint num_vertices() const { return _topology.size(0); }

    /// Return number of edges
    uint num_edges() const { return _topology.size(1); }

    /// Return number of faces
    uint num_faces() const { return _topology.size(2); }

    /// Return number of facets
    uint num_facets() const { return _topology.size(_topology.dim() - 1); }

    /// Return number of cells
    uint num_cells() const { return _topology.size(_topology.dim()); }

    /// Return number of entities of dimension d
    uint num_entities(uint d) const { return _topology.size(d); }

    /// Return coordinates of all vertices
    double* coordinates() { return _geometry.x(); }

    /// Return coordinates of all vertices
    const double* coordinates() const { return _geometry.x(); }

    /// Return connectivity for all cells
    const uint* cells() const { return _topology(_topology.dim(), 0)(); }

    /// Return number of entities of given topological dimension
    uint size(uint dim) const { return _topology.size(dim); }

    /// Return mesh topology (non-const version)
    MeshTopology& topology() { return _topology; }

    /// Return mesh topology (const version)
    const MeshTopology& topology() const { return _topology; }

    /// Return mesh geometry (non-const version)
    MeshGeometry& geometry() { return _geometry; }

    /// Return mesh geometry (const version)
    const MeshGeometry& geometry() const { return _geometry; }

    ///Return intersectionoperator (const version);
    const IntersectionOperator& intersection_operator() const;

    ///Return intersectionoperator (non-const version);
    IntersectionOperator& intersection_operator();

    /// Return mesh data (non-const version)
    MeshData& data() { return _data; }

    /// Return mesh data (const version)
    const MeshData& data() const { return _data; }

    /// Return mesh cell type
    inline CellType& type() { assert(_cell_type); return *_cell_type; }

    /// Return mesh cell type
    inline const CellType& type() const { assert(_cell_type); return *_cell_type; }

    /// Compute entities of given topological dimension and return number of entities
    uint init(uint dim) const;

    /// Compute connectivity between given pair of dimensions
    void init(uint d0, uint d1) const;

    /// Compute all entities and connectivity
    void init() const;

    /// Clear all mesh data
    void clear();

    /// Order all mesh entities (not needed if "mesh order entities" is set)
    void order();

    /// Return true iff topology is ordered according to the UFC numbering
    bool ordered() const;

    /// Refine mesh uniformly
    void refine();

    /// Refine mesh according to cells marked for refinement
    void refine(MeshFunction<bool>& cell_markers);

    /// Coarsen mesh uniformly
    void coarsen();

    /// Coarsen mesh according to cells marked for coarsening
    void coarsen(MeshFunction<bool>& cell_markers, bool coarsen_boundary = false);

    /// Move coordinates of mesh according to new boundary coordinates
    void move(BoundaryMesh& boundary, dolfin::ALEType method=hermite);

    /// Move coordinates of mesh according to adjacent mesh with common global vertices
    void move(Mesh& mesh, dolfin::ALEType method=hermite);

    /// Move coordinates of mesh according to displacement function
    void move(const Function& displacement);

    /// Smooth internal vertices of mesh by local averaging
    void smooth(uint num_iterations=1);

    /// Smooth boundary vertices of mesh by local averaging
    void smooth_boundary(uint num_iterations=1, bool harmonic_smoothing=true);

    /// Snap boundary vertices of mesh to match given sub domain
    void snap_boundary(const SubDomain& sub_domain, bool harmonic_smoothing=true);

    ///Compute all id of all cells which are intersects by a \em point.
    ///\param[out] ids_result The ids of the intersected entities are saved in a set for efficienty
    ///reasons, to avoid to sort out duplicates later on.
    void all_intersected_entities(const Point & point, uint_set & ids_result) const;

    ///Compute all id of all cells which are intersects any point in \em points.
    ///\param[out] ids_result The ids of the intersected entities are saved in a set for efficienty
    ///reasons, to avoid to sort out duplicates later on.
    void all_intersected_entities(const std::vector<Point> & points, uint_set & ids_result) const;

    ///Compute all id of all cells which are intersects by a \em entity.
    ///\param[out] ids_result The ids of the intersected entities are saved in a vector.
    ///This allows is more efficent than using a set and allows a map between
    //the (external) cell and the intersected cell of the mesh. If you
    //are only interested in intersection with a list of cells without caring about which
    //cell what intersected by which one, use
    // void IntersectionOperator::all_intersected_entities(const std::vector<Cell> &, uint_set &) const;
    void all_intersected_entities(const MeshEntity & entity, std::vector<uint> & ids_result) const;

    ///Compute all id of all cells which are intersects by any of the entities in \em entities. This
    ///\param[out] ids_result The ids of the intersected set are saved in a set for efficienty
    ///reasons, to avoid to sort out duplicates later on.
    void all_intersected_entities(const std::vector<MeshEntity> & entities, uint_set & ids_result) const;

    ///Compute all id of all cells which are intersects by the given mesh \em another_mesh;
    ///\param[out] ids_result The ids of the intersected entities are saved in a set for efficienty
    ///reasons, to avoid to sort out duplicates later on.
    void all_intersected_entities(const Mesh & another_mesh, uint_set & ids_result) const;

    ///Computes only the first id  of the entity, which contains the point. Returns -1 if no cell is intersected.
    ///@internal @remark This makes the function evaluation significantly faster.
    int any_intersected_entity(const Point & point) const;

    ///Computes the point inside the mesh which are closest to the point query.
    Point closest_point(const Point & point) const;

    ///Computes the index of the cell in the mesh
    ///which are closest to the point query.
    dolfin::uint closest_cell(const Point & point) const;

    ///Computes the point inside the mesh and the corresponding cell index
    ///which are closest to the point query.
    std::pair<Point,dolfin::uint> closest_point_and_entity_index(const Point & point) const;

    /// Compute minimum cell diameter
    double hmin() const;

    /// Compute maximum cell diameter
    double hmax() const;

    /// Return informal string representation (pretty-print)
    std::string str(bool verbose) const;

    /// Define XMLHandler for use in new XML reader/writer
    typedef XMLMesh XMLHandler;

  private:

    // Friends
    friend class MeshEditor;
    friend class TopologyComputation;
    friend class MeshOrdering;
    friend class AdaptiveObjects;

    // Mesh topology
    MeshTopology _topology;

    // Mesh geometry
    MeshGeometry _geometry;

    // Auxiliary mesh data
    MeshData _data;

    // Cell type
    CellType* _cell_type;

    // Intersection detector
    IntersectionOperator _intersection_operator;

    // True if mesh has been ordered
    mutable bool _ordered;

  };
}

#endif<|MERGE_RESOLUTION|>--- conflicted
+++ resolved
@@ -33,11 +33,7 @@
   class Function;
   class BoundaryMesh;
   class XMLMesh;
-<<<<<<< HEAD
-=======
-  class IntersectionOperator;
   class SubDomain;
->>>>>>> dd1fd3f3
 
 
   /// A Mesh consists of a set of connected and numbered mesh entities.
