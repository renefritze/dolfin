// Copyright (C) 2006-2011 Anders Logg
//
// This file is part of DOLFIN.
//
// DOLFIN is free software: you can redistribute it and/or modify
// it under the terms of the GNU Lesser General Public License as published by
// the Free Software Foundation, either version 3 of the License, or
// (at your option) any later version.
//
// DOLFIN is distributed in the hope that it will be useful,
// but WITHOUT ANY WARRANTY; without even the implied warranty of
// MERCHANTABILITY or FITNESS FOR A PARTICULAR PURPOSE. See the
// GNU Lesser General Public License for more details.
//
// You should have received a copy of the GNU Lesser General Public License
// along with DOLFIN. If not, see <http://www.gnu.org/licenses/>.
//
// Modified by Johan Hoffman 2007
// Modified by Garth N. Wells 2007-2011
// Modified by Niclas Jansson 2008
// Modified by Kristoffer Selim 2008
// Modified by Andre Massing 2009-2010
//
// First added:  2006-05-09
<<<<<<< HEAD
// Last changed: 2011-11-11
=======
// Last changed: 2011-11-14
>>>>>>> c6bc8b31

#include <dolfin/ale/ALE.h>
#include <dolfin/common/Timer.h>
#include <dolfin/common/utils.h>
#include <dolfin/io/File.h>
#include <dolfin/log/log.h>
#include <dolfin/common/MPI.h>
#include "BoundaryMesh.h"
#include "Cell.h"
#include "LocalMeshData.h"
#include "MeshColoring.h"
#include "MeshData.h"
#include "MeshFunction.h"
#include "MeshOrdering.h"
#include "MeshPartitioning.h"
#include "MeshRenumbering.h"
#include "MeshSmoothing.h"
#include "ParallelData.h"
#include "TopologyComputation.h"
#include "Vertex.h"
#include "Mesh.h"

using namespace dolfin;

//-----------------------------------------------------------------------------
Mesh::Mesh() : Variable("mesh", "DOLFIN mesh"),
               Hierarchical<Mesh>(*this),
               _data(*this),
               _parallel_data(new ParallelData(*this)),
               _cell_type(0),
               _intersection_operator(*this),
               _ordered(false)
{
  // Do nothing
}
//-----------------------------------------------------------------------------
Mesh::Mesh(const Mesh& mesh) : Variable("mesh", "DOLFIN mesh"),
                               Hierarchical<Mesh>(*this),
                               _data(*this),
                               _parallel_data(new ParallelData(*this)),
                               _cell_type(0),
                               _intersection_operator(*this),
                               _ordered(false)
{
  *this = mesh;
}
//-----------------------------------------------------------------------------
Mesh::Mesh(std::string filename) : Variable("mesh", "DOLFIN mesh"),
                                   Hierarchical<Mesh>(*this),
                                   _data(*this),
                                   _parallel_data(new ParallelData(*this)),
                                   _cell_type(0),
                                   _intersection_operator(*this),
                                   _ordered(false)
{
  File file(filename);
  file >> *this;
}
//-----------------------------------------------------------------------------
Mesh::Mesh(LocalMeshData& local_mesh_data)
                                 : Variable("mesh", "DOLFIN mesh"),
                                   Hierarchical<Mesh>(*this),
                                   _data(*this),
                                   _parallel_data(new ParallelData(*this)),
                                   _cell_type(0),
                                   _intersection_operator(*this),
                                   _ordered(false)
{
  MeshPartitioning::build_distributed_mesh(*this, local_mesh_data);
}
//-----------------------------------------------------------------------------
Mesh::~Mesh()
{
  clear();
}
//-----------------------------------------------------------------------------
const Mesh& Mesh::operator=(const Mesh& mesh)
{
  // Clear all data
  clear();

  // Assign data
  _topology = mesh._topology;
  _geometry = mesh._geometry;
  _domains = mesh._domains;
  _data = mesh._data;
  _parallel_data.reset(new ParallelData(*mesh._parallel_data));
  if (mesh._cell_type)
    _cell_type = CellType::create(mesh._cell_type->cell_type());

  // Rename
  rename(mesh.name(), mesh.label());

  // Call assignment operator for base class
  Hierarchical<Mesh>::operator=(mesh);

  return *this;
}
//-----------------------------------------------------------------------------
MeshData& Mesh::data()
{
  return _data;
}
//-----------------------------------------------------------------------------
const MeshData& Mesh::data() const
{
  return _data;
}
//-----------------------------------------------------------------------------
ParallelData& Mesh::parallel_data()
{
  assert(_parallel_data);
  return *_parallel_data;
}
//-----------------------------------------------------------------------------
const ParallelData& Mesh::parallel_data() const
{
  assert(_parallel_data);
  return *_parallel_data;
}
//-----------------------------------------------------------------------------
dolfin::uint Mesh::init(uint dim) const
{
  // This function is obviously not const since it may potentially compute
  // new connectivity. However, in a sense all connectivity of a mesh always
  // exists, it just hasn't been computed yet. The const_cast is also needed
  // to allow iterators over a const Mesh to create new connectivity.

  // Skip if mesh is empty
  if (num_cells() == 0)
  {
    warning("Mesh is empty, unable to create entities of dimension %d.", dim);
    return 0;
  }

  // Skip if already computed
  if (_topology.size(dim) > 0)
    return _topology.size(dim);

  // Skip vertices and cells (should always exist)
  if (dim == 0 || dim == _topology.dim())
    return _topology.size(dim);

  // Check that mesh is ordered
  if (!ordered())
  {
    dolfin_error("Mesh.cpp",
                 "initialize mesh entities",
                 "Mesh is not ordered according to the UFC numbering convention. Consider calling mesh.order()");
  }

  // Compute connectivity
  Mesh* mesh = const_cast<Mesh*>(this);
  TopologyComputation::compute_entities(*mesh, dim);

  // Order mesh if necessary
  if (!ordered())
    mesh->order();

  return _topology.size(dim);
}
//-----------------------------------------------------------------------------
void Mesh::init(uint d0, uint d1) const
{
  // This function is obviously not const since it may potentially compute
  // new connectivity. However, in a sense all connectivity of a mesh always
  // exists, it just hasn't been computed yet. The const_cast is also needed
  // to allow iterators over a const Mesh to create new connectivity.

  // Skip if mesh is empty
  if (num_cells() == 0)
  {
    warning("Mesh is empty, unable to create connectivity %d --> %d.", d0, d1);
    return;
  }

  // Skip if already computed
  if (_topology(d0, d1).size() > 0)
    return;

  // Check that mesh is ordered
  if (!ordered())
  {
    dolfin_error("Mesh.cpp",
                 "initialize mesh connectivity",
                 "Mesh is not ordered according to the UFC numbering convention. Consider calling mesh.order()");
  }

  // Compute connectivity
  Mesh* mesh = const_cast<Mesh*>(this);
  TopologyComputation::compute_connectivity(*mesh, d0, d1);

  // Order mesh if necessary
  if (!ordered())
    mesh->order();
}
//-----------------------------------------------------------------------------
void Mesh::init() const
{
  // Compute all entities
  for (uint d = 0; d <= topology().dim(); d++)
    init(d);

  // Compute all connectivity
  for (uint d0 = 0; d0 <= topology().dim(); d0++)
    for (uint d1 = 0; d1 <= topology().dim(); d1++)
      init(d0, d1);
}
//-----------------------------------------------------------------------------
void Mesh::clear()
{
  _topology.clear();
  _geometry.clear();
  _data.clear();
  delete _cell_type;
  _cell_type = 0;
  _intersection_operator.clear();
  _ordered = false;
}
//-----------------------------------------------------------------------------
void Mesh::clean()
{
  const uint D = topology().dim();
  for (uint d0 = 0; d0 <= D; d0++)
  {
    for (uint d1 = 0; d1 <= D; d1++)
    {
      if (!(d0 == D && d1 == 0))
        _topology.clear(d0, d1);
    }
  }
}
//-----------------------------------------------------------------------------
void Mesh::order()
{
  // Order mesh
  MeshOrdering::order(*this);

  // Remember that the mesh has been ordered
  _ordered = true;
}
//-----------------------------------------------------------------------------
bool Mesh::ordered() const
{
  // Don't check if we know (or think we know) that the mesh is ordered
  if (_ordered)
    return true;

  _ordered = MeshOrdering::ordered(*this);
  return _ordered;
}
//-----------------------------------------------------------------------------
dolfin::Mesh Mesh::renumber_by_color() const
{
  std::vector<uint> coloring_type;
  const uint D = topology().dim();
  coloring_type.push_back(D); coloring_type.push_back(0); coloring_type.push_back(D);
  return MeshRenumbering::renumber_by_color(*this, coloring_type);
}
//-----------------------------------------------------------------------------
void Mesh::move(BoundaryMesh& boundary)
{
  ALE::move(*this, boundary);
}
//-----------------------------------------------------------------------------
void Mesh::move(Mesh& mesh)
{
  ALE::move(*this, mesh);
}
//-----------------------------------------------------------------------------
void Mesh::move(const Function& displacement)
{
  ALE::move(*this, displacement);
}
//-----------------------------------------------------------------------------
void Mesh::smooth(uint num_iterations)
{
  MeshSmoothing::smooth(*this, num_iterations);
}
//-----------------------------------------------------------------------------
void Mesh::smooth_boundary(uint num_iterations, bool harmonic_smoothing)
{
  MeshSmoothing::smooth_boundary(*this, num_iterations, harmonic_smoothing);
}
//-----------------------------------------------------------------------------
void Mesh::snap_boundary(const SubDomain& sub_domain, bool harmonic_smoothing)
{
  MeshSmoothing::snap_boundary(*this, sub_domain, harmonic_smoothing);
}
//-----------------------------------------------------------------------------
const dolfin::MeshFunction<dolfin::uint>&
Mesh::color(std::string coloring_type) const
{
  // Define graph type
  const uint dim = MeshColoring::type_to_dim(coloring_type, *this);
  std::vector<uint> _coloring_type;
  _coloring_type.push_back(topology().dim());
  _coloring_type.push_back(dim);
  _coloring_type.push_back(topology().dim());

  return color(_coloring_type);
}
//-----------------------------------------------------------------------------
const dolfin::MeshFunction<dolfin::uint>&
Mesh::color(std::vector<uint> coloring_type) const
{
  // Find color data
  std::map<const std::vector<uint>, std::pair<MeshFunction<uint>,
           std::vector<std::vector<uint> > > >::const_iterator coloring_data;
  coloring_data = this->parallel_data().coloring.find(coloring_type);

  if (coloring_data != this->parallel_data().coloring.end())
  {
    dolfin_debug("Mesh has already been colored, not coloring again.");
    return coloring_data->second.first;
  }

  // We do the same const-cast trick here as in the init() functions
  // since we are not really changing the mesh, just attaching some
  // auxiliary data to it.
  Mesh* _mesh = const_cast<Mesh*>(this);
  return MeshColoring::color(*_mesh, coloring_type);
}
//-----------------------------------------------------------------------------
void Mesh::intersected_cells(const Point& point,
                             std::set<uint>& cells) const
{
  _intersection_operator.all_intersected_entities(point, cells);
}
//-----------------------------------------------------------------------------
void Mesh::intersected_cells(const std::vector<Point>& points,
                             std::set<uint>& cells) const
{
  _intersection_operator.all_intersected_entities(points, cells);
}
//-----------------------------------------------------------------------------
void Mesh::intersected_cells(const MeshEntity & entity,
                             std::vector<uint>& cells) const
{
  _intersection_operator.all_intersected_entities(entity, cells);
}
//-----------------------------------------------------------------------------
void Mesh::intersected_cells(const std::vector<MeshEntity>& entities,
                             std::set<uint>& cells) const
{
  _intersection_operator.all_intersected_entities(entities, cells);
}
//-----------------------------------------------------------------------------
void Mesh::intersected_cells(const Mesh& another_mesh,
                             std::set<uint>& cells) const
{
  _intersection_operator.all_intersected_entities(another_mesh, cells);
}
//-----------------------------------------------------------------------------
int Mesh::intersected_cell(const Point& point) const
{
  return _intersection_operator.any_intersected_entity(point);
}
//-----------------------------------------------------------------------------
Point Mesh::closest_point(const Point& point) const
{
  return _intersection_operator.closest_point(point);
}
//-----------------------------------------------------------------------------
dolfin::uint Mesh::closest_cell(const Point & point) const
{
  return _intersection_operator.closest_cell(point);
}
//-----------------------------------------------------------------------------
std::pair<Point,dolfin::uint>
Mesh::closest_point_and_cell(const Point & point) const
{
  return _intersection_operator.closest_point_and_cell(point);
}
//-----------------------------------------------------------------------------
double Mesh::distance(const Point& point) const
{
  return _intersection_operator.distance(point);
}
//-----------------------------------------------------------------------------
IntersectionOperator& Mesh::intersection_operator()
{
  return _intersection_operator;
}
//-----------------------------------------------------------------------------
const IntersectionOperator& Mesh::intersection_operator() const
{
  return _intersection_operator;
}
//-----------------------------------------------------------------------------
double Mesh::hmin() const
{
  CellIterator cell(*this);
  double h = cell->diameter();
  for (; !cell.end(); ++cell)
    h = std::min(h, cell->diameter());

  return h;
}
//-----------------------------------------------------------------------------
double Mesh::hmax() const
{
  CellIterator cell(*this);
  double h = cell->diameter();
  for (; !cell.end(); ++cell)
    h = std::max(h, cell->diameter());

  return h;
}
//-----------------------------------------------------------------------------
std::string Mesh::str(bool verbose) const
{
  std::stringstream s;

  if (verbose)
  {
    s << str(false) << std::endl << std::endl;

    s << indent(_geometry.str(true));
    s << indent(_topology.str(true));
    s << indent(_data.str(true));
  }
  else
  {
    s << "<Mesh of topological dimension "
      << topology().dim() << " ("
      << _cell_type->description(true) << ") with "
      << num_vertices() << " vertices and "
      << num_cells() << " cells, "
      << (_ordered ? "ordered" : "unordered") << ">";
  }

  return s.str();
}
//-----------------------------------------------------------------------------<|MERGE_RESOLUTION|>--- conflicted
+++ resolved
@@ -22,11 +22,7 @@
 // Modified by Andre Massing 2009-2010
 //
 // First added:  2006-05-09
-<<<<<<< HEAD
-// Last changed: 2011-11-11
-=======
 // Last changed: 2011-11-14
->>>>>>> c6bc8b31
 
 #include <dolfin/ale/ALE.h>
 #include <dolfin/common/Timer.h>
