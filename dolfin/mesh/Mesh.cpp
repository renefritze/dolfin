--- conflicted
+++ resolved
@@ -83,22 +83,12 @@
 }
 //-----------------------------------------------------------------------------
 Mesh::Mesh(LocalMeshData& local_mesh_data)
-<<<<<<< HEAD
-  : Variable("mesh", "DOLFIN mesh"),
-    Hierarchical<Mesh>(*this),
-    _data(*this),
-    _parallel_data(new ParallelData(*this)),
-    _cell_type(0),
-    _intersection_operator(*this),
-    _ordered(false)
-=======
                                  : Variable("mesh", "DOLFIN mesh"),
                                    Hierarchical<Mesh>(*this),
                                    _data(*this),
                                    _cell_type(0),
                                    _intersection_operator(*this),
                                    _ordered(false)
->>>>>>> 51121bde
 {
   MeshPartitioning::build_distributed_mesh(*this, local_mesh_data);
 }
