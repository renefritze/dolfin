// Copyright (C) 2007-2008 Kristian B. Oelgaard
//
// This file is part of DOLFIN.
//
// DOLFIN is free software: you can redistribute it and/or modify
// it under the terms of the GNU Lesser General Public License as published by
// the Free Software Foundation, either version 3 of the License, or
// (at your option) any later version.
//
// DOLFIN is distributed in the hope that it will be useful,
// but WITHOUT ANY WARRANTY; without even the implied warranty of
// MERCHANTABILITY or FITNESS FOR A PARTICULAR PURPOSE. See the
// GNU Lesser General Public License for more details.
//
// You should have received a copy of the GNU Lesser General Public License
// along with DOLFIN. If not, see <http://www.gnu.org/licenses/>.
//
// Modified by Anders Logg 2008-2014
// Modified by Kristoffer Sleim 2008
// Modified by August Johansson 2014
//
// First added:  2007-12-12
<<<<<<< HEAD
// Last changed: 2014-01-06
=======
// Last changed: 2014-02-13
>>>>>>> b5e809a2

#include <dolfin/log/log.h>
#include "Cell.h"
#include "Facet.h"
#include "MeshEditor.h"
#include "MeshEntity.h"
#include "Vertex.h"
#include "PointCell.h"

using namespace dolfin;

//-----------------------------------------------------------------------------
std::size_t PointCell::dim() const
{
  return 0;
}
//-----------------------------------------------------------------------------
std::size_t PointCell::num_entities(std::size_t dim) const
{
  switch (dim)
  {
  case 0:
    return 1; // vertices
  default:
    dolfin_error("PointCell.cpp",
                 "extract number of entities of given dimension in cell",
                 "Illegal topological dimension %d for point", dim);
  }

  return 0;
}
//-----------------------------------------------------------------------------
std::size_t PointCell::num_vertices(std::size_t dim) const
{
  switch (dim)
  {
  case 0:
    return 1; // vertices
  default:
    dolfin_error("PointCell.cpp",
                 "extract number of vertices of given dimension in cell",
                 "Illegal topological dimension %d for point", dim);
  }

  return 0;
}
//-----------------------------------------------------------------------------
std::size_t PointCell::orientation(const Cell& cell) const
{
  dolfin_error("PointCell.cpp",
               "find orientation",
               "Orientation not defined for point cell");
  return 0;
}
//-----------------------------------------------------------------------------
void PointCell::create_entities(std::vector<std::vector<unsigned int> >& e,
                                std::size_t dim,
                                const unsigned int* v) const
{
  dolfin_error("PointCell.cpp",
               "create entities",
               "Entities on a point cell are not defined");
}
//-----------------------------------------------------------------------------
void PointCell::refine_cell(Cell& cell, MeshEditor& editor,
                          std::size_t& current_cell) const
{
  dolfin_error("PointCell.cpp",
               "refine cell",
               "Refinement of a point cell is not defined");
}
//-----------------------------------------------------------------------------
double PointCell::volume(const MeshEntity& triangle) const
{
  dolfin_error("PointCell.cpp",
               "compute volume of cell",
               "Volume of a point cell is not defined");
  return 0.0;
}
//-----------------------------------------------------------------------------
double PointCell::diameter(const MeshEntity& triangle) const
{
  dolfin_error("PointCell.cpp",
               "find diameter of cell",
               "Diameter of a point cell is not defined");
  return 0.0;
}
//-----------------------------------------------------------------------------
double PointCell::squared_distance(const Cell& cell, const Point& point) const
{
  dolfin_not_implemented();
  return 0.0;
}
//-----------------------------------------------------------------------------
double PointCell::normal(const Cell& cell, std::size_t facet, std::size_t i) const
{
  dolfin_error("PointCell.cpp",
               "find component of normal vector of cell",
               "Component %d of normal of a point cell is not defined", i);
  return 0.0;
}
//-----------------------------------------------------------------------------
Point PointCell::normal(const Cell& cell, std::size_t facet) const
{
  dolfin_error("PointCell.cpp",
               "find normal vector of cell",
               "Normal vector of a point cell is not defined");
  Point p;
  return p;
}
//-----------------------------------------------------------------------------
Point PointCell::cell_normal(const Cell& cell) const
{
  dolfin_error("PointCell.cpp",
               "compute cell normal",
               "Normal vector of a point cell is not defined");
  Point p;
  return p;
}
//-----------------------------------------------------------------------------
double PointCell::facet_area(const Cell& cell, std::size_t facet) const
{
  dolfin_error("PointCell.cpp",
               "find facet area of cell",
               "Facet area of a point cell is not defined");
  return 0.0;
}
//-----------------------------------------------------------------------------
void PointCell::order(Cell& cell,
                 const std::vector<std::size_t>& local_to_global_vertex_indices) const
{
  dolfin_error("PointCell.cpp",
               "order cell",
               "Ordering of a point cell is not defined");
}
//-----------------------------------------------------------------------------
bool PointCell::collides(const Cell& cell, const Point& point) const
{
<<<<<<< HEAD
  dolfin_error("PointCell.cpp",
               "check whether point collides with cell",
               "Not defined for point cells");

  return false;
=======
  return CollisionDetection::collides(cell, point);
>>>>>>> b5e809a2
}
//-----------------------------------------------------------------------------
bool PointCell::collides(const Cell& cell, const MeshEntity& entity) const
{
<<<<<<< HEAD
  dolfin_error("PointCell.cpp",
               "check whether entity collides with cell",
               "Not defined for point cells");

  return false;
=======
  return CollisionDetection::collides(cell, entity);
}
//-----------------------------------------------------------------------------
std::vector<double>
PointCell::triangulate_intersection(const Cell& c0, const Cell& c1) const
{
  return IntersectionTriangulation::triangulate_intersection(c0, c1);
>>>>>>> b5e809a2
}
//-----------------------------------------------------------------------------
std::vector<double>
PointCell::triangulate_intersection(const Cell& c0, const Cell& c1) const
{
  dolfin_error("PointCell.cpp",
               "triangulate intersection",
               "Not defined for point cells");

  std::vector<double> triangulation;
  return triangulation;
}
//-----------------------------------------------------------------------------
std::string PointCell::description(bool plural) const
{
  if (plural)
    return "points";
  return "points";
}
//-----------------------------------------------------------------------------
std::size_t PointCell::find_edge(std::size_t i, const Cell& cell) const
{
  dolfin_error("PointCell.cpp",
               "find edge",
               "Edges are not defined for a point cell");
  return 0;
}
//-----------------------------------------------------------------------------<|MERGE_RESOLUTION|>--- conflicted
+++ resolved
@@ -20,11 +20,7 @@
 // Modified by August Johansson 2014
 //
 // First added:  2007-12-12
-<<<<<<< HEAD
-// Last changed: 2014-01-06
-=======
 // Last changed: 2014-02-13
->>>>>>> b5e809a2
 
 #include <dolfin/log/log.h>
 #include "Cell.h"
@@ -163,26 +159,11 @@
 //-----------------------------------------------------------------------------
 bool PointCell::collides(const Cell& cell, const Point& point) const
 {
-<<<<<<< HEAD
-  dolfin_error("PointCell.cpp",
-               "check whether point collides with cell",
-               "Not defined for point cells");
-
-  return false;
-=======
   return CollisionDetection::collides(cell, point);
->>>>>>> b5e809a2
 }
 //-----------------------------------------------------------------------------
 bool PointCell::collides(const Cell& cell, const MeshEntity& entity) const
 {
-<<<<<<< HEAD
-  dolfin_error("PointCell.cpp",
-               "check whether entity collides with cell",
-               "Not defined for point cells");
-
-  return false;
-=======
   return CollisionDetection::collides(cell, entity);
 }
 //-----------------------------------------------------------------------------
@@ -190,18 +171,6 @@
 PointCell::triangulate_intersection(const Cell& c0, const Cell& c1) const
 {
   return IntersectionTriangulation::triangulate_intersection(c0, c1);
->>>>>>> b5e809a2
-}
-//-----------------------------------------------------------------------------
-std::vector<double>
-PointCell::triangulate_intersection(const Cell& c0, const Cell& c1) const
-{
-  dolfin_error("PointCell.cpp",
-               "triangulate intersection",
-               "Not defined for point cells");
-
-  std::vector<double> triangulation;
-  return triangulation;
 }
 //-----------------------------------------------------------------------------
 std::string PointCell::description(bool plural) const
