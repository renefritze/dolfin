// Copyright (C) 2011-2013 Garth N. Wells
//
// This file is part of DOLFIN.
//
// DOLFIN is free software: you can redistribute it and/or modify
// it under the terms of the GNU Lesser General Public License as published by
// the Free Software Foundation, either version 3 of the License, or
// (at your option) any later version.
//
// DOLFIN is distributed in the hope that it will be useful,
// but WITHOUT ANY WARRANTY; without even the implied warranty of
// MERCHANTABILITY or FITNESS FOR A PARTICULAR PURPOSE. See the
// GNU Lesser General Public License for more details.
//
// You should have received a copy of the GNU Lesser General Public License
// along with DOLFIN. If not, see <http://www.gnu.org/licenses/>.
//
// Modified by Anders Logg 2011
//
// First added:  2011-09-17
// Last changed: 2013-12-03

#include "dolfin/common/MPI.h"
#include "dolfin/common/Timer.h"
#include "dolfin/log/log.h"
#include "BoundaryMesh.h"
#include "Facet.h"
#include "Mesh.h"
#include "MeshEntityIterator.h"
#include "MeshFunction.h"
#include "Vertex.h"

#include "DistributedMeshTools.h"

using namespace dolfin;

//-----------------------------------------------------------------------------
void DistributedMeshTools::number_entities(const Mesh& mesh, std::size_t d)
{
  Timer timer("Build mesh number mesh entities");

  // Return if global entity indices have already been calculated
  if (mesh.topology().have_global_indices(d))
    return;

  // Const-cast to allow data to be attached
  Mesh& _mesh = const_cast<Mesh&>(mesh);

  if (MPI::num_processes(mesh.mpi_comm()) == 1)
  {
    mesh.init(d);

    // Set global entity numbers in mesh
    _mesh.topology().init(d, mesh.num_entities(d), mesh.num_entities(d));
    _mesh.topology().init_global_indices(d, mesh.num_entities(d));
    for (MeshEntityIterator e(mesh, d); !e.end(); ++e)
      _mesh.topology().set_global_index(d, e->index(), e->index());

    return;
  }

  // Get shared entities map
  std::map<unsigned int, std::set<unsigned int> >&
    shared_entities = _mesh.topology().shared_entities(d);

  // Number entities
  std::vector<std::size_t> global_entity_indices;
  const std::map<unsigned int, std::pair<unsigned int, unsigned int> >
    slave_entities;
  const std::size_t num_global_entities = number_entities(mesh, slave_entities,
                                                          global_entity_indices,
                                                          shared_entities, d);

  // Set global entity numbers in mesh
  _mesh.topology().init(d, mesh.num_entities(d), num_global_entities);
  _mesh.topology().init_global_indices(d, global_entity_indices.size());
  for (std::size_t i = 0; i < global_entity_indices.size(); ++i)
    _mesh.topology().set_global_index(d, i, global_entity_indices[i]);
}
//-----------------------------------------------------------------------------
std::size_t DistributedMeshTools::number_entities(
  const Mesh& mesh,
  const std::map<unsigned int, std::pair<unsigned int,
  unsigned int> >& slave_entities,
  std::vector<std::size_t>& global_entity_indices,
  std::map<unsigned int, std::set<unsigned int> >& shared_entities,
  std::size_t d)
{
  // Developer note: This function should use global_vertex_indices for
  // the global mesh indices and *not* access these through the mesh. In
  // some cases special numbering is passed in which differs from mesh
  // global numbering, e.g. when computing mesh entity numbering for
  // problems with periodic boundary conditions.

  Timer timer("PARALLEL x: Number mesh entities");

  // Check that we're not re-numbering vertices (these are fixed at
  // mesh construction)
  if (d == 0)
  {
    dolfin_error("MeshPartitioning.cpp",
                 "number mesh entities",
                 "Gloval vertex indices exist at input. Cannot be renumbered");
  }

  // Check that we're not re-numbering cells (these are fixed at mesh
  // construction)
  if (d == mesh.topology().dim())
  {
    shared_entities.clear();
    global_entity_indices = mesh.topology().global_indices(d);
    return mesh.size_global(d);

    /*
    dolfin_error("MeshPartitioning.cpp",
                 "number mesh entities",
                 "Global cells indices exist at input. Cannot be renumbered");
    */
  }

  // MPI communicator
<<<<<<< HEAD
  const MPI_Comm& mpi_comm = mesh.mpi_comm();
=======
  const MPI_Comm mpi_comm = mesh.mpi_comm();
>>>>>>> cc20747d

  // Get number of processes and process number
  const std::size_t num_processes = MPI::num_processes(mpi_comm);
  const std::size_t process_number = MPI::process_number(mpi_comm);

  // Initialize entities of dimension d locally
  mesh.init(d);

  // Build list of slave entities to exclude from ownership computation
  std::vector<bool> exclude(mesh.num_entities(d), false);
  std::map<unsigned int, std::pair<unsigned int,
                                   unsigned int> >::const_iterator s;
  for (s = slave_entities.begin(); s != slave_entities.end(); ++s)
    exclude[s->first] = true;

  // Build entity global [vertex list]-to-[local entity index]
  // map. Exclude any slave entities.
  std::map<std::vector<std::size_t>, unsigned int> entities;
  std::pair<std::vector<std::size_t>, unsigned int> entity;
  for (MeshEntityIterator e(mesh, d); !e.end(); ++e)
  {
    const std::size_t local_index = e->index();
    if (!exclude[local_index])
    {
      entity.second = local_index;
      entity.first = std::vector<std::size_t>();
      for (VertexIterator vertex(*e); !vertex.end(); ++vertex)
        entity.first.push_back(vertex->global_index());
      std::sort(entity.first.begin(), entity.first.end());
      entities.insert(entity);
    }
  }

  // Get vertex global indices
  const std::vector<std::size_t>& global_vertex_indices
    = mesh.topology().global_indices(0);

  // Get shared vertices (local index, [sharing processes])
  const std::map<unsigned int, std::set<unsigned int> >& shared_vertices_local
                            = mesh.topology().shared_entities(0);

  // Compute ownership of entities of dimension d ([entity vertices], data):
  //  [0]: owned and shared (will be numbered by this process, and number
  //       communicated to other processes)
  //  [1]: not owned but shared (will be numbered by another process, and number
  //       communicated to this processes)
  boost::array<std::map<Entity, EntityData>, 2> entity_ownership;
  std::vector<std::size_t> owned_entities;
  compute_entity_ownership(mpi_comm, entities, shared_vertices_local,
                           global_vertex_indices, d, owned_entities,
                           entity_ownership);

  // Split shared entities for convenience
  const std::map<Entity, EntityData>& owned_shared_entities
    = entity_ownership[0];
  std::map<Entity, EntityData>& unowned_shared_entities = entity_ownership[1];

  // Number of entities 'owned' by this process
  const std::size_t num_local_entities = owned_entities.size()
                                       + owned_shared_entities.size();

  // Compute global number of entities and local process offset
  const std::pair<std::size_t, std::size_t> num_global_entities
    = compute_num_global_entities(mpi_comm, num_local_entities, num_processes,
                                  process_number);

  // Extract offset
  std::size_t offset = num_global_entities.second;

  // Prepare list of global entity numbers. Check later that nothing
  // is equal to std::numeric_limits<std::size_t>::max()
  global_entity_indices = std::vector<std::size_t>(mesh.size(d),
                               std::numeric_limits<std::size_t>::max());

  std::map<Entity, EntityData>::const_iterator it;

  // Number exlusively owned entities
  for (std::size_t i = 0; i < owned_entities.size(); ++i)
    global_entity_indices[owned_entities[i]] = offset++;

  // Number shared entities that this process is responsible for
  // numbering
  std::map<Entity, EntityData>::const_iterator it1;
  for (it1 = owned_shared_entities.begin();
       it1 != owned_shared_entities.end(); ++it1)
  {
    global_entity_indices[it1->second.local_index] = offset++;
  }

  // Communicate indices for shared entities (owned by this process)
  // and get indices for shared but not owned entities
  std::vector<std::vector<std::size_t> > send_values(num_processes);
  std::vector<std::size_t> destinations;
  for (it1 = owned_shared_entities.begin();
       it1 != owned_shared_entities.end(); ++it1)
  {
    // Get entity index
    const unsigned int local_entity_index = it1->second.local_index;
    const std::size_t global_entity_index
      = global_entity_indices[local_entity_index];
    dolfin_assert(global_entity_index
                  != std::numeric_limits<std::size_t>::max());

    // Get entity processes (processes sharing the entity)
    const std::vector<unsigned int>& entity_processes = it1->second.processes;

    // Get entity vertices (global vertex indices)
    const Entity& e = it1->first;

    // Prepare data for sending
    for (std::size_t j = 0; j < entity_processes.size(); ++j)
    {
      // Store interleaved: entity index, number of vertices, global
      // vertex indices
      std::size_t p = entity_processes[j];
      send_values[p].push_back(global_entity_index);
      send_values[p].push_back(e.size());
      send_values[p].insert(send_values[p].end(), e.begin(), e.end());
    }
  }

  // Send data
  std::vector<std::vector<std::size_t> > received_values;
  MPI::all_to_all(mpi_comm, send_values, received_values);

  // Fill in global entity indices received from lower ranked
  // processes
  for (std::size_t p = 0; p < num_processes; ++p)
  {
    for (std::size_t i = 0; i < received_values[p].size();)
    {
      const std::size_t global_index = received_values[p][i++];
      const std::size_t entity_size = received_values[p][i++];
      Entity e;
      for (std::size_t j = 0; j < entity_size; ++j)
        e.push_back(received_values[p][i++]);

      // Access unowned entity data
      std::map<Entity, EntityData>::const_iterator recv_entity;
      recv_entity = unowned_shared_entities.find(e);

      // Sanity check, should not receive an entity we don't need
      if (recv_entity == unowned_shared_entities.end())
      {
        std::stringstream msg;
        msg << "Process " << MPI::process_number(mpi_comm)
            << " received illegal entity given by ";
        msg << " with global index " << global_index;
        msg << " from process " << p;
        dolfin_error("MeshPartitioning.cpp",
                     "number mesh entities",
                     msg.str());
      }

      const std::size_t local_entity_index = recv_entity->second.local_index;
      dolfin_assert(global_entity_indices[local_entity_index]
                    == std::numeric_limits<std::size_t>::max());
      global_entity_indices[local_entity_index] = global_index;
    }
  }

  // Get slave indices from master
  {
    std::vector<std::vector<std::size_t> >
      slave_send_buffer(MPI::num_processes(mpi_comm));
    std::vector<std::vector<std::size_t> >
      local_slave_index(MPI::num_processes(mpi_comm));
    for (s = slave_entities.begin(); s != slave_entities.end(); ++s)
    {
      // Local index on remote process
      slave_send_buffer[s->second.first].push_back(s->second.second);

      // Local index on this
      local_slave_index[s->second.first].push_back(s->first);
    }
    std::vector<std::vector<std::size_t> > slave_receive_buffer;
    MPI::all_to_all(mpi_comm, slave_send_buffer, slave_receive_buffer);

    // Send back master indices
    for (std::size_t p = 0; p < slave_receive_buffer.size(); ++p)
    {
      slave_send_buffer[p].clear();
      for (std::size_t i = 0; i < slave_receive_buffer[p].size(); ++i)
      {
        const std::size_t local_master = slave_receive_buffer[p][i];
        slave_send_buffer[p].push_back(global_entity_indices[local_master]);
      }
    }
    MPI::all_to_all(mpi_comm, slave_send_buffer, slave_receive_buffer);

    // Set slave indices to received master indices
    for (std::size_t p = 0; p < slave_receive_buffer.size(); ++p)
    {
      for (std::size_t i = 0; i < slave_receive_buffer[p].size(); ++i)
      {
        const std::size_t slave_index = local_slave_index[p][i];
        global_entity_indices[slave_index] = slave_receive_buffer[p][i];
      }
    }
  }

  // Sanity check
  for (std::size_t i = 0; i < global_entity_indices.size(); ++i)
  {
    dolfin_assert(global_entity_indices[i]
                  != std::numeric_limits<std::size_t>::max());
  }

  // Build shared_entities (global index, [sharing processes])
  shared_entities.clear();
  std::map<Entity, EntityData>::const_iterator e;
  for (e = owned_shared_entities.begin(); e != owned_shared_entities.end(); ++e)
  {
    const EntityData& ed = e->second;
    shared_entities[ed.local_index]
      = std::set<unsigned int>(ed.processes.begin(),
                               ed.processes.end());
  }
  for (e = unowned_shared_entities.begin();
       e != unowned_shared_entities.end(); ++e)
  {
    const EntityData& ed = e->second;
    shared_entities[ed.local_index]
      = std::set<unsigned int>(ed.processes.begin(),
                               ed.processes.end());
  }

  // Return number of global entities
  return num_global_entities.first;
}
//-----------------------------------------------------------------------------
std::map<std::size_t, std::set<std::pair<std::size_t, std::size_t> > >
DistributedMeshTools::locate_off_process_entities(const std::vector<std::size_t>& entity_indices,
                                                  std::size_t dim,
                                                  const Mesh& mesh)
{
  if (dim == 0)
  {
    warning("DistributedMeshTools::host_processes has not been tested for vertices.");
  }

  // Mesh topology dim
  const std::size_t D = mesh.topology().dim();

  // Check that entity is a vertex or a cell
  if (dim != 0 && dim != D)
  {
    dolfin_error("DistributedMeshTools.cpp",
                 "compute off-process indices",
                 "This version of DistributedMeshTools::host_processes is only for vertices or cells");
  }

  // Check that global numbers have been computed.
  if (!mesh.topology().have_global_indices(dim))
  {
    dolfin_error("DistributedMeshTools.cpp",
                 "compute off-process indices",
                 "Global mesh entity numbers have not been computed");
  }

  // Check that global numbers have been computed.
  if (!mesh.topology().have_global_indices(D))
  {
    dolfin_error("DistributedMeshTools.cpp",
                 "compute off-process indices",
                 "Global mesh entity numbers have not been computed");
  }

  // Get global cell entity indices on this process
  const std::vector<std::size_t> global_entity_indices
      = mesh.topology().global_indices(dim);

  dolfin_assert(global_entity_indices.size() == mesh.num_cells());

  // Prepare map to hold process numbers
  std::map<std::size_t, std::set<std::pair<std::size_t, std::size_t> > >
    processes;

  // FIXME: work on optimising below code

  // List of indices to send
  std::vector<std::size_t> my_entities;

  // Remove local cells from my_entities to reduce communication
  if (dim == D)
  {
    // In order to fill vector my_entities...
    // build and populate a local set for non-local cells
    std::set<std::size_t> set_of_my_entities(entity_indices.begin(),
                                             entity_indices.end());

    // FIXME: This can be made more efficient by exploiting fact that
    //        set is sorted
    // Remove local cells from set_of_my_entities to reduce communication
    for (std::size_t j = 0; j < global_entity_indices.size(); ++j)
      set_of_my_entities.erase(global_entity_indices[j]);

    // Copy entries from set_of_my_entities to my_entities
    my_entities = std::vector<std::size_t>(set_of_my_entities.begin(),
                                           set_of_my_entities.end());
  }
  else
    my_entities = entity_indices;

  // FIXME: handle case when my_entities.empty()
  //dolfin_assert(!my_entities.empty());

  // Prepare data structures for send/receive
<<<<<<< HEAD
  const MPI_Comm& mpi_comm = mesh.mpi_comm();
=======
  const MPI_Comm mpi_comm = mesh.mpi_comm();
>>>>>>> cc20747d
  const std::size_t num_proc = MPI::num_processes(mpi_comm);
  const std::size_t proc_num = MPI::process_number(mpi_comm);
  const std::size_t max_recv = MPI::max(mpi_comm, my_entities.size());
  std::vector<std::size_t> off_process_entities(max_recv);

  // Send and receive data
  for (std::size_t k = 1; k < num_proc; ++k)
  {
    const std::size_t src  = (proc_num - k + num_proc) % num_proc;
    const std::size_t dest = (proc_num + k) % num_proc;

    MPI::send_recv(mpi_comm, my_entities, dest, off_process_entities, src);

    const std::size_t recv_entity_count = off_process_entities.size();

    // Check if this process owns received entities, and if so
    // store local index
    std::vector<std::size_t> my_hosted_entities;
    {
      // Build a temporary map hosting global_entity_indices
      std::map<std::size_t, std::size_t> map_of_global_entity_indices;
      for (std::size_t j = 0; j < global_entity_indices.size(); j++)
        map_of_global_entity_indices[global_entity_indices[j]] = j;

      for (std::size_t j = 0; j < recv_entity_count; j++)
      {
        // Check if this process hosts 'received_entity'
        const std::size_t received_entity = off_process_entities[j];
        std::map<std::size_t, std::size_t>::const_iterator it;
        it = map_of_global_entity_indices.find(received_entity);
        if (it != map_of_global_entity_indices.end())
        {
          const std::size_t local_index = it->second;
          my_hosted_entities.push_back(received_entity);
          my_hosted_entities.push_back(local_index);
        }
      }
    }

    // Send/receive hosted cells
    const std::size_t max_recv_host_proc
      = MPI::max(mpi_comm, my_hosted_entities.size());
    std::vector<std::size_t> host_processes(max_recv_host_proc);
    MPI::send_recv(mpi_comm, my_hosted_entities, src, host_processes, dest);

    const std::size_t recv_hostproc_count = host_processes.size();
    for (std::size_t j = 0; j < recv_hostproc_count; j += 2)
    {
      const std::size_t global_index = host_processes[j];
      const std::size_t local_index  = host_processes[j + 1];
      processes[global_index].insert(std::make_pair(dest, local_index));
    }

    // FIXME: Do later for efficiency
    // Remove entries from entities (from my_entities) that cannot
    // reside on more processes (i.e., cells)
  }

  // Sanity check
  const std::set<std::size_t> test_set(my_entities.begin(), my_entities.end());
  const std::size_t number_expected = test_set.size();
  if (number_expected != processes.size())
  {
    dolfin_error("DistributedMeshTools.cpp",
                 "compute off-process indices",
                 "Sanity check failed");
  }

  return processes;
}
//-----------------------------------------------------------------------------
boost::unordered_map<unsigned int, std::vector<std::pair<unsigned int, unsigned int> > >
  DistributedMeshTools::compute_shared_entities(const Mesh& mesh, std::size_t d)
{
  // MPI communicator
<<<<<<< HEAD
  const MPI_Comm& mpi_comm = mesh.mpi_comm();
=======
  const MPI_Comm mpi_comm = mesh.mpi_comm();
>>>>>>> cc20747d

  // Return empty set if running in serial
  if (MPI::num_processes(mpi_comm) == 1)
  {
    return boost::unordered_map<unsigned int, std::vector<std::pair<unsigned int, unsigned int> > >();
  }

  const unsigned int my_rank = MPI::process_number(mpi_comm);

  // Initialize entities of dimension d
  mesh.init(d);

  // Number entities (globally)
  number_entities(mesh, d);

  // Get shared entities to processes map
  const std::map<unsigned int, std::set<unsigned int> >&
    shared_entities = mesh.topology().shared_entities(d);

  // Get local-to-global indices map
  const std::vector<std::size_t>& global_indices_map
    = mesh.topology().global_indices(d);

  // Global-to-local map for each process
  boost::unordered_map<std::size_t, boost::unordered_map<std::size_t, std::size_t> > global_to_local;

  // Pack global indices for sending to sharing processes
  boost::unordered_map<std::size_t, std::vector<std::size_t> > send_indices;
  boost::unordered_map<std::size_t, std::vector<std::size_t> >
    local_sent_indices;
  std::map<unsigned int, std::set<unsigned int> >::const_iterator shared_entity;
  for (shared_entity = shared_entities.begin();
       shared_entity != shared_entities.end(); ++shared_entity)
  {
    // Local index
    const unsigned int local_index = shared_entity->first;

    // Global index
    dolfin_assert(local_index < global_indices_map.size());
    std::size_t global_index = global_indices_map[local_index];

    // Destinarion process
    const std::set<unsigned int>& sharing_processes = shared_entity->second;

    // Pack data for sending and build global-to-local map
    std::set<unsigned int>::const_iterator dest;
    for (dest = sharing_processes.begin(); dest != sharing_processes.end();
         ++dest)
    {
      send_indices[*dest].push_back(global_index);
      local_sent_indices[*dest].push_back(local_index);
      global_to_local[*dest].insert(std::make_pair(global_index, local_index));
    }
  }

  // DOLFIN MPI communicators
  MPINonblocking mpi;

  // Send/receive global indices
  boost::unordered_map<std::size_t, std::vector<std::size_t> > recv_entities;
  boost::unordered_map<std::size_t, std::vector<std::size_t> >::const_iterator
    global_indices;
  for (global_indices = send_indices.begin();
       global_indices != send_indices.end(); ++global_indices)
  {
    const std::size_t destination = global_indices->first;
    mpi.send_recv(mpi_comm, global_indices->second, my_rank, destination,
                  recv_entities[destination], destination, destination);
  }
  mpi.wait_all();

  // Clear send data
  send_indices.clear();

  // Determine local entities indices for received global entity indices
  boost::unordered_map<std::size_t, std::vector<std::size_t> >::const_iterator received_global_indices;
  for (received_global_indices = recv_entities.begin();
      received_global_indices != recv_entities.end(); ++received_global_indices)
  {
    // Get process number of neighbour
    const std::size_t sending_proc = received_global_indices->first;

    // Get global-to-local map for neighbour process
    boost::unordered_map<std::size_t, boost::unordered_map<std::size_t, std::size_t> >::const_iterator
      it = global_to_local.find(sending_proc);
    dolfin_assert(it != global_to_local.end());
    const boost::unordered_map<std::size_t, std::size_t>& neighbour_global_to_local = it->second;

    // Build vector of local indices
    const std::vector<std::size_t>& global_indices_recv
      = received_global_indices->second;
    for (std::size_t i = 0; i < global_indices_recv.size(); ++i)
    {
      // Global index
      const std::size_t global_index = global_indices_recv[i];

      // Find local index corresponding to global index
      boost::unordered_map<std::size_t, std::size_t>::const_iterator
        n_global_to_local = neighbour_global_to_local.find(global_index);

      dolfin_assert(n_global_to_local != neighbour_global_to_local.end());
      const std::size_t my_local_index = n_global_to_local->second;
      send_indices[sending_proc].push_back(my_local_index);
    }
  }

  // Clear receive data for re-use
  recv_entities.clear();

  // Send back/receive local indices
  boost::unordered_map<std::size_t, std::vector<std::size_t> >::const_iterator
    local_indices;
  for (local_indices = send_indices.begin();
       local_indices != send_indices.end(); ++local_indices)
  {
    const std::size_t destination = local_indices->first;
    mpi.send_recv(mpi_comm, local_indices->second, my_rank, destination,
                  recv_entities[destination], destination, destination);
  }
  mpi.wait_all();

  // Build map
  boost::unordered_map<unsigned int, std::vector<std::pair<unsigned int, unsigned int> > > shared_local_indices_map;

  // Loop over data received from each process
  boost::unordered_map<std::size_t, std::vector<std::size_t> >::const_iterator
    received_local_indices;
  for (received_local_indices = recv_entities.begin();
       received_local_indices != recv_entities.end(); ++received_local_indices)
  {
    // Process that shares entities
    const std::size_t proc = received_local_indices->first;

    // Local indices on sharing process
    const std::vector<std::size_t>& neighbour_local_indices
      = received_local_indices->second;

    // Local indices on this process
    dolfin_assert(local_sent_indices.find(proc) != local_sent_indices.end());
    const std::vector<std::size_t>& my_local_indices
      = local_sent_indices.find(proc)->second;

    // Check that sizes match
    dolfin_assert(my_local_indices.size() == neighbour_local_indices.size());

    for (std::size_t i = 0; i < neighbour_local_indices.size(); ++i)
    {
      shared_local_indices_map[my_local_indices[i]].push_back(std::make_pair(proc, neighbour_local_indices[i]));
    }
  }

  return shared_local_indices_map;
}
//-----------------------------------------------------------------------------
void DistributedMeshTools::compute_entity_ownership(
<<<<<<< HEAD
  const MPI_Comm& mpi_comm,
=======
  const MPI_Comm mpi_comm,
>>>>>>> cc20747d
  const std::map<std::vector<std::size_t>, unsigned int>& entities,
  const std::map<unsigned int, std::set<unsigned int> >& shared_vertices_local,
  const std::vector<std::size_t>& global_vertex_indices,
  std::size_t d,
  std::vector<std::size_t>& owned_entities,
  boost::array<std::map<Entity, EntityData>, 2>& shared_entities)
{
  // Build global-to-local indices map for shared vertices
  std::map<std::size_t, std::set<unsigned int> > shared_vertices;
  std::map<unsigned int, std::set<unsigned int> >::const_iterator v;
  for (v = shared_vertices_local.begin(); v != shared_vertices_local.end(); ++v)
  {
    dolfin_assert(v->first < global_vertex_indices.size());
    shared_vertices.insert(std::make_pair(global_vertex_indices[v->first],
                                          v->second));
  }

  // Entity ownership list ([entity vertices], data):
  //  [0]: owned and shared (will be numbered by this process, and number
  //       communicated to other processes)
  //  [1]: not owned but shared (will be numbered by another process, and number
  //       communicated to this processes)

  // Compute preliminary ownership lists (shared_entities) without
  // communication
  compute_preliminary_entity_ownership(mpi_comm, shared_vertices, entities,
                                       owned_entities, shared_entities);

  // Qualify boundary entities. We need to find out if the shared
  // (shared with lower ranked process) entities are entities of a
  // lower ranked process.  If not, this process becomes the lower
  // ranked process for the entity in question, and is therefore
  // responsible for communicating values to the higher ranked
  // processes (if any).
  compute_final_entity_ownership(mpi_comm, owned_entities, shared_entities);
}
//-----------------------------------------------------------------------------
void DistributedMeshTools::compute_preliminary_entity_ownership(
<<<<<<< HEAD
  const MPI_Comm& mpi_comm,
=======
  const MPI_Comm mpi_comm,
>>>>>>> cc20747d
  const std::map<std::size_t, std::set<unsigned int> >& shared_vertices,
  const std::map<Entity, unsigned int>& entities,
  std::vector<std::size_t>& owned_entities,
  boost::array<std::map<Entity, EntityData>, 2>& shared_entities)
{
  // Entities
  std::map<Entity, EntityData>& owned_shared_entities = shared_entities[0];
  std::map<Entity, EntityData>& unowned_shared_entities = shared_entities[1];

  // Clear maps
  owned_entities.clear();
  owned_shared_entities.clear();
  unowned_shared_entities.clear();

  // Get my process number
  const std::size_t process_number = MPI::process_number(mpi_comm);

  // Iterate over all local entities
  std::map<std::vector<std::size_t>,  unsigned int>::const_iterator it;
  for (it = entities.begin(); it != entities.end(); ++it)
  {
    const Entity& entity = it->first;
    const std::size_t local_entity_index = it->second;

    // Compute which processes entity is shared with
    std::vector< unsigned int> entity_processes;
    if (is_shared(entity, shared_vertices))
    {
      // Processes sharing first vertex of entity
      std::vector<std::size_t>
        intersection(shared_vertices.find(entity[0])->second.begin(),
                     shared_vertices.find(entity[0])->second.end());
      std::vector<std::size_t>::iterator intersection_end = intersection.end();

      // Loop over entity vertices
      for (std::size_t i = 1; i < entity.size(); ++i)
      {
        // Global vertex index
        const std::size_t v = entity[i];

        // Sharing processes
        const std::set< unsigned int>& shared_vertices_v
          = shared_vertices.find(v)->second;

        intersection_end
          = std::set_intersection(intersection.begin(), intersection_end,
                                  shared_vertices_v.begin(),
                                  shared_vertices_v.end(),
                                  intersection.begin());
      }
      entity_processes = std::vector< unsigned int>(intersection.begin(),
                                                    intersection_end);
    }

    // Check if entity is master, slave or shared but not owned (shared
    // with lower ranked process)
    bool shared_but_not_owned = false;
    for (std::size_t i = 0; i < entity_processes.size(); ++i)
    {
      if (entity_processes[i] < process_number)
      {
        shared_but_not_owned = true;
        break;
      }
    }

    if (entity_processes.empty())
    {
      owned_entities.push_back(local_entity_index);
    }
    else if (shared_but_not_owned)
    {
      unowned_shared_entities[entity] = EntityData(local_entity_index,
                                                   entity_processes);
    }
    else
    {
      owned_shared_entities[entity] = EntityData(local_entity_index,
                                                 entity_processes);
    }
  }
}
//-----------------------------------------------------------------------------
void DistributedMeshTools::compute_final_entity_ownership(
<<<<<<< HEAD
  const MPI_Comm& mpi_comm,
=======
  const MPI_Comm mpi_comm,
>>>>>>> cc20747d
  std::vector<std::size_t>& owned_entities,
  boost::array<std::map<Entity, EntityData>, 2>& shared_entities)
{
  // Entities ([entity vertices], index) to be numbered
  std::map<Entity, EntityData>& owned_shared_entities = shared_entities[0];
  std::map<Entity, EntityData>& unowned_shared_entities = shared_entities[1];

  // Get MPI number of processes and process number
  const std::size_t num_processes = MPI::num_processes(mpi_comm);
  const std::size_t process_number = MPI::process_number(mpi_comm);

  // Communicate common entities, starting with the entities we think
  // are shared but not owned
  std::vector<std::vector<std::size_t> >
    send_common_entity_values(num_processes);
  for (std::map<Entity, EntityData>::const_iterator it
         = unowned_shared_entities.begin(); it != unowned_shared_entities.end();
       ++it)
  {
    // Get entity vertices (global vertex indices)
    const Entity& entity = it->first;

    // Get entity processes (processes that might share the entity)
    const std::vector<unsigned int>& entity_processes = it->second.processes;

    // Prepare data for sending
    for (std::size_t j = 0; j < entity_processes.size(); ++j)
    {
      const std::size_t p = entity_processes[j];
      send_common_entity_values[p].push_back(entity.size());
      send_common_entity_values[p].insert(send_common_entity_values[p].end(),
                                          entity.begin(), entity.end());
    }
  }

  // Communicate common entities, add the entities we think are owned
  // and shared
  for (std::map<Entity, EntityData>::const_iterator it
         = owned_shared_entities.begin();
       it != owned_shared_entities.end(); ++it)
  {
    // Get entity vertices (global vertex indices)
    const Entity& entity = it->first;

    // Get entity processes (processes that might share the entity)
    const std::vector<unsigned int>& entity_processes = it->second.processes;

    // Prepare data for sending
    for (std::size_t j = 0; j < entity_processes.size(); ++j)
    {
      const unsigned int p = entity_processes[j];
      dolfin_assert(process_number < p);
      send_common_entity_values[p].push_back(entity.size());
      send_common_entity_values[p].insert(send_common_entity_values[p].end(),
                                          entity.begin(), entity.end());
    }
  }

  // Communicate common entities
  std::vector<std::vector<std::size_t> > received_common_entity_values;
  MPI::all_to_all(mpi_comm, send_common_entity_values,
                  received_common_entity_values);

  // Check if entities received are really entities
  std::vector<std::vector<std::size_t> > send_is_entity_values(num_processes);
  for (std::size_t p = 0; p < num_processes; ++p)
  {
    for (std::size_t i = 0; i < received_common_entity_values[p].size();)
    {
      // Get entity
      const std::size_t entity_size = received_common_entity_values[p][i++];
      Entity entity;
      for (std::size_t j = 0; j < entity_size; ++j)
        entity.push_back(received_common_entity_values[p][i++]);

      // Check if received really is an entity on this process (in which
      // case it will be in owned or unowned entities)
      bool is_entity = false;
      if (unowned_shared_entities.find(entity) != unowned_shared_entities.end()
          || owned_shared_entities.find(entity) != owned_shared_entities.end())
      {
        is_entity = true;
      }

      // Add information about entity (whether it's actually an
      // entity) to send to other processes
      send_is_entity_values[p].push_back(entity_size);
      for (std::size_t j = 0; j < entity_size; ++j)
        send_is_entity_values[p].push_back(entity[j]);
      send_is_entity_values[p].push_back(is_entity);
    }
  }

  // Send data back (list of requested entities that are really entities)
  std::vector<std::vector<std::size_t> > received_is_entity_values;
  MPI::all_to_all(mpi_comm, send_is_entity_values, received_is_entity_values);

  // Create map from entities to processes where it is an entity
  std::map<Entity, std::vector<unsigned int> > entity_processes;
  for (std::size_t p = 0; p < num_processes; ++p)
  {
    for (std::size_t i = 0; i < received_is_entity_values[p].size();)
    {
      const std::size_t entity_size = received_is_entity_values[p][i++];
      Entity entity;
      for (std::size_t j = 0; j < entity_size; ++j)
        entity.push_back(received_is_entity_values[p][i++]);
      const std::size_t is_entity = received_is_entity_values[p][i++];
      if (is_entity == 1)
      {
        // Add entity since it is actually an entity for process p
        entity_processes[entity].push_back(p);
      }
    }
  }

  // Fix the list of entities we do not own (numbered by lower ranked
  // process)
  std::vector<std::vector<std::size_t> > unignore_entities;
  std::map<Entity, EntityData>::iterator entity;
  for (entity = unowned_shared_entities.begin();
       entity != unowned_shared_entities.end(); ++entity)
  {
    const Entity& entity_vertices = entity->first;
    EntityData& entity_data = entity->second;
    const unsigned int local_entity_index = entity_data.local_index;
    if (entity_processes.find(entity_vertices) != entity_processes.end())
    {
      const std::vector<unsigned int>& common_processes
        = entity_processes[entity_vertices];
      dolfin_assert(!common_processes.empty());
      const std::size_t min_proc = *(std::min_element(common_processes.begin(),
                                                      common_processes.end()));

      if (process_number < min_proc)
      {
        // Move from unowned to owned
        owned_shared_entities[entity_vertices] = EntityData(local_entity_index,
                                                            common_processes);

        // Add entity to list of entities that should be removed from
        // the unowned entity list.
        unignore_entities.push_back(entity_vertices);
      }
      else
        entity_data.processes = common_processes;
    }
    else
    {
      // Move from unowned to owned exclusively
      owned_entities.push_back(local_entity_index);

      // Add entity to list of entities that should be removed from the
      // shared but not owned entity list
      unignore_entities.push_back(entity_vertices);
    }
  }

  // Remove unowned shared entities that should not be shared
  for (std::size_t i = 0; i < unignore_entities.size(); ++i)
    unowned_shared_entities.erase(unignore_entities[i]);

  // Fix the list of entities we share
  std::vector<std::vector<std::size_t> > unshare_entities;
  for (std::map<Entity, EntityData>::iterator it
         = owned_shared_entities.begin();
       it != owned_shared_entities.end(); ++it)
  {
    const Entity& e = it->first;
    const unsigned int local_entity_index = it->second.local_index;
    if (entity_processes.find(e) == entity_processes.end())
    {
      // Move from shared to owned elusively
      owned_entities.push_back(local_entity_index);
      unshare_entities.push_back(e);
    }
    else
    {
      // Update processor list of shared entities
      it->second.processes = entity_processes[e];
    }
  }

  // Remove shared entities that should not be shared
  for (std::size_t i = 0; i < unshare_entities.size(); ++i)
    owned_shared_entities.erase(unshare_entities[i]);
}
//-----------------------------------------------------------------------------
bool DistributedMeshTools::is_shared(const Entity& entity,
         const std::map<std::size_t, std::set<unsigned int> >& shared_vertices)
{
  // Iterate over entity vertices
  Entity::const_iterator e;
  for (e = entity.begin(); e != entity.end(); ++e)
  {
    // Return false if an entity vertex is not in the list (map) of
    // shared entities
    if (shared_vertices.find(*e) == shared_vertices.end())
      return false;
  }
  return true;
}
//-----------------------------------------------------------------------------
std::pair<std::size_t, std::size_t>
<<<<<<< HEAD
DistributedMeshTools::compute_num_global_entities(const MPI_Comm& mpi_comm,
=======
DistributedMeshTools::compute_num_global_entities(const MPI_Comm mpi_comm,
>>>>>>> cc20747d
                                                  std::size_t num_local_entities,
                                                  std::size_t num_processes,
                                                  std::size_t process_number)
{
  // Communicate number of local entities
  std::vector<std::size_t> num_entities_to_number;
  MPI::all_gather(mpi_comm, num_local_entities, num_entities_to_number);

  // Compute offset
  const std::size_t offset
    = std::accumulate(num_entities_to_number.begin(),
                      num_entities_to_number.begin() + process_number, 0);

  // Compute number of global entities
  const std::size_t num_global = std::accumulate(num_entities_to_number.begin(),
                                                 num_entities_to_number.end(),
                                                 0);

  return std::make_pair(num_global, offset);
}
//-----------------------------------------------------------------------------
void DistributedMeshTools::init_facet_cell_connections(Mesh& mesh)
{
  // Topological dimension
  const std::size_t D = mesh.topology().dim();

  // Initialize entities of dimension d
  mesh.init(D - 1);

  // Initialise local facet-cell connections. 
  mesh.init(D - 1, D);  

  // Build entity(vertex list)-to-local-vertex-index map
  std::map<std::vector<std::size_t>, unsigned int> entities;
  for (MeshEntityIterator e(mesh, D - 1); !e.end(); ++e)
  {
    std::vector<std::size_t> entity;
    for (VertexIterator vertex(*e); !vertex.end(); ++vertex)
      entity.push_back(vertex->global_index());
    std::sort(entity.begin(), entity.end());
    entities[entity] = e->index();
  }

  // Get shared vertices (local index, [sharing processes])
  const std::map<unsigned int, std::set<unsigned int> >& shared_vertices_local
                            = mesh.topology().shared_entities(0);
  const std::vector<std::size_t>& global_vertex_indices
      = mesh.topology().global_indices(0);

  // Compute ownership of entities ([entity vertices], data):
  //  [0]: owned and shared (will be numbered by this process, and number
  //       communicated to other processes)
  //  [1]: not owned but shared (will be numbered by another process, and number
  //       communicated to this processes)
  std::vector<std::size_t> owned_entities;
  boost::array<std::map<Entity, EntityData>, 2> entity_ownership;
  compute_entity_ownership(mesh.mpi_comm(), entities, shared_vertices_local,
                           global_vertex_indices, D - 1, owned_entities,
                           entity_ownership);

  // Split ownership for convenience
  const std::map<Entity, EntityData>& owned_shared_entities
    = entity_ownership[0];
  const std::map<Entity, EntityData>& unowned_shared_entities
    = entity_ownership[1];

  // Create vector to hold number of cells connected to each
  // facet. Assume facet is internal, then modify for external facets.
  std::vector<unsigned int> num_global_neighbors(mesh.num_facets(), 2);

  // Add facets that are locally connected to one cell only
  for (FacetIterator facet(mesh); !facet.end(); ++facet)
  {
    if (facet->num_entities(D) == 1)
      num_global_neighbors[facet->index()] = 1;
  }

  // Handle facets on internal partition boundaries
  std::map<Entity, EntityData>::const_iterator it;

  for (it = owned_shared_entities.begin();
       it != owned_shared_entities.end(); ++it)
  {
    num_global_neighbors[entities.find(it->first)->second] = 2;
  }

  for (it = unowned_shared_entities.begin();
       it != unowned_shared_entities.end(); ++it)
  {
    num_global_neighbors[entities.find(it->first)->second] = 2;
  }
  mesh.topology()(D - 1, mesh.topology().dim()).set_global_size(num_global_neighbors);
}
//-----------------------------------------------------------------------------<|MERGE_RESOLUTION|>--- conflicted
+++ resolved
@@ -119,11 +119,7 @@
   }
 
   // MPI communicator
-<<<<<<< HEAD
-  const MPI_Comm& mpi_comm = mesh.mpi_comm();
-=======
   const MPI_Comm mpi_comm = mesh.mpi_comm();
->>>>>>> cc20747d
 
   // Get number of processes and process number
   const std::size_t num_processes = MPI::num_processes(mpi_comm);
@@ -432,11 +428,7 @@
   //dolfin_assert(!my_entities.empty());
 
   // Prepare data structures for send/receive
-<<<<<<< HEAD
-  const MPI_Comm& mpi_comm = mesh.mpi_comm();
-=======
   const MPI_Comm mpi_comm = mesh.mpi_comm();
->>>>>>> cc20747d
   const std::size_t num_proc = MPI::num_processes(mpi_comm);
   const std::size_t proc_num = MPI::process_number(mpi_comm);
   const std::size_t max_recv = MPI::max(mpi_comm, my_entities.size());
@@ -512,11 +504,7 @@
   DistributedMeshTools::compute_shared_entities(const Mesh& mesh, std::size_t d)
 {
   // MPI communicator
-<<<<<<< HEAD
-  const MPI_Comm& mpi_comm = mesh.mpi_comm();
-=======
   const MPI_Comm mpi_comm = mesh.mpi_comm();
->>>>>>> cc20747d
 
   // Return empty set if running in serial
   if (MPI::num_processes(mpi_comm) == 1)
@@ -672,11 +660,7 @@
 }
 //-----------------------------------------------------------------------------
 void DistributedMeshTools::compute_entity_ownership(
-<<<<<<< HEAD
-  const MPI_Comm& mpi_comm,
-=======
   const MPI_Comm mpi_comm,
->>>>>>> cc20747d
   const std::map<std::vector<std::size_t>, unsigned int>& entities,
   const std::map<unsigned int, std::set<unsigned int> >& shared_vertices_local,
   const std::vector<std::size_t>& global_vertex_indices,
@@ -715,11 +699,7 @@
 }
 //-----------------------------------------------------------------------------
 void DistributedMeshTools::compute_preliminary_entity_ownership(
-<<<<<<< HEAD
-  const MPI_Comm& mpi_comm,
-=======
   const MPI_Comm mpi_comm,
->>>>>>> cc20747d
   const std::map<std::size_t, std::set<unsigned int> >& shared_vertices,
   const std::map<Entity, unsigned int>& entities,
   std::vector<std::size_t>& owned_entities,
@@ -804,11 +784,7 @@
 }
 //-----------------------------------------------------------------------------
 void DistributedMeshTools::compute_final_entity_ownership(
-<<<<<<< HEAD
-  const MPI_Comm& mpi_comm,
-=======
   const MPI_Comm mpi_comm,
->>>>>>> cc20747d
   std::vector<std::size_t>& owned_entities,
   boost::array<std::map<Entity, EntityData>, 2>& shared_entities)
 {
@@ -1013,11 +989,7 @@
 }
 //-----------------------------------------------------------------------------
 std::pair<std::size_t, std::size_t>
-<<<<<<< HEAD
-DistributedMeshTools::compute_num_global_entities(const MPI_Comm& mpi_comm,
-=======
 DistributedMeshTools::compute_num_global_entities(const MPI_Comm mpi_comm,
->>>>>>> cc20747d
                                                   std::size_t num_local_entities,
                                                   std::size_t num_processes,
                                                   std::size_t process_number)
