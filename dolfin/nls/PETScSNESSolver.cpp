--- conflicted
+++ resolved
@@ -379,12 +379,8 @@
   SNESGetIterationNumber(*_snes, &its);
   SNESGetConvergedReason(*_snes, &reason);
 
-<<<<<<< HEAD
-  const MPI_Comm comm = PetscObjectComm((PetscObject)*_snes);
-=======
   MPI_Comm comm = MPI_COMM_NULL;
   PetscObjectGetComm((PetscObject)*_snes, &comm);
->>>>>>> 7daf1bd8
   if (reason > 0 && parameters["report"]
     && dolfin::MPI::process_number(comm) == 0)
   {
@@ -469,12 +465,8 @@
   SNESGetKSP(*_snes, &ksp);
   KSPGetPC(ksp, &pc);
 
-<<<<<<< HEAD
-  const MPI_Comm comm = PetscObjectComm((PetscObject)*_snes);
-=======
   MPI_Comm comm = MPI_COMM_NULL;
   PetscObjectGetComm((PetscObject)*_snes, &comm);
->>>>>>> 7daf1bd8
 
   if (parameters["report"])
     KSPMonitorSet(ksp, KSPMonitorDefault, PETSC_NULL, PETSC_NULL);
@@ -566,12 +558,8 @@
     const std::string sign   = parameters["sign"];
     const std::string method = parameters["method"];
     #if PETSC_VERSION_MAJOR == 3 && PETSC_VERSION_MINOR == 2
-<<<<<<< HEAD
-    const MPI_Comm comm = PetscObjectComm((PetscObject)*_snes);
-=======
     MPI_Comm comm = MPI_COMM_NULL;
     PetscObjectGetComm((PetscObject)*_snes, &comm);
->>>>>>> 7daf1bd8
     if (dolfin::MPI::process_number(comm) == 0)
     {
       warning("Use of SNESVI solvers with PETSc 3.2 may lead to convergence issues and is strongly discouraged.");
