// Copyright (C) 2003-2012 Anders Logg
//
// This file is part of DOLFIN.
//
// DOLFIN is free software: you can redistribute it and/or modify
// it under the terms of the GNU Lesser General Public License as published by
// the Free Software Foundation, either version 3 of the License, or
// (at your option) any later version.
//
// DOLFIN is distributed in the hope that it will be useful,
// but WITHOUT ANY WARRANTY; without even the implied warranty of
// MERCHANTABILITY or FITNESS FOR A PARTICULAR PURPOSE. See the
// GNU Lesser General Public License for more details.
//
// You should have received a copy of the GNU Lesser General Public License
// along with DOLFIN. If not, see <http://www.gnu.org/licenses/>.
//
// Modified by Garth N. Wells 2005-2010
// Modified by Martin Sandve Alnes 2008
// Modified by Andre Massing 2009
//
// First added:  2003-11-28
// Last changed: 2013-08-28

#include <algorithm>
#include <map>
#include <utility>
#include <vector>
#include <boost/assign/list_of.hpp>

#include <dolfin/adaptivity/Extrapolation.h>
#include <dolfin/common/utils.h>
#include <dolfin/common/Timer.h>
#include <dolfin/common/Array.h>
#include <dolfin/fem/FiniteElement.h>
#include <dolfin/fem/GenericDofMap.h>
#include <dolfin/fem/DirichletBC.h>
#include <dolfin/fem/UFC.h>
#include <dolfin/geometry/Point.h>
#include <dolfin/io/File.h>
#include <dolfin/io/XMLFile.h>
#include <dolfin/la/GenericVector.h>
#include <dolfin/la/DefaultFactory.h>
#include <dolfin/log/log.h>
#include <dolfin/mesh/Mesh.h>
#include <dolfin/mesh/Vertex.h>
#include <dolfin/mesh/Restriction.h>
#include <dolfin/parameter/GlobalParameters.h>
#include <dolfin/geometry/BoundingBoxTree.h>
#include "Expression.h"
#include "FunctionSpace.h"
#include "Function.h"

using namespace dolfin;

//-----------------------------------------------------------------------------
Function::Function(const FunctionSpace& V)
  : Hierarchical<Function>(*this),
    _function_space(reference_to_no_delete_pointer(V)),
    allow_extrapolation(dolfin::parameters["allow_extrapolation"])
{
  // Check that we don't have a subspace
  if (!V.component().empty())
  {
    dolfin_error("Function.cpp",
                 "create function",
                 "Cannot be created from subspace. Consider collapsing the function space");
  }

  // Initialize vector
  init_vector();
}
//-----------------------------------------------------------------------------
Function::Function(boost::shared_ptr<const FunctionSpace> V)
  : Hierarchical<Function>(*this), _function_space(V),
    allow_extrapolation(dolfin::parameters["allow_extrapolation"])
{
  // Check that we don't have a subspace
  if (!V->component().empty())
  {
    dolfin_error("Function.cpp",
                 "create function",
                 "Cannot be created from subspace. Consider collapsing the function space");
  }

  // Initialize vector
  init_vector();
}
//-----------------------------------------------------------------------------
Function::Function(boost::shared_ptr<const FunctionSpace> V,
                   boost::shared_ptr<GenericVector> x)
  : Hierarchical<Function>(*this), _function_space(V), _vector(x),
    allow_extrapolation(dolfin::parameters["allow_extrapolation"])
{
  // We do not check for a subspace since this constructor is used for
  // creating subfunctions

  // Assertion uses '<=' to deal with sub-functions
  dolfin_assert(V->dofmap());
  dolfin_assert(V->dofmap()->global_dimension() <= x->size());
}
//-----------------------------------------------------------------------------
Function::Function(const FunctionSpace& V, std::string filename)
  : Hierarchical<Function>(*this),
    _function_space(reference_to_no_delete_pointer(V)),
    allow_extrapolation(dolfin::parameters["allow_extrapolation"])
{
  // Check that we don't have a subspace
  if (!V.component().empty())
  {
    dolfin_error("Function.cpp",
                 "create function",
                 "Cannot be created from subspace. Consider collapsing the function space");
  }

  // Initialize vector
  init_vector();

  // Check size of vector
  if (_vector->size() != _function_space->dim())
  {
    dolfin_error("Function.cpp",
                 "read function from file",
                 "The number of degrees of freedom (%d) does not match dimension of function space (%d)",
                 _vector->size(), _function_space->dim());
  }

  // Read function data from file
  File file(filename);
  file >> *this;
}
//-----------------------------------------------------------------------------
Function::Function(boost::shared_ptr<const FunctionSpace> V,
                   std::string filename)
  : Hierarchical<Function>(*this), _function_space(V),
    allow_extrapolation(dolfin::parameters["allow_extrapolation"])
{
  // Check that we don't have a subspace
  if (!V->component().empty())
  {
    dolfin_error("Function.cpp",
                 "create function",
                 "Cannot be created from subspace. Consider collapsing the function space");
  }

  // Initialize vector
  init_vector();

  // Check size of vector
  if (_vector->size() != _function_space->dim())
  {
    dolfin_error("Function.cpp",
                 "read function from file",
                 "The number of degrees of freedom (%d) does not match dimension of function space (%d)",
                 _vector->size(), _function_space->dim());
  }

  // Read function data from file
  File file(filename);
  file >> *this;
}
//-----------------------------------------------------------------------------
Function::Function(const Function& v)
  : Hierarchical<Function>(*this),
    allow_extrapolation(dolfin::parameters["allow_extrapolation"])
{
  // Assign data
  *this = v;
}
//-----------------------------------------------------------------------------
Function::Function(const Function& v, std::size_t i)
  : Hierarchical<Function>(*this),
    allow_extrapolation(dolfin::parameters["allow_extrapolation"])
{
  // Copy function space pointer
  this->_function_space = v[i]._function_space;

  // Copy vector pointer
  this->_vector = v[i]._vector;
}
//-----------------------------------------------------------------------------
Function::~Function()
{
  // Do nothing
}
//-----------------------------------------------------------------------------
const Function& Function::operator= (const Function& v)
{
  dolfin_assert(v._vector);

  // Make a copy of all the data, or if v is a sub-function, then we collapse
  // the dof map and copy only the relevant entries from the vector of v.
  if (v._vector->size() == v._function_space->dim())
  {
    // Copy function space
    _function_space = v._function_space;

    // Copy vector
    _vector = v._vector->copy();

    // Clear subfunction cache
    sub_functions.clear();
  }
  else
  {
    // Create new collapsed FunctionSpace
    boost::unordered_map<std::size_t, std::size_t> collapsed_map;
    _function_space = v._function_space->collapse(collapsed_map);

    // FIXME: This dolfin_assertion doesn't work in parallel
    //dolfin_assert(collapsed_map.size() == _function_space->dofmap()->global_dimension());
    //dolfin_assert(collapsed_map.size() == _function_space->dofmap()->local_dimension());

    // Get row indices of original and new vectors
    boost::unordered_map<std::size_t, std::size_t>::const_iterator entry;
    std::vector<dolfin::la_index> new_rows(collapsed_map.size());
    std::vector<dolfin::la_index> old_rows(collapsed_map.size());
    std::size_t i = 0;
    for (entry = collapsed_map.begin(); entry != collapsed_map.end(); ++entry)
    {
      new_rows[i]   = entry->first;
      old_rows[i++] = entry->second;
    }

    // Gather values into a vector
    std::vector<double> gathered_values;
    dolfin_assert(v.vector());
    v.vector()->gather(gathered_values, old_rows);

    // Initial new vector (global)
    init_vector();
    dolfin_assert(_function_space->dofmap());
    dolfin_assert(_vector->size()
                  == _function_space->dofmap()->global_dimension());

    // Set values in vector
    this->_vector->set(&gathered_values[0], collapsed_map.size(), &new_rows[0]);
    this->_vector->apply("insert");
  }

  // Call assignment operator for base class
  Hierarchical<Function>::operator=(v);

  return *this;
}
//-----------------------------------------------------------------------------
const Function& Function::operator= (const Expression& v)
{
  interpolate(v);
  return *this;
}
//-----------------------------------------------------------------------------
Function& Function::operator[] (std::size_t i) const
{
  // Check if sub-Function is in the cache, otherwise create and add to cache
  boost::ptr_map<std::size_t, Function>::iterator sub_function
    = sub_functions.find(i);
  if (sub_function != sub_functions.end())
    return *(sub_function->second);
  else
  {
    // Extract function subspace
    std::vector<std::size_t> component = boost::assign::list_of(i);
    boost::shared_ptr<const FunctionSpace>
      sub_space(_function_space->extract_sub_space(component));

    // Insert sub-Function into map and return reference
    sub_functions.insert(i, new Function(sub_space, _vector));
    return *(sub_functions.find(i)->second);
  }
}
//-----------------------------------------------------------------------------
FunctionAXPY Function::operator+(const Function& other) const
{
  return FunctionAXPY(*this, other, FunctionAXPY::ADD_ADD);
}
//-----------------------------------------------------------------------------
FunctionAXPY Function::operator+(const FunctionAXPY& axpy) const
{
  return FunctionAXPY(axpy, *this, FunctionAXPY::ADD_ADD);
}
//-----------------------------------------------------------------------------
FunctionAXPY Function::operator-(const Function& other) const
{
  return FunctionAXPY(*this, other, FunctionAXPY::ADD_SUB);
}
//-----------------------------------------------------------------------------
FunctionAXPY Function::operator-(const FunctionAXPY& axpy) const
{
  return FunctionAXPY(axpy, *this, FunctionAXPY::SUB_ADD);
}
//-----------------------------------------------------------------------------
FunctionAXPY Function::operator*(double scalar) const
{
  return FunctionAXPY(*this, scalar);
}
//-----------------------------------------------------------------------------
FunctionAXPY Function::operator/(double scalar) const
{
  return FunctionAXPY(*this, 1.0/scalar);
}
//-----------------------------------------------------------------------------
void Function::operator=(const FunctionAXPY& axpy)
{
  if (axpy.pairs().size()==0)
  {
    dolfin_error("Function.cpp",
                 "assign function",
                 "FunctionAXPY is empty.");
  }

  // Make an initial assign and scale
  *this = *(axpy.pairs()[0].second);
  if (axpy.pairs()[0].first != 1.0)
    *_vector *= axpy.pairs()[0].first;

  // Start from item 2 and axpy
  std::vector<std::pair<double, const Function*> >::const_iterator it;
  for (it = axpy.pairs().begin()+1; it != axpy.pairs().end(); it++)
    _vector->axpy(it->first, *(it->second->vector()));
}
//-----------------------------------------------------------------------------
boost::shared_ptr<const FunctionSpace> Function::function_space() const
{
  dolfin_assert(_function_space);
  return _function_space;
}
//-----------------------------------------------------------------------------
boost::shared_ptr<GenericVector> Function::vector()
{
  dolfin_assert(_vector);
  dolfin_assert(_function_space->dofmap());

  // Check that this is not a sub function.
  if (_vector->size() != _function_space->dofmap()->global_dimension())
  {
    cout << "Size of vector: " << _vector->size() << endl;
    cout << "Size of function space: "
         << _function_space->dofmap()->global_dimension() << endl;
    dolfin_error("Function.cpp",
                 "access vector of degrees of freedom",
                 "Cannot access a non-const vector from a subfunction");
  }

  return _vector;
}
//-----------------------------------------------------------------------------
boost::shared_ptr<const GenericVector> Function::vector() const
{
  dolfin_assert(_vector);
  return _vector;
}
//-----------------------------------------------------------------------------
bool Function::in(const FunctionSpace& V) const
{
  dolfin_assert(_function_space);
  return *_function_space == V;
}
//-----------------------------------------------------------------------------
std::size_t Function::geometric_dimension() const
{
  dolfin_assert(_function_space);
  dolfin_assert(_function_space->mesh());
  return _function_space->mesh()->geometry().dim();
}
//-----------------------------------------------------------------------------
void Function::eval(Array<double>& values, const Array<double>& x) const
{
  dolfin_assert(_function_space);
  dolfin_assert(_function_space->mesh());
  const Mesh& mesh = *_function_space->mesh();

  // Find the cell that contains x
  const double* _x = x.data();
  const Point point(mesh.geometry().dim(), _x);

  // FIXME: Testing
  int ID = 0;

<<<<<<< HEAD
    unsigned int id = mesh.bounding_box_tree()->compute_first_entity_collision(point);
=======
  unsigned int id
    = mesh.bounding_box_tree()->compute_first_entity_collision(point, mesh);
>>>>>>> 7c691f31

    // If not found, use the closest cell
  if (id == std::numeric_limits<unsigned int>::max())
  {
    if (allow_extrapolation)
    {
<<<<<<< HEAD
      if (allow_extrapolation)
      {
        id = mesh.bounding_box_tree()->compute_closest_entity(point).first;
        cout << "Extrapolating function value at x = " << point << " (not inside domain)." << endl;
      }
      else
      {
        cout << "Evaluating at x = " << point << endl;
        dolfin_error("Function.cpp",
                     "evaluate function at point",
                     "The point is not inside the domain. Consider setting \"allow_extrapolation\" to allow extrapolation");
      }
=======
      id = mesh.bounding_box_tree()->compute_closest_entity(point, mesh).first;
      cout << "Extrapolating function value at x = " << point
           << " (not inside domain)." << endl;
    }
    else
    {
      cout << "Evaluating at x = " << point << endl;
      dolfin_error("Function.cpp",
                   "evaluate function at point",
                   "The point is not inside the domain. Consider setting \"allow_extrapolation\" to allow extrapolation");
>>>>>>> 7c691f31
    }
  }

  ID = id;

  // Create cell that contains point
  const Cell cell(mesh, ID);
  const UFCCell ufc_cell(cell);

  // Call evaluate function
  eval(values, x, cell, ufc_cell);
}
//-----------------------------------------------------------------------------
void Function::eval(Array<double>& values, const Array<double>& x,
                    const Cell& dolfin_cell, const ufc::cell& ufc_cell) const
{
  // Developer note: work arrays/vectors are re-created each time this
  //                 function is called for thread-safety

  dolfin_assert(_function_space->element());
  const FiniteElement& element = *_function_space->element();

  // Compute in tensor (one for scalar function, . . .)
  const std::size_t value_size_loc = value_size();

  dolfin_assert(values.size() == value_size_loc);

  // Create work vector for expansion coefficients
  std::vector<double> coefficients(element.space_dimension());

  // Restrict function to cell
  restrict(&coefficients[0], element, dolfin_cell, ufc_cell);

  // Create work vector for basis
  std::vector<double> basis(value_size_loc);

  // Initialise values
  for (std::size_t j = 0; j < value_size_loc; ++j)
    values[j] = 0.0;

  // Compute linear combination
  const int cell_orientation = 0;
  for (std::size_t i = 0; i < element.space_dimension(); ++i)
  {
    element.evaluate_basis(i, &basis[0], &x[0],
                           &ufc_cell.vertex_coordinates[0],
                           cell_orientation);
    for (std::size_t j = 0; j < value_size_loc; ++j)
      values[j] += coefficients[i]*basis[j];
  }
}
//-----------------------------------------------------------------------------
void Function::interpolate(const GenericFunction& v)
{
  // Gather off-process dofs
  v.update();

  // Initialise vector
  init_vector();

  // Interpolate
  dolfin_assert(_function_space);
  _function_space->interpolate(*_vector, v);
}
//-----------------------------------------------------------------------------
void Function::extrapolate(const Function& v)
{
  Extrapolation::extrapolate(*this, v);
}
//-----------------------------------------------------------------------------
std::size_t Function::value_rank() const
{
  dolfin_assert(_function_space);
  dolfin_assert(_function_space->element());
  return _function_space->element()->value_rank();
}
//-----------------------------------------------------------------------------
std::size_t Function::value_dimension(std::size_t i) const
{
  dolfin_assert(_function_space);
  dolfin_assert(_function_space->element());
  return _function_space->element()->value_dimension(i);
}
//-----------------------------------------------------------------------------
void Function::eval(Array<double>& values,
                    const Array<double>& x,
                    const ufc::cell& ufc_cell) const
{
  dolfin_assert(_function_space);
  dolfin_assert(_function_space->mesh());
  const Mesh& mesh = *_function_space->mesh();

  // Check if UFC cell comes from mesh, otherwise redirect to
  // evaluate on non-matching cell
  if (ufc_cell.mesh_identifier == (int) mesh.id())
  {
    const Cell cell(mesh, ufc_cell.index);
    eval(values, x, cell, ufc_cell);
  }
  else
    non_matching_eval(values, x, ufc_cell);
}
//-----------------------------------------------------------------------------
void Function::non_matching_eval(Array<double>& values,
                                 const Array<double>& x,
                                 const ufc::cell& ufc_cell) const
{
  dolfin_assert(_function_space);
  dolfin_assert(_function_space->mesh());
  const Mesh& mesh = *_function_space->mesh();

  const double* _x = x.data();
  const std::size_t dim = mesh.geometry().dim();
  const Point point(dim, _x);

  // FIXME: Testing
  int ID = 0;

<<<<<<< HEAD
    // Alternative 1: Find cell that point (x) intersects
    unsigned int id = mesh.bounding_box_tree()->compute_first_entity_collision(point);
=======
  // Alternative 1: Find cell that point (x) intersects
  unsigned int id
    = mesh.bounding_box_tree()->compute_first_entity_collision(point, mesh);
>>>>>>> 7c691f31

  // Check whether we are allowed to extrapolate to evaluate
  if (id == std::numeric_limits<unsigned int>::max() && !allow_extrapolation)
  {
    dolfin_error("Function.cpp",
                 "evaluate function at point",
                 "The point is not inside the domain. Consider setting \"allow_extrapolation\" to allow extrapolation");
  }

  // FIXME: Remove dim == 2 here!

<<<<<<< HEAD
    // Alternative 2: Compute closest cell to point (x)
    if (id == std::numeric_limits<unsigned int>::max() && allow_extrapolation && dim == 2)
      id = mesh.bounding_box_tree()->compute_closest_entity(point).first;

    // Alternative 3: Compute cell that contains barycenter of ufc_cell
    // NB: This is slightly heuristic, but should work well for
    // evaluation of points on refined meshes
    if (id == std::numeric_limits<unsigned int>::max() && allow_extrapolation)
    {
      // Extract vertices of ufc_cell
      const double * const * vertices = ufc_cell.coordinates;

      Point barycenter;
      for (std::size_t i = 0; i <= dim; i++)
      {
        Point vertex(dim, vertices[i]);
        barycenter += vertex;
      }
      barycenter /= (dim + 1);
      id = mesh.bounding_box_tree()->compute_first_entity_collision(barycenter);
    }
=======
  // Alternative 2: Compute closest cell to point (x)
  if (id == std::numeric_limits<unsigned int>::max()
      && allow_extrapolation && dim == 2)
  {
      id = mesh.bounding_box_tree()->compute_closest_entity(point, mesh).first;
  }

  // Alternative 3: Compute cell that contains barycenter of ufc_cell
  // NB: This is slightly heuristic, but should work well for
  // evaluation of points on refined meshes
  if (id == std::numeric_limits<unsigned int>::max() && allow_extrapolation)
  {
    // Extract vertices of ufc_cell
    const double * const * vertices = ufc_cell.coordinates;
>>>>>>> 7c691f31

    Point barycenter;
    for (std::size_t i = 0; i <= dim; i++)
    {
      Point vertex(dim, vertices[i]);
      barycenter += vertex;
    }
    barycenter /= (dim + 1);
    id = mesh.bounding_box_tree()->compute_first_entity_collision(barycenter,
                                                                  mesh);
  }

  // Throw error if all alternatives failed
  if (id == std::numeric_limits<unsigned int>::max())
  {
    dolfin_error("Function.cpp",
                 "evaluate function at point",
                 "No matching cell found");
  }

  ID = id;

  // Create cell that contains point
  const Cell cell(mesh, ID);
  const UFCCell new_ufc_cell(cell);

  // Call evaluate function
  eval(values, x, cell, new_ufc_cell);
}
//-----------------------------------------------------------------------------
void Function::restrict(double* w, const FiniteElement& element,
                        const Cell& dolfin_cell,
                        const ufc::cell& ufc_cell) const
{
  dolfin_assert(w);
  dolfin_assert(_function_space);
  dolfin_assert(_function_space->dofmap());

  // Check if we are restricting to an element of this function space
  if (_function_space->has_element(element)
      && _function_space->has_cell(dolfin_cell))
  {
    // Get dofmap for cell
    const GenericDofMap& dofmap = *_function_space->dofmap();
    const std::vector<dolfin::la_index>& dofs = dofmap.cell_dofs(dolfin_cell.index());

    // Pick values from vector(s)
    _vector->get_local(w, dofs.size(), dofs.data());
  }
  else
  {
    // Restrict as UFC function (by calling eval)
    restrict_as_ufc_function(w, element, dolfin_cell, ufc_cell);
  }
}
//-----------------------------------------------------------------------------
void Function::compute_vertex_values(std::vector<double>& vertex_values,
                                     const Mesh& mesh) const
{
  dolfin_assert(_function_space);
  dolfin_assert(_function_space->mesh());

  // Check that the mesh matches. Notice that the hash is only
  // compared if the pointers are not matching.
  if (&mesh != _function_space->mesh().get() &&
      mesh.hash() != _function_space->mesh()->hash())
  {
    dolfin_error("Function.cpp",
                 "interpolate function values at vertices",
                 "Non-matching mesh");
  }

  // Update ghosts dofs
  update();

  // Get finite element
  dolfin_assert(_function_space->element());
  const FiniteElement& element = *_function_space->element();

  // Get restriction if any
  boost::shared_ptr<const Restriction> restriction
    = _function_space->dofmap()->restriction();

  // Local data for interpolation on each cell
  const std::size_t num_cell_vertices
    = mesh.type().num_vertices(mesh.topology().dim());

  // Compute in tensor (one for scalar function, . . .)
  const std::size_t value_size_loc = value_size();

  // Resize Array for holding vertex values
  vertex_values.resize(value_size_loc*(mesh.num_vertices()));

  // Create vector to hold cell vertex values
  std::vector<double> cell_vertex_values(value_size_loc*num_cell_vertices);

  // Create vector for expansion coefficients
  std::vector<double> coefficients(element.space_dimension());

  // Interpolate vertex values on each cell (using last computed value
  // if not continuous, e.g. discontinuous Galerkin methods)
  UFCCell ufc_cell(mesh);
  for (CellIterator cell(mesh); !cell.end(); ++cell)
  {
    // Skip cells not included in restriction
    if (restriction && !restriction->contains(*cell))
      continue;

    // Update to current cell
    ufc_cell.update(*cell);

    // Pick values from global vector
    restrict(&coefficients[0], element, *cell, ufc_cell);

    // Interpolate values at the vertices
    const int cell_orientation = 0;
    element.interpolate_vertex_values(&cell_vertex_values[0],
                                      &coefficients[0],
                                      cell_orientation,
                                      ufc_cell);

    // Copy values to array of vertex values
    for (VertexIterator vertex(*cell); !vertex.end(); ++vertex)
    {
      for (std::size_t i = 0; i < value_size_loc; ++i)
      {
        const std::size_t local_index  = vertex.pos()*value_size_loc + i;
        const std::size_t global_index = i*mesh.num_vertices()+vertex->index();
        vertex_values[global_index] = cell_vertex_values[local_index];
      }
    }
  }
}
//-----------------------------------------------------------------------------
void Function::compute_vertex_values(std::vector<double>& vertex_values)
{
  dolfin_assert(_function_space);
  dolfin_assert(_function_space->mesh());
  compute_vertex_values(vertex_values, *_function_space->mesh());
}
//-----------------------------------------------------------------------------
void Function::update() const
{
  if (MPI::num_processes() > 1)
    _vector->update_ghost_values();
}
//-----------------------------------------------------------------------------
void Function::init_vector()
{
  Timer timer("Init dof vector");

  // Check that function space is not a subspace (view)
  dolfin_assert(_function_space);
  if (_function_space->dofmap()->is_view())
  {
    dolfin_error("Function.cpp",
                 "initialize vector of degrees of freedom for function",
                 "Cannot be created from subspace. Consider collapsing the function space");
  }

  // Get global size
  const std::size_t N = _function_space->dofmap()->global_dimension();

  // Get local range
  const std::pair<std::size_t, std::size_t> range
    = _function_space->dofmap()->ownership_range();
  const std::size_t local_size = range.second - range.first;

  // Determine ghost vertices if dof map is distributed
  std::vector<la_index> ghost_indices;
  if (N > local_size)
    compute_ghost_indices(range, ghost_indices);

  // Create vector of dofs
  if (!_vector)
  {
    DefaultFactory factory;
    _vector = factory.create_vector();
  }
  dolfin_assert(_vector);

  // Initialize vector of dofs
  _vector->resize(range, ghost_indices);
  _vector->zero();
}
//-----------------------------------------------------------------------------
void
Function::compute_ghost_indices(std::pair<std::size_t, std::size_t> range,
                                std::vector<la_index>& ghost_indices) const
{
  // Clear data
  ghost_indices.clear();

  // Get mesh
  dolfin_assert(_function_space);
  dolfin_assert(_function_space->mesh());
  const Mesh& mesh = *_function_space->mesh();

  // Get dof map
  dolfin_assert(_function_space->dofmap());
  const GenericDofMap& dofmap = *_function_space->dofmap();

  // Get local range
  const std::size_t n0 = range.first;
  const std::size_t n1 = range.second;

  // Iterate over local mesh and check which dofs are needed
  for (CellIterator cell(mesh); !cell.end(); ++cell)
  {
    // Get dofs on cell
    const std::vector<dolfin::la_index>& dofs = dofmap.cell_dofs(cell->index());
    for (std::size_t d = 0; d < dofs.size(); ++d)
    {
      const std::size_t dof = dofs[d];
      if (dof < n0 || dof >= n1)
      {
        // FIXME: Could we use dolfin::Set here? Or unordered_set?
        if (std::find(ghost_indices.begin(), ghost_indices.end(), dof)
            == ghost_indices.end())
        {
          ghost_indices.push_back(dof);
        }
      }
    }
  }
}
//-----------------------------------------------------------------------------<|MERGE_RESOLUTION|>--- conflicted
+++ resolved
@@ -20,7 +20,7 @@
 // Modified by Andre Massing 2009
 //
 // First added:  2003-11-28
-// Last changed: 2013-08-28
+// Last changed: 2013-09-02
 
 #include <algorithm>
 #include <map>
@@ -377,43 +377,24 @@
   // FIXME: Testing
   int ID = 0;
 
-<<<<<<< HEAD
-    unsigned int id = mesh.bounding_box_tree()->compute_first_entity_collision(point);
-=======
+  // Get index of first cell containing point
   unsigned int id
-    = mesh.bounding_box_tree()->compute_first_entity_collision(point, mesh);
->>>>>>> 7c691f31
-
-    // If not found, use the closest cell
+    = mesh.bounding_box_tree()->compute_first_entity_collision(point);
+
+  // If not found, use the closest cell
   if (id == std::numeric_limits<unsigned int>::max())
   {
     if (allow_extrapolation)
     {
-<<<<<<< HEAD
-      if (allow_extrapolation)
-      {
-        id = mesh.bounding_box_tree()->compute_closest_entity(point).first;
-        cout << "Extrapolating function value at x = " << point << " (not inside domain)." << endl;
-      }
-      else
-      {
-        cout << "Evaluating at x = " << point << endl;
-        dolfin_error("Function.cpp",
-                     "evaluate function at point",
-                     "The point is not inside the domain. Consider setting \"allow_extrapolation\" to allow extrapolation");
-      }
-=======
-      id = mesh.bounding_box_tree()->compute_closest_entity(point, mesh).first;
+      id = mesh.bounding_box_tree()->compute_closest_entity(point).first;
       cout << "Extrapolating function value at x = " << point
            << " (not inside domain)." << endl;
     }
     else
     {
-      cout << "Evaluating at x = " << point << endl;
       dolfin_error("Function.cpp",
                    "evaluate function at point",
                    "The point is not inside the domain. Consider setting \"allow_extrapolation\" to allow extrapolation");
->>>>>>> 7c691f31
     }
   }
 
@@ -532,14 +513,9 @@
   // FIXME: Testing
   int ID = 0;
 
-<<<<<<< HEAD
-    // Alternative 1: Find cell that point (x) intersects
-    unsigned int id = mesh.bounding_box_tree()->compute_first_entity_collision(point);
-=======
   // Alternative 1: Find cell that point (x) intersects
   unsigned int id
-    = mesh.bounding_box_tree()->compute_first_entity_collision(point, mesh);
->>>>>>> 7c691f31
+    = mesh.bounding_box_tree()->compute_first_entity_collision(point);
 
   // Check whether we are allowed to extrapolate to evaluate
   if (id == std::numeric_limits<unsigned int>::max() && !allow_extrapolation)
@@ -551,34 +527,11 @@
 
   // FIXME: Remove dim == 2 here!
 
-<<<<<<< HEAD
-    // Alternative 2: Compute closest cell to point (x)
-    if (id == std::numeric_limits<unsigned int>::max() && allow_extrapolation && dim == 2)
-      id = mesh.bounding_box_tree()->compute_closest_entity(point).first;
-
-    // Alternative 3: Compute cell that contains barycenter of ufc_cell
-    // NB: This is slightly heuristic, but should work well for
-    // evaluation of points on refined meshes
-    if (id == std::numeric_limits<unsigned int>::max() && allow_extrapolation)
-    {
-      // Extract vertices of ufc_cell
-      const double * const * vertices = ufc_cell.coordinates;
-
-      Point barycenter;
-      for (std::size_t i = 0; i <= dim; i++)
-      {
-        Point vertex(dim, vertices[i]);
-        barycenter += vertex;
-      }
-      barycenter /= (dim + 1);
-      id = mesh.bounding_box_tree()->compute_first_entity_collision(barycenter);
-    }
-=======
   // Alternative 2: Compute closest cell to point (x)
   if (id == std::numeric_limits<unsigned int>::max()
       && allow_extrapolation && dim == 2)
   {
-      id = mesh.bounding_box_tree()->compute_closest_entity(point, mesh).first;
+      id = mesh.bounding_box_tree()->compute_closest_entity(point).first;
   }
 
   // Alternative 3: Compute cell that contains barycenter of ufc_cell
@@ -588,7 +541,6 @@
   {
     // Extract vertices of ufc_cell
     const double * const * vertices = ufc_cell.coordinates;
->>>>>>> 7c691f31
 
     Point barycenter;
     for (std::size_t i = 0; i <= dim; i++)
@@ -597,8 +549,7 @@
       barycenter += vertex;
     }
     barycenter /= (dim + 1);
-    id = mesh.bounding_box_tree()->compute_first_entity_collision(barycenter,
-                                                                  mesh);
+    id = mesh.bounding_box_tree()->compute_first_entity_collision(barycenter);
   }
 
   // Throw error if all alternatives failed
