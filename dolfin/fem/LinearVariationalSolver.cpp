// Copyright (C) 2008-2011 Anders Logg and Garth N. Wells
//
// This file is part of DOLFIN.
//
// DOLFIN is free software: you can redistribute it and/or modify
// it under the terms of the GNU Lesser General Public License as published by
// the Free Software Foundation, either version 3 of the License, or
// (at your option) any later version.
//
// DOLFIN is distributed in the hope that it will be useful,
// but WITHOUT ANY WARRANTY; without even the implied warranty of
// MERCHANTABILITY or FITNESS FOR A PARTICULAR PURPOSE. See the
// GNU Lesser General Public License for more details.
//
// You should have received a copy of the GNU Lesser General Public License
// along with DOLFIN. If not, see <http://www.gnu.org/licenses/>.
//
// Modified by Marie E. Rognes, 2011.
//
// First added:  2011-01-14 (2008-12-26 as VariationalProblem.cpp)
// Last changed: 2012-07-30

#include <dolfin/common/NoDeleter.h>
#include <dolfin/function/Function.h>
#include <dolfin/la/GenericMatrix.h>
#include <dolfin/la/GenericVector.h>
#include <dolfin/la/GenericLinearAlgebraFactory.h>
#include <dolfin/la/LinearSolver.h>
#include "Assembler.h"
#include "AssemblerBase.h"
#include "assemble.h"
#include "DirichletBC.h"
#include "Form.h"
#include "LinearVariationalProblem.h"
#include "LinearVariationalSolver.h"

using namespace dolfin;

//-----------------------------------------------------------------------------
LinearVariationalSolver::
LinearVariationalSolver(LinearVariationalProblem& problem)
  : problem(reference_to_no_delete_pointer(problem))
{
  // Set parameters
  parameters = default_parameters();
}
//-----------------------------------------------------------------------------
LinearVariationalSolver::
LinearVariationalSolver(boost::shared_ptr<LinearVariationalProblem> problem)
  : problem(problem)
{
  // Set parameters
  parameters = default_parameters();
}
//-----------------------------------------------------------------------------
void LinearVariationalSolver::solve()
{
  begin("Solving linear variational problem.");

  // Get parameters
  std::string solver_type   = parameters["linear_solver"];
  const std::string pc_type = parameters["preconditioner"];
  const bool print_rhs      = parameters["print_rhs"];
  const bool symmetric      = parameters["symmetric"];
  const bool print_matrix   = parameters["print_matrix"];

  // Get problem data
  dolfin_assert(problem);
  boost::shared_ptr<const Form> a(problem->bilinear_form());
  boost::shared_ptr<const Form> L(problem->linear_form());
  boost::shared_ptr<Function> u(problem->solution());
  std::vector<boost::shared_ptr<const BoundaryCondition> > bcs(problem->bcs());

  dolfin_assert(a);
  dolfin_assert(L);
  dolfin_assert(u);

  // Create matrix and vector
  dolfin_assert(u->vector());
  boost::shared_ptr<GenericMatrix> A = u->vector()->factory().create_matrix();
  boost::shared_ptr<GenericVector> b = u->vector()->factory().create_vector();

  // Different assembly depending on whether or not the system is symmetric
  if (symmetric)
  {
    // Check that rhs (L) is not empty
    if (!L->ufc_form())
    {
      dolfin_error("LinearVariationalSolver.cpp",
                   "symmetric assembly in linear variational solver",
                   "Empty linear forms cannot be used with symmetric assmebly");
    }

    // Need to cast to DirichletBC to use assemble_system
    std::vector<const DirichletBC*> _bcs;
    for (std::size_t i = 0; i < bcs.size(); i++)
    {
      dolfin_assert(bcs[i]);
      const DirichletBC* _bc = dynamic_cast<const DirichletBC*>(bcs[i].get());
      if (!_bc)
      {
        dolfin_error("LinearVariationalSolver.cpp",
                     "apply boundary condition in linear variational solver",
                     "Only Dirichlet boundary conditions may be used for symmetric systems");
      }
      _bcs.push_back(_bc);
    }

    // Assemble linear system and apply boundary conditions
    assemble_system(*A, *b,
                    *a, *L,
                    _bcs,
                    0, 0, 0,
                    0,
                    true, false);
  }
  else
  {
<<<<<<< HEAD
    // Intialise matrix
=======
    // Check for any periodic bcs
    typedef std::pair<std::size_t, std::size_t> DofOwnerPair;
    typedef std::pair<DofOwnerPair, DofOwnerPair> MasterSlavePair;
    std::vector<MasterSlavePair> dof_pairs;

    // Intialise matrix, taking into account periodic dofs
>>>>>>> fa361903
    Assembler assembler;

    // Assemble linear system
    assembler.assemble(*A, *a);
    if (L->ufc_form())
      assemble(*b, *L);
    else
    {
      if (L->num_coefficients() != 0)
      {
        dolfin_error("LinearVariationalSolver.cpp",
                     "assemble linear form in linear variational solver",
                     "Empty linear forms cannot have coefficient");
      }
      A->resize(*b, 0);
    }

    // Apply boundary conditions
    for (std::size_t i = 0; i < bcs.size(); i++)
    {
      dolfin_assert(bcs[i]);
      bcs[i]->apply(*A, *b);
    }
  }

  // Print vector/matrix
  if (print_rhs)
    info(*b, true);
  if (print_matrix)
    info(*A, true);

  // Choose linear solver
  if (solver_type == "iterative")
  {
    // Adjust iterative solver type
    if (symmetric)
      solver_type = "cg";
    else
      solver_type = "gmres";

    // Solve linear system
    KrylovSolver solver(solver_type, pc_type);
    solver.parameters.update(parameters("krylov_solver"));
    solver.solve(*A, *u->vector(), *b);
  }
  else
  {
    // Solve linear system
    LUSolver solver;
    solver.parameters.update(parameters("lu_solver"));
    solver.solve(*A, *u->vector(), *b);
  }

  end();
}
//-----------------------------------------------------------------------------<|MERGE_RESOLUTION|>--- conflicted
+++ resolved
@@ -116,20 +116,8 @@
   }
   else
   {
-<<<<<<< HEAD
-    // Intialise matrix
-=======
-    // Check for any periodic bcs
-    typedef std::pair<std::size_t, std::size_t> DofOwnerPair;
-    typedef std::pair<DofOwnerPair, DofOwnerPair> MasterSlavePair;
-    std::vector<MasterSlavePair> dof_pairs;
-
-    // Intialise matrix, taking into account periodic dofs
->>>>>>> fa361903
-    Assembler assembler;
-
     // Assemble linear system
-    assembler.assemble(*A, *a);
+    assemble(*A, *a);
     if (L->ufc_form())
       assemble(*b, *L);
     else
