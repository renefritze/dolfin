--- conflicted
+++ resolved
@@ -17,13 +17,7 @@
 //
 // Modified by Ola Skavhaug, 2009
 // Modified by Garth N. Wells, 2010
-<<<<<<< HEAD
-//
-// First added:  2007-01-17
-// Last changed: 2014-04-28
-=======
 // Modified by Martin Alnaes, 2013-2014
->>>>>>> 887ae50d
 
 #include <dolfin/common/types.h>
 #include <dolfin/function/FunctionSpace.h>
