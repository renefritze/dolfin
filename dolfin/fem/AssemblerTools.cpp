// Copyright (C) 2007-2011 Anders Logg
//
// This file is part of DOLFIN.
//
// DOLFIN is free software: you can redistribute it and/or modify
// it under the terms of the GNU Lesser General Public License as published by
// the Free Software Foundation, either version 3 of the License, or
// (at your option) any later version.
//
// DOLFIN is distributed in the hope that it will be useful,
// but WITHOUT ANY WARRANTY; without even the implied warranty of
// MERCHANTABILITY or FITNESS FOR A PARTICULAR PURPOSE. See the
// GNU Lesser General Public License for more details.
//
// You should have received a copy of the GNU Lesser General Public License
// along with DOLFIN. If not, see <http://www.gnu.org/licenses/>.
//
// Modified by Garth N. Wells, 2007-2010
// Modified by Ola Skavhaug, 2007-2009
// Modified by Kent-Andre Mardal, 2008
//
// First added:  2007-01-17
// Last changed: 2011-10-03

#include <boost/scoped_ptr.hpp>
#include <dolfin/common/Timer.h>
#include <dolfin/function/FunctionSpace.h>
#include <dolfin/function/GenericFunction.h>
#include <dolfin/la/GenericTensor.h>
#include <dolfin/la/SparsityPattern.h>
#include <dolfin/la/LinearAlgebraFactory.h>
#include <dolfin/log/dolfin_log.h>
#include <dolfin/common/MPI.h>
#include <dolfin/mesh/Mesh.h>
#include <dolfin/mesh/Cell.h>

#include "FiniteElement.h"
#include "Form.h"
#include "GenericDofMap.h"
#include "SparsityPatternBuilder.h"
#include "AssemblerTools.h"

using namespace dolfin;

//-----------------------------------------------------------------------------
void AssemblerTools::check(const Form& a)
{
  dolfin_assert(a.ufc_form());

  // Check the form
  a.check();

  // Extract mesh and coefficients
  const Mesh& mesh = a.mesh();
  const std::vector<boost::shared_ptr<const GenericFunction> >
    coefficients = a.coefficients();

  // Check that we get the correct number of coefficients
  if (coefficients.size() != a.num_coefficients())
  {
    dolfin_error("AssemblerTools.cpp",
                 "assemble form",
                 "Incorrect number of coefficients (got %d but expecting %d)",
                 coefficients.size(), a.num_coefficients());
  }

  // Check that all coefficients have valid value dimensions
  for (uint i = 0; i < coefficients.size(); ++i)
  {
    if (!coefficients[i])
    {
      dolfin_error("AssemblerTools.cpp",
                   "assemble form",
                   "Coefficient number %d (\"%s\") has not been set",
                   i, a.coefficient_name(i).c_str());
    }

    // auto_ptr deletes its object when it exits its scope
    boost::scoped_ptr<ufc::finite_element> fe(a.ufc_form()->create_finite_element(i + a.rank()));

    // Checks outcommented since they only work for Functions, not Expressions
    const uint r = coefficients[i]->value_rank();
    const uint fe_r = fe->value_rank();
    if (fe_r != r)
    {
      dolfin_error("AssemblerTools.cpp",
                   "assemble form",
                   "Invalid value rank for coefficient %d (got %d but expecting %d). \
You might have forgotten to specify the value rank correctly in an Expression subclass", i, r, fe_r);
    }

    for (uint j = 0; j < r; ++j)
    {
      const uint dim = coefficients[i]->value_dimension(j);
      const uint fe_dim = fe->value_dimension(j);
      if (dim != fe_dim)
      {
        dolfin_error("AssemblerTools.cpp",
                     "assemble form",
                     "Invalid value dimension %d for coefficient %d (got %d but expecting %d). \
You might have forgotten to specify the value dimension correctly in an Expression subclass", j, i, dim, fe_dim);
      }
    }
  }

  // Check that the cell dimension matches the mesh dimension
  if (a.rank() + a.ufc_form()->num_coefficients() > 0)
  {
    boost::scoped_ptr<ufc::finite_element> element(a.ufc_form()->create_finite_element(0));
    dolfin_assert(element);
    if (mesh.type().cell_type() == CellType::interval && element->cell_shape() != ufc::interval)
    {
      dolfin_error("AssemblerTools.cpp",
                   "assemble form",
                   "Mesh cell type (intervals) does not match cell type of form");
    }
    if (mesh.type().cell_type() == CellType::triangle && element->cell_shape() != ufc::triangle)
    {
      dolfin_error("AssemblerTools.cpp",
                   "assemble form",
                   "Mesh cell type (triangles) does not match cell type of form");
    }
    if (mesh.type().cell_type() == CellType::tetrahedron && element->cell_shape() != ufc::tetrahedron)
    {
      dolfin_error("AssemblerTools.cpp",
                   "assemble form",
                   "Mesh cell type (tetrahedra) does not match cell type of form");
    }
  }

  // Check that the mesh is ordered
  if (!mesh.ordered())
  {
    dolfin_error("AssemblerTools.cpp",
                 "assemble form",
                 "Mesh is not correctly ordered. Consider calling mesh.order()");
  }
}
//-----------------------------------------------------------------------------
void AssemblerTools::init_global_tensor(GenericTensor& A, const Form& a,
                                        uint primary_dim,
                                        bool reset_sparsity, bool add_values)
{
  dolfin_assert(a.ufc_form());

  // Check that we should not add values
  if (reset_sparsity && add_values)
  {
    dolfin_error("AssemblerTools.cpp",
                 "assemble form",
                 "Can not add values when the sparsity pattern is reset");
  }

  // Get dof maps
  std::vector<const GenericDofMap*> dofmaps;
  for (uint i = 0; i < a.rank(); ++i)
    dofmaps.push_back(a.function_space(i)->dofmap().get());

  if (reset_sparsity)
  {
    // Build sparsity pattern
    Timer t0("Build sparsity");
    boost::shared_ptr<GenericSparsityPattern> sparsity_pattern
<<<<<<< HEAD
        = A.factory().create_pattern();
=======
        = A.factory().create_pattern(primary_dim);
>>>>>>> 36903240
    if (sparsity_pattern)
    {

      // Build sparsity pattern
      SparsityPatternBuilder::build(*sparsity_pattern, a.mesh(), dofmaps,
                                    a.ufc_form()->num_cell_domains(),
                                    a.ufc_form()->num_interior_facet_domains());
    }
    t0.stop();

    // Initialize tensor
    Timer t1("Init tensor");
    if (sparsity_pattern)
      A.init(*sparsity_pattern);
    else
    {
      // Build data structure for intialising sparsity pattern
      std::vector<uint> global_dimensions(a.rank());
      std::vector<std::pair<uint, uint> > local_range(a.rank());
      std::vector<const boost::unordered_map<uint, uint>* > off_process_owner(a.rank());
      for (uint i = 0; i < a.rank(); i++)
      {
        dolfin_assert(dofmaps[i]);
        global_dimensions[i] = dofmaps[i]->global_dimension();
        local_range[i]       = dofmaps[i]->ownership_range();
        off_process_owner[i] = &(dofmaps[i]->off_process_owner());
      }

      // Create and build sparsity pattern
      const SparsityPattern _sparsity_pattern(global_dimensions, primary_dim,
                                              local_range, off_process_owner);
      A.init(_sparsity_pattern);
      A.zero();
    }
    t1.stop();

    // Delete sparsity pattern
    Timer t2("Delete sparsity");
    t2.stop();
  }
  else
  {
    // If tensor is not reset, check that dimensions are correct
    for (uint i = 0; i < a.rank(); ++i)
    {
      if (A.size(i) != dofmaps[i]->global_dimension())
      {
        dolfin_error("AssemblerTools.cpp",
                     "assemble form",
                     "Reset of tensor in assembly not requested, but dim %d of tensor does not match form", i);
      }
    }
  }

  if (!add_values)
    A.zero();
}
//-----------------------------------------------------------------------------
std::string AssemblerTools::progress_message(uint rank,
                                             std::string integral_type)
{
  std::stringstream s;
  s << "Assembling ";

  switch (rank)
  {
  case 0:
    s << "scalar value over ";
    break;
  case 1:
    s << "vector over ";
    break;
  case 2:
    s << "matrix over ";
    break;
  default:
    s << "rank " << rank << " tensor over ";
    break;
  }

  s << integral_type;

  return s.str();
}
//-----------------------------------------------------------------------------<|MERGE_RESOLUTION|>--- conflicted
+++ resolved
@@ -161,11 +161,7 @@
     // Build sparsity pattern
     Timer t0("Build sparsity");
     boost::shared_ptr<GenericSparsityPattern> sparsity_pattern
-<<<<<<< HEAD
-        = A.factory().create_pattern();
-=======
         = A.factory().create_pattern(primary_dim);
->>>>>>> 36903240
     if (sparsity_pattern)
     {
 
