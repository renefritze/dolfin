// Copyright (C) 2008-2013 Anders Logg, Ola Skavhaug and Garth N. Wells
//
// This file is part of DOLFIN.
//
// DOLFIN is free software: you can redistribute it and/or modify
// it under the terms of the GNU Lesser General Public License as published by
// the Free Software Foundation, either version 3 of the License, or
// (at your option) any later version.
//
// DOLFIN is distributed in the hope that it will be useful,
// but WITHOUT ANY WARRANTY; without even the implied warranty of
// MERCHANTABILITY or FITNESS FOR A PARTICULAR PURPOSE. See the
// GNU Lesser General Public License for more details.
//
// You should have received a copy of the GNU Lesser General Public License
// along with DOLFIN. If not, see <http://www.gnu.org/licenses/>.
//
// Modified by Niclas Jansson 2009
// Modified by Garth N. Wells 2010-2012
// Modified by Mikael Mortensen, 2012.
// Modified by Joachim B Haga, 2012
// Modified by Martin Alnaes, 2013
//
// First added:  2008-08-12
// Last changed: 2013-12-16

#include <ufc.h>
#include <boost/random.hpp>
#include <boost/unordered_map.hpp>

#include <dolfin/common/Timer.h>
#include <dolfin/graph/BoostGraphOrdering.h>
#include <dolfin/graph/GraphBuilder.h>
#include <dolfin/graph/SCOTCH.h>
#include <dolfin/log/log.h>
#include <dolfin/mesh/BoundaryMesh.h>
#include <dolfin/mesh/DistributedMeshTools.h>
#include <dolfin/mesh/Facet.h>
#include <dolfin/mesh/Mesh.h>
#include <dolfin/mesh/MeshEntityIterator.h>
#include <dolfin/mesh/Restriction.h>
#include <dolfin/mesh/SubDomain.h>
#include <dolfin/mesh/Vertex.h>
#include <dolfin/parameter/GlobalParameters.h>
#include "DofMap.h"
#include "DofMapBuilder.h"

using namespace dolfin;

//-----------------------------------------------------------------------------
void DofMapBuilder::build(
  DofMap& dofmap,
  const Mesh& mesh,
  boost::shared_ptr<const std::map<unsigned int, std::map<unsigned int,
  std::pair<unsigned int, unsigned int> > > > slave_master_entities,
  boost::shared_ptr<const Restriction> restriction)
{
  // Start timer for dofmap initialization
  Timer t0("Init dofmap");

  // Check that mesh has been ordered
  if (!mesh.ordered())
  {
     dolfin_error("DofMapBuiler.cpp",
                  "create mapping of degrees of freedom",
                  "Mesh is not ordered according to the UFC numbering convention. "
                  "Consider calling mesh.order()");
  }

  // Build dofmap based on UFC-provided map. This function does not
  // set local_range
  map restricted_dofs_inverse;
  build_ufc_dofmap(dofmap, restricted_dofs_inverse, mesh,
                   slave_master_entities, restriction);

  // Check if dofmap is distributed
  const bool distributed = MPI::num_processes(mesh.mpi_comm()) > 1;

  // Determine and set dof block size
  dolfin_assert(dofmap._ufc_dofmap);
  const std::size_t block_size = compute_blocksize(*dofmap._ufc_dofmap);
  dofmap.block_size = block_size;

  // Re-order dofmap when distributed for process locality and set
  // local_range
  if (distributed)
  {
    reorder_distributed(dofmap, mesh, restriction, restricted_dofs_inverse,
                        block_size);
  }
  else
  {
    // Optionally re-order local dofmap for spatial locality
    const bool reorder = dolfin::parameters["reorder_dofs_serial"];
    if (reorder)
      reorder_local(dofmap, mesh, block_size);

    // Set local dof ownbership range
    dofmap._ownership_range = std::make_pair(0, dofmap.global_dimension());
  }
}
//-----------------------------------------------------------------------------
void DofMapBuilder::build_sub_map(DofMap& sub_dofmap,
                                  const DofMap& parent_dofmap,
                                  const std::vector<std::size_t>& component,
                                  const Mesh& mesh)
{
  // Note: Ownership range is set to zero since dofmap is a view
  dolfin_assert(!component.empty());

  // Initialise offset from parent
  std::size_t offset = parent_dofmap._ufc_offset;

  // Extract ufc sub-dofmap from parent and get offset
  dolfin_assert(parent_dofmap._ufc_dofmap);
  sub_dofmap._ufc_dofmap
    = extract_ufc_sub_dofmap(*(parent_dofmap._ufc_dofmap),
                             offset, component,
                             parent_dofmap.num_global_mesh_entities);
  dolfin_assert(sub_dofmap._ufc_dofmap);

  // Check for dimensional consistency between the dofmap and mesh
  //check_dimensional_consistency(*_ufc_dofmap, mesh);

  // Set UFC sub-dofmap offset
  sub_dofmap._ufc_offset = offset;

  // Check dimensional consistency between UFC dofmap and the mesh
  //check_provided_entities(*_ufc_dofmap, mesh);

  // Build UFC-based dof map for sub-dofmap
  map restricted_dofs_inverse;
  boost::shared_ptr<const Restriction> restriction;
  build_ufc_dofmap(sub_dofmap, restricted_dofs_inverse, mesh,
                   parent_dofmap.slave_master_mesh_entities, restriction);

  // Add offset to dofmap
  for (std::size_t i = 0; i < sub_dofmap._dofmap.size(); ++i)
    for (std::size_t j = 0; j < sub_dofmap._dofmap[i].size(); ++j)
      sub_dofmap._dofmap[i][j] += offset;

  // Correct dofmap for non-UFC numbering
  sub_dofmap.ufc_map_to_dofmap.clear();
  sub_dofmap._off_process_owner.clear();
  sub_dofmap._shared_dofs.clear();
  sub_dofmap._neighbours.clear();
  if (!parent_dofmap.ufc_map_to_dofmap.empty())
  {
    boost::unordered_map<std::size_t, std::size_t>::const_iterator ufc_to_current_dof;
    std::vector<std::vector<dolfin::la_index> >::iterator cell_map;
    std::vector<dolfin::la_index>::iterator dof;
    for (cell_map = sub_dofmap._dofmap.begin();
        cell_map != sub_dofmap._dofmap.end(); ++cell_map)
    {
      for (dof = cell_map->begin(); dof != cell_map->end(); ++dof)
      {
        // Get dof index
        ufc_to_current_dof = parent_dofmap.ufc_map_to_dofmap.find(*dof);
        dolfin_assert(ufc_to_current_dof
                      != parent_dofmap.ufc_map_to_dofmap.end());

        // Add to ufc-to-current dof map
        sub_dofmap.ufc_map_to_dofmap.insert(*ufc_to_current_dof);

        // Set dof index
        *dof = ufc_to_current_dof->second;

        // Add to off-process dof owner map
        boost::unordered_map<std::size_t, unsigned int>::const_iterator
          parent_off_proc = parent_dofmap._off_process_owner.find(*dof);
        if (parent_off_proc != parent_dofmap._off_process_owner.end())
          sub_dofmap._off_process_owner.insert(*parent_off_proc);

        // Add to shared-dof process map, and update the set of neighbours
        boost::unordered_map<std::size_t, std::vector<unsigned int> >::const_iterator
          parent_shared = parent_dofmap._shared_dofs.find(*dof);
        if (parent_shared != parent_dofmap._shared_dofs.end())
        {
          sub_dofmap._shared_dofs.insert(*parent_shared);
          sub_dofmap._neighbours.insert(parent_shared->second.begin(),
                                        parent_shared->second.end());
        }
      }
    }
  }

  //sub_dofmap._ownership_range = std::make_pair(0, 0);
}
//-----------------------------------------------------------------------------
std::size_t DofMapBuilder::build_constrained_vertex_indices(
  const Mesh& mesh,
  const std::map<unsigned int,
  std::pair<unsigned int, unsigned int> >& slave_to_master_vertices,
  std::vector<std::size_t>& modified_global_indices)
{
  // MPI communicator
  const MPI_Comm& mpi_comm = mesh.mpi_comm();

  // Get vertex sharing information (local index, [(sharing process p,
  // local index on p)])
  const boost::unordered_map<unsigned int, std::
                             vector<std::pair<unsigned int, unsigned int> > >
    shared_vertices = DistributedMeshTools::compute_shared_entities(mesh, 0);

   // Mark shared vertices
  std::vector<bool> vertex_shared(mesh.num_vertices(), false);
  boost::unordered_map<unsigned int, std::vector<std::pair<unsigned int,
      unsigned int> > >::const_iterator shared_vertex;
  for (shared_vertex = shared_vertices.begin();
       shared_vertex != shared_vertices.end(); ++shared_vertex)
  {
    dolfin_assert(shared_vertex->first < vertex_shared.size());
    vertex_shared[shared_vertex->first] = true;
  }

  // Mark slave vertices
  std::vector<bool> slave_vertex(mesh.num_vertices(), false);
  std::map<unsigned int, std::pair<unsigned int,
                                   unsigned int> >::const_iterator slave;
  for (slave = slave_to_master_vertices.begin();
       slave != slave_to_master_vertices.end(); ++slave)
  {
    dolfin_assert(slave->first < slave_vertex.size());
    slave_vertex[slave->first] = true;
  }

  // MPI process number
  const std::size_t proc_num = MPI::process_number(mesh.mpi_comm());

  // Communication data structures
  std::vector<std::vector<std::size_t> >
    new_shared_vertex_indices(MPI::num_processes(mesh.mpi_comm()));

  // Compute modified global vertex indices
  std::size_t new_index = 0;
  modified_global_indices
    = std::vector<std::size_t>(mesh.num_vertices(),
                               std::numeric_limits<std::size_t>::max());
  for (VertexIterator vertex(mesh); !vertex.end(); ++vertex)
  {
    const std::size_t local_index = vertex->index();
    if (slave_vertex[local_index])
    {
      // Do nothing, will get new master index later
    }
    else if (vertex_shared[local_index])
    {
      // If shared, let lowest rank process number the vertex
      boost::unordered_map<unsigned int, std::vector<std::pair<unsigned int, unsigned int> > >::const_iterator
        it = shared_vertices.find(local_index);
      dolfin_assert(it != shared_vertices.end());
      const std::vector<std::pair<unsigned int, unsigned int> >& sharing_procs
        = it->second;

      // Figure out if this is the lowest rank process sharing the vertex
      std::vector<std::pair<unsigned int, unsigned int> >::const_iterator
       min_sharing_rank = std::min_element(sharing_procs.begin(),
                                           sharing_procs.end());
      std::size_t _min_sharing_rank = proc_num + 1;
      if (min_sharing_rank != sharing_procs.end())
        _min_sharing_rank = min_sharing_rank->first;

      if (proc_num <= _min_sharing_rank)
      {
        // Re-number vertex
        modified_global_indices[vertex->index()] = new_index;

        // Add to list to communicate
        std::vector<std::pair<unsigned int, unsigned int> >::const_iterator p;
        for (p = sharing_procs.begin(); p != sharing_procs.end(); ++p)
        {
          dolfin_assert(p->first < new_shared_vertex_indices.size());

          // Local index on remote process
          new_shared_vertex_indices[p->first].push_back(p->second);

          // Modified global index
          new_shared_vertex_indices[p->first].push_back(new_index);
        }

        new_index++;
      }
    }
    else
      modified_global_indices[vertex->index()] = new_index++;
  }

  // Send number of owned entities to compute offeset
  std::size_t offset = MPI::global_offset(mpi_comm, new_index, true);

  // Add process offset to modified indices
  for (std::size_t i = 0; i < modified_global_indices.size(); ++i)
    modified_global_indices[i] += offset;

  // Add process offset to shared vertex indices before sending
  for (std::size_t p = 0; p < new_shared_vertex_indices.size(); ++p)
    for (std::size_t i = 1; i < new_shared_vertex_indices[p].size(); i += 2)
      new_shared_vertex_indices[p][i] += offset;

  // Send/receive new indices for shared vertices
  std::vector<std::vector<std::size_t> > received_vertex_data;
  MPI::all_to_all(mesh.mpi_comm(), new_shared_vertex_indices,
                  received_vertex_data);

  // Set index for shared vertices that have been numbered by another
  // process
  for (std::size_t p = 0; p < received_vertex_data.size(); ++p)
  {
    const std::vector<std::size_t>& received_vertex_data_p
      = received_vertex_data[p];
    for (std::size_t i = 0; i < received_vertex_data_p.size(); i += 2)
    {
      const unsigned int local_index = received_vertex_data_p[i];
      const std::size_t recv_new_index = received_vertex_data_p[i + 1];

      dolfin_assert(local_index < modified_global_indices.size());
      modified_global_indices[local_index] = recv_new_index;
    }
  }

  // Request master vertex index from master owner
  std::vector<std::vector<std::size_t> >
    master_send_buffer(MPI::num_processes(mpi_comm));
  std::vector<std::vector<std::size_t> >
    local_slave_index(MPI::num_processes(mpi_comm));
  std::map<unsigned int,
           std::pair<unsigned int, unsigned int> >::const_iterator master;
  for (master = slave_to_master_vertices.begin();
       master != slave_to_master_vertices.end(); ++master)
  {
    const unsigned int local_index = master->first;
    const unsigned int master_proc = master->second.first;
    const unsigned int remote_master_local_index = master->second.second;
    dolfin_assert(master_proc < local_slave_index.size());
    dolfin_assert(master_proc < master_send_buffer.size());
    local_slave_index[master_proc].push_back(local_index);
    master_send_buffer[master_proc].push_back(remote_master_local_index);
  }

  // Send/receive master local indices for slave vertices
  std::vector<std::vector<std::size_t> > received_slave_vertex_indices;
  MPI::all_to_all(mpi_comm, master_send_buffer,
                  received_slave_vertex_indices);

  // Send back new master vertex index
  std::vector<std::vector<std::size_t> >
    master_vertex_indices(MPI::num_processes(mpi_comm));
  for (std::size_t p = 0; p < received_slave_vertex_indices.size(); ++p)
  {
    const std::vector<std::size_t>& local_master_indices
      = received_slave_vertex_indices[p];
    for (std::size_t i = 0; i < local_master_indices.size(); ++i)
    {
      std::size_t master_local_index = local_master_indices[i];
      dolfin_assert(master_local_index < modified_global_indices.size());
      master_vertex_indices[p].push_back(modified_global_indices[master_local_index]);
    }
  }

  // Send/receive new global master indices for slave vertices
  std::vector<std::vector<std::size_t> > received_new_slave_vertex_indices;
  MPI::all_to_all(mpi_comm, master_vertex_indices,
                  received_new_slave_vertex_indices);

  // Set index for slave vertices
  for (std::size_t p = 0; p < received_new_slave_vertex_indices.size(); ++p)
  {
    const std::vector<std::size_t>& new_indices
      = received_new_slave_vertex_indices[p];
    const std::vector<std::size_t>& local_indices = local_slave_index[p];
    for (std::size_t i = 0; i < new_indices.size(); ++i)
    {
      const std::size_t local_index = local_indices[i];
      const std::size_t new_global_index   = new_indices[i];

      dolfin_assert(local_index < modified_global_indices.size());
      modified_global_indices[local_index] = new_global_index;
    }
  }

  // Send new indices to process that share a vertex but were not
  // responsible for re-numbering
  return MPI::sum(mpi_comm, new_index);
}
//-----------------------------------------------------------------------------
void DofMapBuilder::reorder_local(DofMap& dofmap, const Mesh& mesh,
                                  std::size_t block_size)
{
  // Global dimension
  const std::size_t N = dofmap.global_dimension();

  // Create empty graph
  dolfin_assert(N % block_size == 0);
  const std::size_t num_nodes = N/block_size;
  Graph graph(num_nodes);

  // Build local graph for blocks
  for (CellIterator cell(mesh); !cell.end(); ++cell)
  {
    const std::vector<dolfin::la_index>& dofs0
      = dofmap.cell_dofs(cell->index());
    const std::vector<dolfin::la_index>& dofs1
      = dofmap.cell_dofs(cell->index());

    dolfin_assert(dofs0.size() % block_size == 0);
    const std::size_t nodes_per_cell = dofs0.size()/block_size;

    std::vector<dolfin::la_index>::const_iterator node0, node1;
    for (std::size_t i = 0; i < nodes_per_cell; ++i)
      for (std::size_t j = 0; j < nodes_per_cell; ++j)
        if (dofs0[i] != dofs1[j])
          graph[dofs0[i] % num_nodes].insert(dofs1[j] % num_nodes);
  }

  // Reorder block graph
  const std::string ordering_library
    = dolfin::parameters["dof_ordering_library"];
  std::vector<std::size_t> block_remap;
  if (ordering_library == "Boost")
    block_remap = BoostGraphOrdering::compute_cuthill_mckee(graph, true);
  else if (ordering_library == "SCOTCH")
    block_remap = SCOTCH::compute_gps(graph);
  else if (ordering_library == "random")
  {
    // NOTE: Randomised dof ordering should only be used for
    // testing/benchmarking
    block_remap.resize(graph.size());
    for (std::size_t i = 0; i < block_remap.size(); ++i)
      block_remap[i] = i;
    std::random_shuffle(block_remap.begin(), block_remap.end());
  }
  else
  {
    dolfin_error("DofMapBuilder.cpp",
                 "reorder degrees of freedom",
                 "The requested ordering library '%s' is unknown", ordering_library.c_str());
  }

  // Re-number dofs for each cell
  std::vector<std::vector<dolfin::la_index> >::iterator cell_map;
  std::vector<dolfin::la_index>::iterator dof;
  for (cell_map = dofmap._dofmap.begin(); cell_map != dofmap._dofmap.end();
       ++cell_map)
  {
    for (dof = cell_map->begin(); dof != cell_map->end(); ++dof)
    {
      const std::size_t old_node = (*dof) % num_nodes;
      const std::size_t new_node = block_remap[old_node];
      *dof = new_node*block_size + (*dof)/num_nodes;
    }
  }

  // Store re-ordering map (from UFC dofmap)
  dolfin_assert(dofmap.ufc_map_to_dofmap.empty());
  for (std::size_t i = 0; i < dofmap.global_dimension(); ++i)
  {
    const std::size_t old_node = i % num_nodes;
    const std::size_t new_node = block_remap[old_node];
    dofmap.ufc_map_to_dofmap[i] = new_node*block_size + i/num_nodes;
  }
}
//-----------------------------------------------------------------------------
void DofMapBuilder::build_ufc_dofmap(
  DofMap& dofmap,
  DofMapBuilder::map& restricted_dofs_inverse,
  const Mesh& mesh,
  boost::shared_ptr<const std::map<unsigned int, std::map<unsigned int,
  std::pair<unsigned int, unsigned int> > > > slave_master_entities,
  boost::shared_ptr<const Restriction> restriction)
{
  // Start timer for dofmap initialization
  Timer t0("Init dofmap from UFC dofmap");

  // Sanity checks on UFC dofmap
  dolfin_assert(dofmap._ufc_dofmap);
  dolfin_assert(dofmap._ufc_dofmap->geometric_dimension()
                == mesh.geometry().dim());
  dolfin_assert(dofmap._ufc_dofmap->topological_dimension()
                == mesh.topology().dim());

  // Clear ufc-dofs-to-actual-dofs
  dofmap.ufc_map_to_dofmap.clear();

  // Global enity indices
  std::vector<std::vector<std::size_t> >
    global_entity_indices(mesh.topology().dim() + 1);

  // Generate and number required mesh entities. Mesh indices are modified
  // for periodic bcs
  const std::size_t D = mesh.topology().dim();
  dofmap.num_global_mesh_entities
    = std::vector<std::size_t>(mesh.topology().dim() + 1, 0);
  if (!slave_master_entities)
  {
    // Compute number of mesh entities
    for (std::size_t d = 0; d <= D; ++d)
    {
      if (dofmap._ufc_dofmap->needs_mesh_entities(d))
      {
        // Number entities globally
        DistributedMeshTools::number_entities(mesh, d);

        // Store entity indices
        global_entity_indices[d].resize(mesh.size(d));
        for (MeshEntityIterator e(mesh, d); !e.end(); ++e)
          global_entity_indices[d][e->index()] = e->global_index();

        // Store number of global entities
        dofmap.num_global_mesh_entities[d] = mesh.size_global(d);
      }
    }
  }
  else
  {
    // Compute number of mesh entities
    for (std::size_t d = 0; d <= D; ++d)
    {
      if (dofmap._ufc_dofmap->needs_mesh_entities(d))
      {
        // Get master-slave map
        dolfin_assert(slave_master_entities->find(d)
                      != slave_master_entities->end());
        const std::map<unsigned int, std::pair<unsigned int, unsigned int> >&
          slave_to_master_entities = slave_master_entities->find(d)->second;

        if (d == 0)
        {
          // Compute modified global vertex indices
          const std::size_t num_vertices
            = build_constrained_vertex_indices(mesh,
                slave_to_master_entities, global_entity_indices[0]);
          dofmap.num_global_mesh_entities[0] = num_vertices;
        }
        else
        {
          // Get number of entities
          std::map<unsigned int, std::set<unsigned int> > shared_entities;
          const std::size_t num_entities
            = DistributedMeshTools::number_entities(mesh,
                                                    slave_to_master_entities,
                                                    global_entity_indices[d],
                                                    shared_entities, d);
          dofmap.num_global_mesh_entities[d] = num_entities;
        }
      }
    }
  }

  // Allocate space for dof map
  dofmap._dofmap.resize(mesh.num_cells());
  dofmap._off_process_owner.clear();
  dolfin_assert(dofmap._ufc_dofmap);

  // Maps used to renumber dofs for restricted meshes
  map restricted_dofs;         // map from old to new dof

  // Holder for UFC 64-bit dofmap integers
  std::vector<std::size_t> ufc_dofs;

  // Get standard local element dimension
  const std::size_t local_dim = dofmap._ufc_dofmap->local_dimension();

  // Creat UFC cell and allocate memory
  ufc::cell ufc_cell;
  ufc_cell.entity_indices.resize(D + 1);

  // Build dofmap from ufc::dofmap
  for (CellIterator cell(mesh); !cell.end(); ++cell)
  {
    if (MPI::num_processes() != 1)
    {
      // Skip ghost cells
      const std::vector<std::size_t>& ghost_owner = mesh.data().array("ghost_owner", D);
      if (ghost_owner[cell->index()] != MPI::process_number())
        continue;
    }
    
    // Skip cells not included in restriction
    if (restriction && !restriction->contains(*cell))
      continue;

    ufc_cell.orientation = cell->mesh().cell_orientations()[cell->index()];
    for (std::size_t d = 0; d < D; ++d)
    {
      if (!global_entity_indices[d].empty())
      {
        ufc_cell.entity_indices[d].resize(cell->num_entities(d));
        for (std::size_t i = 0; i < cell->num_entities(d); ++i)
        {
          ufc_cell.entity_indices[d][i]
            = global_entity_indices[d][cell->entities(d)[i]];
        }
      }
    }

    // FIXME: Check the below two for local vs global
    ufc_cell.entity_indices[D].resize(1);
    ufc_cell.entity_indices[D][0] = cell->index();
    ufc_cell.index = cell->index();

    // Get container for cell dofs
    std::vector<dolfin::la_index>& cell_dofs = dofmap._dofmap[cell->index()];
    cell_dofs.resize(local_dim);

    // Tabulate standard UFC dof map
    ufc_dofs.resize(local_dim);
    dofmap._ufc_dofmap->tabulate_dofs(ufc_dofs.data(),
                                      dofmap.num_global_mesh_entities,
                                      ufc_cell);
    std::copy(ufc_dofs.begin(), ufc_dofs.end(), cell_dofs.begin());

    // Renumber dofs if mesh is restricted
    if (restriction)
    {
      for (std::size_t i = 0; i < cell_dofs.size(); i++)
      {
        map_iterator it = restricted_dofs.find(cell_dofs[i]);
        if (it == restricted_dofs.end())
        {
          const std::size_t dof = restricted_dofs.size();
          restricted_dofs[cell_dofs[i]] = dof;
          restricted_dofs_inverse[dof] = cell_dofs[i];
          cell_dofs[i] = dof;
        }
        else
          cell_dofs[i] = it->second;
      }
    }
  }

  // Set global dimension
  if (restriction)
    dofmap._global_dimension = restricted_dofs.size();
  else
  {
    dofmap._global_dimension
      = dofmap._ufc_dofmap->global_dimension(dofmap.num_global_mesh_entities);
  }
}
//-----------------------------------------------------------------------------
void DofMapBuilder::reorder_distributed(DofMap& dofmap,
                            const Mesh& mesh,
                            boost::shared_ptr<const Restriction> restriction,
                            const map& restricted_dofs_inverse,
                            std::size_t block_size)
{
  // Build set of dofs that are not associated with a mesh entity
  // (global dofs)
  set global_dofs = compute_global_dofs(dofmap);

  // Allocate data structure to hold node ownership (multiple dofs can
  // live at one node)
  boost::array<DofMapBuilder::set, 3> node_ownership;

  // Allocate map data structure from a shared node to the processes
  // that share it
  DofMapBuilder::vec_map shared_node_processes;

  // Computed owned and shared nodes (and owned and un-owned)
  compute_node_ownership(node_ownership, shared_node_processes, dofmap,
                         global_dofs, mesh, restriction,
                         restricted_dofs_inverse, block_size);

  // Renumber owned dofs and receive new numbering for unowned shared
  // dofs
  parallel_renumber(node_ownership, shared_node_processes, dofmap, mesh,
                    restriction, restricted_dofs_inverse, block_size);
}
//-----------------------------------------------------------------------------
void DofMapBuilder::compute_node_ownership(boost::array<set, 3>& node_ownership,
                              vec_map& shared_node_processes,
                              DofMap& dofmap,
                              const DofMapBuilder::set& global_dofs,
                              const Mesh& mesh,
                              boost::shared_ptr<const Restriction> restriction,
                              const map& restricted_nodes_inverse,
                              std::size_t block_size)
{
  log(TRACE, "Determining dof ownership for parallel dof map");

  const MPI_Comm& mpi_comm = mesh.mpi_comm();

  const std::size_t N = dofmap.global_dimension();
  dolfin_assert(N % block_size == 0);
  const std::size_t num_nodes = N/block_size;

  if (restriction)
    dolfin_assert(block_size == 1);

  // References to 'node' ownership sets
  set& owned_nodes          = node_ownership[0];
  set& shared_owned_nodes   = node_ownership[1];
  set& shared_unowned_nodes = node_ownership[2];

  // Clear data structures
  owned_nodes.clear();
  shared_owned_nodes.clear();
  shared_unowned_nodes.clear();

  // Data structures for computing ownership
  boost::unordered_map<std::size_t, std::size_t> node_vote;
  std::vector<std::size_t> facet_dofs(dofmap.num_facet_dofs());

  // Communication buffer
  std::vector<std::size_t> send_buffer;

  // Extract the interior boundary
  //  BoundaryMesh boundary(mesh, "local");

  // Create a random number generator for ownership 'voting'
  boost::mt19937 engine(MPI::process_number(mpi_comm));
  boost::uniform_int<> distribution(0, 100000000);
  boost::variate_generator<boost::mt19937&, boost::uniform_int<> >
    rng(engine, distribution);

<<<<<<< HEAD
  // Build set of dofs on process boundary (first assuming that all are
  // owned by this process)
  //  const MeshFunction<std::size_t>& cell_map
  //    = boundary.entity_map(boundary.topology().dim());
  //  if (!cell_map.empty())
  //  {
  //    for (CellIterator _f(boundary); !_f.end(); ++_f)
  //    {
  //      // Get boundary facet
  //      Facet f(mesh, cell_map[*_f]);

  //      // Get cell to which facet belongs (pick first)
  //      Cell c(mesh, f.entities(mesh.topology().dim())[0]);

  const unsigned int D = mesh.topology().dim();
  const std::vector<std::size_t>& ghost_owner = mesh.data().array("ghost_owner", D);
  
  for (FacetIterator f(mesh); !f.end(); ++f)
=======
  // Build set of dofs on process boundary (first assuming that all
  // are owned by this process)
  const MeshFunction<std::size_t>& cell_map
    = boundary.entity_map(boundary.topology().dim());
  if (!cell_map.empty())
>>>>>>> 86410d49
  {
    if(f->num_entities(D) == 2)
    {
      CellIterator c(*f);
      
      const std::size_t g0 = ghost_owner[c->index()];
      ++c;
      const std::size_t g1 = ghost_owner[c->index()];

      const unsigned int process_number = MPI::process_number();
      if(g0 == process_number && g1 == process_number)
        continue;
      if(g0 != process_number && g1 != process_number)
        continue;
      if(g0 == process_number)
        --c;
      
      // Skip cells not included in restriction
      if (restriction && !restriction->contains(*c))
        continue;

      // Tabulate dofs on cell
      const std::vector<dolfin::la_index>& cell_dofs
        = dofmap.cell_dofs(c->index());

      // Tabulate which dofs are on the facet
      dofmap.tabulate_facet_dofs(facet_dofs, c->index(*f));

      // Insert shared nodes into set and assign a 'vote'
      dolfin_assert(dofmap.num_facet_dofs() % block_size == 0);
      for (std::size_t i = 0; i < dofmap.num_facet_dofs(); ++i)
      {
        // Get facet node
        size_t facet_node = cell_dofs[facet_dofs[i]] % num_nodes;

        // Map back to original (and common) numbering for restricted
        // space
        if (restriction)
        {
          const map_iterator it = restricted_nodes_inverse.find(facet_node);
          dolfin_assert(it != restricted_nodes_inverse.end());
          facet_node = it->second;
        }

        // Add to list of shared nodes
        if (shared_owned_nodes.find(facet_node) == shared_owned_nodes.end())
        {
          shared_owned_nodes.insert(facet_node);
          node_vote[facet_node] = rng();

          send_buffer.push_back(facet_node);
          send_buffer.push_back(node_vote[facet_node]);
        }
      }
    }
  }

  // FIXME: The below algortihm can be improved (made more scalable)
  //        by distributing (dof, process) pairs to 'owner' range owner,
  //        then letting each process get the sharing process list. This
  //        will avoid interleaving communication and computation.

  // Decide ownership of shared nodes
  const std::size_t num_prococesses = MPI::num_processes(mpi_comm);
  const std::size_t process_number = MPI::process_number(mpi_comm);
  std::vector<std::size_t> recv_buffer;
  for (std::size_t k = 1; k < num_prococesses; ++k)
  {
    const std::size_t src
      = (process_number - k + num_prococesses) % num_prococesses;
    const std::size_t dest = (process_number + k) % num_prococesses;
    MPI::send_recv(mpi_comm, send_buffer, dest, recv_buffer, src);

    for (std::size_t i = 0; i < recv_buffer.size(); i += 2)
    {
      const std::size_t received_node = recv_buffer[i];
      const std::size_t received_vote = recv_buffer[i + 1];

      if (shared_owned_nodes.find(received_node) != shared_owned_nodes.end())
      {
        // Move dofs with higher ownership votes from shared to shared
        // but not owned
        if (received_vote < node_vote[received_node])
        {
          shared_unowned_nodes.insert(received_node);
          shared_owned_nodes.erase(received_node);
        }
        else if (received_vote == node_vote[received_node]
                 && process_number > src)
        {
          // If votes are equal, let lower rank process take ownership
          shared_unowned_nodes.insert(received_node);
          shared_owned_nodes.erase(received_node);
        }

        // Remember the sharing of the node
        shared_node_processes[received_node].push_back(src);
      }
      else if (shared_unowned_nodes.find(received_node)
               != shared_unowned_nodes.end())
      {
        // Remember the sharing of the node
        shared_node_processes[received_node].push_back(src);
      }
    }
  }

  // Add/remove global dofs to/from relevant sets (process 0 owns
  // global dofs)
  if (process_number == 0)
  {
    shared_owned_nodes.insert(global_dofs.begin(), global_dofs.end());
    for (set::const_iterator dof = global_dofs.begin();
         dof != global_dofs.end(); ++dof)
    {
      set::const_iterator _dof = shared_unowned_nodes.find(*dof);
      if (_dof != shared_unowned_nodes.end())
        shared_unowned_nodes.erase(_dof);
    }
  }
  else
  {
    shared_unowned_nodes.insert(global_dofs.begin(), global_dofs.end());
    for (set::const_iterator dof = global_dofs.begin();
         dof != global_dofs.end(); ++dof)
    {
      set::const_iterator _dof = shared_owned_nodes.find(*dof);
      if (_dof != shared_owned_nodes.end())
        shared_owned_nodes.erase(_dof);
    }
  }

  // Mark all shared-and-owned dofs as owned by the processes
  for (CellIterator cell(mesh); !cell.end(); ++cell)
  {
    const std::vector<dolfin::la_index>& cell_dofs
      = dofmap.cell_dofs(cell->index());
    for (std::size_t i = 0; i < cell_dofs.size(); ++i)
    {
      // Get cell node
      size_t cell_node = cell_dofs[i] % num_nodes;

      // Map back to original (and common) numbering for restricted
      // space
      if (restriction)
      {
        const map_iterator it = restricted_nodes_inverse.find(cell_node);
        dolfin_assert(it != restricted_nodes_inverse.end());
        cell_node = it->second;
      }

      // Mark dof as owned if not in unowned set
      if (shared_unowned_nodes.find(cell_node) == shared_unowned_nodes.end())
        owned_nodes.insert(cell_node);
    }
  }

  // Check or set global dimension
  if (restriction)
  {
    // Global dimension for restricted space needs to be computed here
    // since it is not know by the UFC dof map.
    const std::size_t _owned_dim = owned_nodes.size();
    const std::size_t _global_dimension = block_size*MPI::sum(mpi_comm,
                                                              _owned_dim);
    dofmap._global_dimension = _global_dimension;
  }
  else
  {
    const std::size_t _owned_dim = owned_nodes.size();
    dolfin_assert(block_size*MPI::sum(mpi_comm, _owned_dim)
                  == dofmap.global_dimension());
  }

  log(TRACE, "Finished determining dof ownership for parallel dof map");
}
//-----------------------------------------------------------------------------
void DofMapBuilder::parallel_renumber(
  const boost::array<set, 3>& node_ownership,
  const vec_map& shared_node_processes,
  DofMap& dofmap,
  const Mesh& mesh,
  boost::shared_ptr<const Restriction> restriction,
  const map& restricted_nodes_inverse,
  std::size_t block_size)
{
  log(TRACE, "Renumber dofs for parallel dof map");

  // MPI communicator
  const MPI_Comm& mpi_comm = mesh.mpi_comm();

  const std::size_t N = dofmap.global_dimension();
  dolfin_assert(N % block_size == 0);
  const std::size_t num_nodes = N/block_size;

  // References to dof ownership sets
  const set& owned_nodes          = node_ownership[0];
  const set& shared_owned_nodes   = node_ownership[1];
  const set& shared_unowned_nodes = node_ownership[2];

  // FIXME: Handle double-renumbered dof map
  if (!dofmap.ufc_map_to_dofmap.empty())
  {
    dolfin_error("DofMapBuilder.cpp",
                 "compute parallel renumbering of degrees of freedom",
                 "The degree of freedom mapping cannot be renumbered twice");
  }

  const std::vector<std::vector<dolfin::la_index> >& old_dofmap
    = dofmap._dofmap;
  std::vector<std::vector<dolfin::la_index> > new_dofmap(old_dofmap.size());
  dolfin_assert(old_dofmap.size() == mesh.num_cells());

  // Compute offset for owned and non-shared nodes
  const std::size_t process_offset
    = MPI::global_offset(mpi_comm, owned_nodes.size(), true);

  // Clear some data
  dofmap._off_process_owner.clear();

  // Create graph
  Graph graph(owned_nodes.size());

  // Build graph for re-ordering. Below block is scoped to clear working
  // data structures once graph is constructed.
  {
    // Create contiguous local numbering for locally owned dofs
    std::size_t my_counter = 0;
    boost::unordered_map<std::size_t, std::size_t> my_old_to_new_node_index;
    for (set_iterator owned_node = owned_nodes.begin();
          owned_node != owned_nodes.end(); ++owned_node, my_counter++)
    {
      my_old_to_new_node_index[*owned_node] = my_counter;
    }

    // Build local graph, based on old dof map, with contiguous numbering
    for (std::size_t cell = 0; cell < old_dofmap.size(); ++cell)
    {
      // Cell dofmaps with old indices
      const std::vector<dolfin::la_index>& dofs0 = dofmap.cell_dofs(cell);
      const std::vector<dolfin::la_index>& dofs1 = dofmap.cell_dofs(cell);

      dolfin_assert(dofs0.size() % block_size == 0);
      const std::size_t nodes_per_cell = dofs0.size()/block_size;

      // Loop over each node in dofs0
      std::vector<dolfin::la_index>::const_iterator dof0, dof1;
      for (std::size_t i = 0; i < nodes_per_cell; ++i)
      {
        const std::size_t n0_old = dofs0[i] % num_nodes;

        // Get new node index from contiguous map
        boost::unordered_map<std::size_t, std::size_t>::const_iterator n0
            = my_old_to_new_node_index.find(n0_old);
        if (n0 != my_old_to_new_node_index.end())
        {
          const std::size_t n0_local = n0->second;
          dolfin_assert(n0_local < graph.size());
          for (std::size_t j = 0; j < nodes_per_cell; ++j)
          {
            const std::size_t n1_old = dofs1[j] % num_nodes;
            boost::unordered_map<std::size_t, std::size_t>::const_iterator
              n1 = my_old_to_new_node_index.find(n1_old);
            if (n1 != my_old_to_new_node_index.end())
            {
              const std::size_t n1_local = n1->second;
              if (n0_local != n1_local)
                graph[n0_local].insert(n1_local);
            }
          }
        }
      }
    }
  }

  // Reorder nodes locally
  // Reorder block graph
  const std::string ordering_library
    = dolfin::parameters["dof_ordering_library"];
  std::vector<std::size_t> node_remap;
  if (ordering_library == "Boost")
    node_remap = BoostGraphOrdering::compute_cuthill_mckee(graph, true);
  else if (ordering_library == "SCOTCH")
   node_remap = SCOTCH::compute_gps(graph);
  else if (ordering_library == "random")
  {
    // NOTE: Randomised dof ordering should only be used for
    // testing/benchmarking
    node_remap.resize(graph.size());
    for (std::size_t i = 0; i < node_remap.size(); ++i)
      node_remap[i] = i;
    std::random_shuffle(node_remap.begin(), node_remap.end());
  }
  else
  {
    dolfin_error("DofMapBuilder.cpp",
                 "reorder degrees of freedom",
                 "The requested ordering library '%s' is unknown",
                 ordering_library.c_str());
  }

  // Map from old to new index for dofs
  boost::unordered_map<std::size_t, std::size_t> old_to_new_node_index;

  // Renumber owned dofs and buffer nodes that are owned but shared with
  // another process
  std::size_t counter = 0;
  std::vector<std::size_t> send_buffer;
  for (set_iterator owned_node = owned_nodes.begin();
          owned_node != owned_nodes.end(); ++owned_node, counter++)
  {
    // Set new node number
    old_to_new_node_index[*owned_node] = process_offset + node_remap[counter];

    // Update UFC-to-renumbered map for new dof number
    for (std::size_t i = 0; i < block_size; ++i)
    {
      std::size_t ufc_dof_index = *owned_node + i*num_nodes;
      std::size_t new_dof_index = (process_offset
                                   + node_remap[counter])*block_size + i;

      dofmap.ufc_map_to_dofmap[ufc_dof_index] = new_dof_index;
    }

    // If this node is shared and owned, buffer old and new index for
    // sending
    if (shared_owned_nodes.find(*owned_node) != shared_owned_nodes.end())
    {
      send_buffer.push_back(*owned_node);
      send_buffer.push_back(process_offset + node_remap[counter]);
    }
  }

  // FIXME: The below algortihm can be improved (made more scalable)
  //        by distributing (dof, process) pairs to 'owner' range owner,
  //        then letting each process get the sharing process list. This
  //        will avoid interleaving communication and computation.

  // Exchange new node numbers for nodes that are shared
  const std::size_t num_processes = MPI::num_processes(mpi_comm);
  const std::size_t process_number = MPI::process_number(mpi_comm);
  std::vector<std::size_t> recv_buffer;
  for (std::size_t k = 1; k < num_processes; ++k)
  {
    const std::size_t src
      = (process_number - k + num_processes) % num_processes;
    const std::size_t dest = (process_number + k) % num_processes;
    MPI::send_recv(mpi_comm, send_buffer, dest, recv_buffer, src);

    // Add dofs renumbered by another process to the old-to-new map
    for (std::size_t i = 0; i < recv_buffer.size(); i += 2)
    {
      const std::size_t received_old_node_index = recv_buffer[i];
      const std::size_t received_new_node_index = recv_buffer[i + 1];

      // Check if this process has shared dof (and is not the owner)
      if (shared_unowned_nodes.find(received_old_node_index)
          != shared_unowned_nodes.end())
      {
        // Add to old-to-new node map
        old_to_new_node_index[received_old_node_index]
          = received_new_node_index;

        // Store map from off-process dof to owner and update
        // UFC-to-renumbered map
        for (std::size_t i = 0; i < block_size; ++i)
        {
          std::size_t ufc_dof_index = received_old_node_index + i*num_nodes;
          std::size_t new_dof_index = received_new_node_index*block_size + i;
          dofmap._off_process_owner[new_dof_index] = src;

          // Update UFC-to-renumbered map
          dofmap.ufc_map_to_dofmap[ufc_dof_index] = new_dof_index;
        }
      }
    }
  }

  // FIXME: Should dofmap._shared_dofs be cleared?

  // Insert the shared-dof-to-process mapping into the dofmap,
  // renumbering as necessary
  for (vec_map::const_iterator it = shared_node_processes.begin();
            it != shared_node_processes.end(); ++it)
  {
    // Check for shared node in old_to_new_node_index map
    boost::unordered_map<std::size_t, std::size_t>::const_iterator
      new_index = old_to_new_node_index.find(it->first);

    if (new_index == old_to_new_node_index.end())
    {
      for (std::size_t i = 0; i < block_size; ++i)
      {
        const std::size_t dof = it->first*block_size + i;
        dofmap._shared_dofs.insert(std::make_pair(dof, it->second));
      }
    }
    else
    {
      for (std::size_t i = 0; i < block_size; ++i)
      {
        const std::size_t dof = (new_index->second)*block_size + i;
        dofmap._shared_dofs.insert(std::make_pair(dof, it->second));
      }
    }
    dofmap._neighbours.insert(it->second.begin(), it->second.end());
  }

  // Build new dofmap
  for (CellIterator cell(mesh); !cell.end(); ++cell)
  {
    // Skip cells not included in restriction
    if (restriction && !restriction->contains(*cell))
      continue;

    // Get cell index and dimension
    const std::size_t cell_index = cell->index();
    const std::size_t cell_dimension = dofmap.cell_dimension(cell_index);

    // Resize cell map and insert dofs
    new_dofmap[cell_index].resize(cell_dimension);
    for (std::size_t i = 0; i < cell_dimension; ++i)
    {
      const std::size_t old_index = old_dofmap[cell_index][i];
      const std::size_t old_node  = old_index % num_nodes;
      const std::size_t new_node  = old_to_new_node_index[old_node];
      new_dofmap[cell_index][i]   = new_node*block_size + old_index/num_nodes;
    }
  }

  // Set new dof map
  dofmap._dofmap = new_dofmap;

  // Set ownership range
  dofmap._ownership_range
    = std::make_pair(block_size*process_offset,
                     block_size*(process_offset + owned_nodes.size()));

  log(TRACE, "Finished renumbering dofs for parallel dof map");
}
//-----------------------------------------------------------------------------
DofMapBuilder::set DofMapBuilder::compute_global_dofs(const DofMap& dofmap)
{
  // Compute global dof indices
  std::size_t offset = 0;
  set global_dof_indices;
  compute_global_dofs(global_dof_indices, offset, dofmap._ufc_dofmap, dofmap);

  return global_dof_indices;
}
//-----------------------------------------------------------------------------
void DofMapBuilder::compute_global_dofs(DofMapBuilder::set& global_dofs,
                          std::size_t& offset,
                          boost::shared_ptr<const ufc::dofmap> ufc_dofmap,
                          const DofMap& dofmap)
{
  dolfin_assert(ufc_dofmap);

  if (ufc_dofmap->num_sub_dofmaps() == 0)
  {
    // Check if dofmap is for global dofs
    bool global_dof = true;
    for (std::size_t d = 0; d < dofmap.num_global_mesh_entities.size(); ++d)
    {
      if (ufc_dofmap->needs_mesh_entities(d))
      {
        global_dof = false;
        break;
      }
    }

    if (global_dof)
    {
      // Check that we have just one dof
      if (ufc_dofmap->global_dimension(dofmap.num_global_mesh_entities) != 1)
      {
        dolfin_error("DofMapBuilder.cpp",
                     "compute global degrees of freedom",
                     "Global degree of freedom has dimension != 1");
      }

      // Create dummy cell argument to tabulate single global dof
      boost::scoped_ptr<ufc::cell> ufc_cell(new ufc::cell);
      std::size_t dof = 0;
      ufc_dofmap->tabulate_dofs(&dof, dofmap.num_global_mesh_entities,
                                *ufc_cell);

      // Insert global dof index
      std::pair<DofMapBuilder::set::iterator, bool> ret
        = global_dofs.insert(dof + offset);
      if (!ret.second)
      {
        dolfin_error("DofMapBuilder.cpp",
                     "compute global degrees of freedom",
                     "Global degree of freedom already exists");
      }
    }
  }
  else
  {
    // Loop through sub-dofmap looking for global dofs
    for (std::size_t i = 0; i < ufc_dofmap->num_sub_dofmaps(); ++i)
    {
      // Extract sub-dofmap and intialise
      boost::shared_ptr<ufc::dofmap>
        sub_dofmap(ufc_dofmap->create_sub_dofmap(i));

      compute_global_dofs(global_dofs, offset, sub_dofmap, dofmap);

      // Get offset
      if (sub_dofmap->num_sub_dofmaps() == 0)
        offset += sub_dofmap->global_dimension(dofmap.num_global_mesh_entities);
    }
  }
}
//-----------------------------------------------------------------------------
boost::shared_ptr<ufc::dofmap> DofMapBuilder::extract_ufc_sub_dofmap(
  const ufc::dofmap& ufc_dofmap,
  std::size_t& offset,
  const std::vector<std::size_t>& component,
  const std::vector<std::size_t>& num_global_mesh_entities)
{
  // Check if there are any sub systems
  if (ufc_dofmap.num_sub_dofmaps() == 0)
  {
    dolfin_error("DofMap.cpp",
                 "extract subsystem of degree of freedom mapping",
                 "There are no subsystems");
  }

  // Check that a sub system has been specified
  if (component.empty())
  {
    dolfin_error("DofMap.cpp",
                 "extract subsystem of degree of freedom mapping",
                 "No system was specified");
  }

  // Check the number of available sub systems
  if (component[0] >= ufc_dofmap.num_sub_dofmaps())
  {
    dolfin_error("DofMap.cpp",
                 "extract subsystem of degree of freedom mapping",
                 "Requested subsystem (%d) out of range [0, %d)",
                 component[0], ufc_dofmap.num_sub_dofmaps());
  }

  // Add to offset if necessary
  for (std::size_t i = 0; i < component[0]; i++)
  {
    // Extract sub dofmap
    boost::scoped_ptr<ufc::dofmap>
      ufc_tmp_dofmap(ufc_dofmap.create_sub_dofmap(i));
    dolfin_assert(ufc_tmp_dofmap);

    // Check dimensional consistency between UFC dofmap and the mesh
    //check_dimensional_consistency(ufc_dofmap, mesh);

    // Get offset
    offset += ufc_tmp_dofmap->global_dimension(num_global_mesh_entities);
  }

  // Create UFC sub-system
  boost::shared_ptr<ufc::dofmap>
    sub_dofmap(ufc_dofmap.create_sub_dofmap(component[0]));
  dolfin_assert(sub_dofmap);

  // Return sub-system if sub-sub-system should not be extracted,
  // otherwise recursively extract the sub sub system
  if (component.size() == 1)
    return sub_dofmap;
  else
  {
    std::vector<std::size_t> sub_component;
    for (std::size_t i = 1; i < component.size(); ++i)
      sub_component.push_back(component[i]);

    boost::shared_ptr<ufc::dofmap> sub_sub_dofmap
        = extract_ufc_sub_dofmap(*sub_dofmap, offset, sub_component,
                                 num_global_mesh_entities);

    return sub_sub_dofmap;
  }
}
//-----------------------------------------------------------------------------
std::size_t DofMapBuilder::compute_blocksize(const ufc::dofmap& ufc_dofmap)
{
  bool has_block_structure = false;
  if (ufc_dofmap.num_sub_dofmaps() > 1)
  {
    // Create UFC first sub-dofmap
    boost::scoped_ptr<ufc::dofmap>
      ufc_sub_dofmap0(ufc_dofmap.create_sub_dofmap(0));
    dolfin_assert(ufc_sub_dofmap0);

    // Create UFC sub-dofmaps and check that all sub dofmaps have the
    // same number of dofs per entity
    if (ufc_sub_dofmap0->num_sub_dofmaps() != 0)
      has_block_structure = false;
    else
    {
      // Assume dof map has block structure, then check
      has_block_structure = true;

      // Create UFC sub-dofmaps and check that all sub dofmaps have the
      // same number of dofs per entity
      for (std::size_t i = 1; i < ufc_dofmap.num_sub_dofmaps(); ++i)
      {
        boost::scoped_ptr<ufc::dofmap>
          ufc_sub_dofmap(ufc_dofmap.create_sub_dofmap(i));
        dolfin_assert(ufc_sub_dofmap);
        for (std::size_t d = 0; d <= ufc_dofmap.topological_dimension(); ++d)
        {
          if (ufc_sub_dofmap->num_entity_dofs(d)
              != ufc_sub_dofmap0->num_entity_dofs(d))
          {
            has_block_structure = false;
            break;
          }
        }
      }
    }
  }

  if (has_block_structure)
    return ufc_dofmap.num_sub_dofmaps();
  else
    return 1;
}
//-----------------------------------------------------------------------------<|MERGE_RESOLUTION|>--- conflicted
+++ resolved
@@ -22,7 +22,7 @@
 // Modified by Martin Alnaes, 2013
 //
 // First added:  2008-08-12
-// Last changed: 2013-12-16
+// Last changed: 2014-01-09
 
 #include <ufc.h>
 #include <boost/random.hpp>
@@ -567,11 +567,11 @@
   // Build dofmap from ufc::dofmap
   for (CellIterator cell(mesh); !cell.end(); ++cell)
   {
-    if (MPI::num_processes() != 1)
+    if (MPI::num_processes(mesh.mpi_comm()) != 1)
     {
       // Skip ghost cells
       const std::vector<std::size_t>& ghost_owner = mesh.data().array("ghost_owner", D);
-      if (ghost_owner[cell->index()] != MPI::process_number())
+      if (ghost_owner[cell->index()] != MPI::process_number(mesh.mpi_comm()))
         continue;
     }
     
@@ -713,7 +713,6 @@
   boost::variate_generator<boost::mt19937&, boost::uniform_int<> >
     rng(engine, distribution);
 
-<<<<<<< HEAD
   // Build set of dofs on process boundary (first assuming that all are
   // owned by this process)
   //  const MeshFunction<std::size_t>& cell_map
@@ -732,13 +731,6 @@
   const std::vector<std::size_t>& ghost_owner = mesh.data().array("ghost_owner", D);
   
   for (FacetIterator f(mesh); !f.end(); ++f)
-=======
-  // Build set of dofs on process boundary (first assuming that all
-  // are owned by this process)
-  const MeshFunction<std::size_t>& cell_map
-    = boundary.entity_map(boundary.topology().dim());
-  if (!cell_map.empty())
->>>>>>> 86410d49
   {
     if(f->num_entities(D) == 2)
     {
@@ -748,7 +740,7 @@
       ++c;
       const std::size_t g1 = ghost_owner[c->index()];
 
-      const unsigned int process_number = MPI::process_number();
+      const unsigned int process_number = MPI::process_number(mesh.mpi_comm());
       if(g0 == process_number && g1 == process_number)
         continue;
       if(g0 != process_number && g1 != process_number)
