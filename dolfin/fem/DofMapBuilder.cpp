--- conflicted
+++ resolved
@@ -190,7 +190,6 @@
 std::pair<unsigned int, unsigned int> >& slave_to_master_vertices,
  std::vector<std::size_t>& modified_global_indices)
 {
-<<<<<<< HEAD
   // MPI communicator
   const MPI_Comm& mpi_comm = mesh.mpi_comm();
 
@@ -198,11 +197,6 @@
   // local index on p)])
   const boost::unordered_map<unsigned int, std::
                              vector<std::pair<unsigned int, unsigned int> > >
-=======
-  // Get vertex sharing information (local index, [(sharing process p,
-  // local index on p)])
-  const boost::unordered_map<unsigned int, std::vector<std::pair<unsigned int, unsigned int> > >
->>>>>>> 080666a0
     shared_vertices = DistributedMeshTools::compute_shared_entities(mesh, 0);
 
    // Mark shared vertices
@@ -232,11 +226,7 @@
 
   // Communication data structures
   std::vector<std::vector<std::size_t> >
-<<<<<<< HEAD
     new_shared_vertex_indices(MPI::num_processes(mesh.mpi_comm()));
-=======
-    new_shared_vertex_indices(MPI::num_processes());
->>>>>>> 080666a0
 
   // Compute modified global vertex indices
   std::size_t new_index = 0;
