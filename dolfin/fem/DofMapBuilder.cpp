// Copyright (C) 2008-2013 Anders Logg, Ola Skavhaug and Garth N. Wells
//
// This file is part of DOLFIN.
//
// DOLFIN is free software: you can redistribute it and/or modify
// it under the terms of the GNU Lesser General Public License as published by
// the Free Software Foundation, either version 3 of the License, or
// (at your option) any later version.
//
// DOLFIN is distributed in the hope that it will be useful,
// but WITHOUT ANY WARRANTY; without even the implied warranty of
// MERCHANTABILITY or FITNESS FOR A PARTICULAR PURPOSE. See the
// GNU Lesser General Public License for more details.
//
// You should have received a copy of the GNU Lesser General Public License
// along with DOLFIN. If not, see <http://www.gnu.org/licenses/>.
//
// Modified by Niclas Jansson 2009
// Modified by Garth N. Wells 2010-2012
// Modified by Mikael Mortensen, 2012.
// Modified by Joachim B Haga, 2012
// Modified by Martin Alnaes, 2013
//
// First added:  2008-08-12
// Last changed: 2013-01-08

#include <ufc.h>
#include <boost/random.hpp>
#include <boost/unordered_map.hpp>

#include <dolfin/common/timing.h>

#include <dolfin/common/Timer.h>
#include <dolfin/graph/BoostGraphOrdering.h>
#include <dolfin/graph/GraphBuilder.h>
#include <dolfin/graph/SCOTCH.h>
#include <dolfin/log/log.h>
#include <dolfin/mesh/BoundaryMesh.h>
#include <dolfin/mesh/DistributedMeshTools.h>
#include <dolfin/mesh/Facet.h>
#include <dolfin/mesh/Mesh.h>
#include <dolfin/mesh/MeshEntityIterator.h>
#include <dolfin/mesh/Restriction.h>
#include <dolfin/mesh/SubDomain.h>
#include <dolfin/mesh/Vertex.h>
#include <dolfin/parameter/GlobalParameters.h>
#include "DofMap.h"
#include "DofMapBuilder.h"

using namespace dolfin;

//-----------------------------------------------------------------------------
void DofMapBuilder::build(
  DofMap& dofmap,
  const Mesh& mesh,
  std::shared_ptr<const std::map<unsigned int, std::map<unsigned int,
  std::pair<unsigned int, unsigned int> > > > slave_master_entities,
  std::shared_ptr<const Restriction> restriction)
{
  // Start timer for dofmap initialization
  Timer t0("Init dofmap");

  // Check that mesh has been ordered
  if (!mesh.ordered())
  {
     dolfin_error("DofMapBuiler.cpp",
                  "create mapping of degrees of freedom",
                  "Mesh is not ordered according to the UFC numbering convention. "
                  "Consider calling mesh.order()");
  }

  // Build dofmap based on UFC-provided map. This function does not
  // set local_range
  map restricted_dofs_inverse;
  build_ufc_dofmap(dofmap, restricted_dofs_inverse, mesh,
                   slave_master_entities, restriction);

  // Check if dofmap is distributed
  const bool distributed = MPI::size(mesh.mpi_comm()) > 1;

  // Build set of dofs that are not associated with a mesh entity
  // (global dofs)
  const DofMapBuilder::set global_dofs = compute_global_dofs(dofmap);

  // Determine and set dof block size
  dolfin_assert(dofmap._ufc_dofmap);
  const std::size_t block_size = compute_blocksize(*dofmap._ufc_dofmap);
  dofmap.block_size = block_size;

  // Re-order dofmap when distributed for process locality and set
  // local_range
  if (distributed)
  {
    reorder_distributed(dofmap, mesh, restriction, restricted_dofs_inverse,
                        block_size, global_dofs);
  }
  else
  {
    // Optionally re-order local dofmap for spatial locality
    const bool reorder = dolfin::parameters["reorder_dofs_serial"];
    if (reorder)
      reorder_local(dofmap, mesh, block_size, global_dofs);

    // Set local dof ownbership range
    dofmap._ownership_range = std::make_pair(0, dofmap.global_dimension());
  }
}
//-----------------------------------------------------------------------------
void DofMapBuilder::build_sub_map(DofMap& sub_dofmap,
                                  const DofMap& parent_dofmap,
                                  const std::vector<std::size_t>& component,
                                  const Mesh& mesh)
{
  // Note: Ownership range is set to zero since dofmap is a view
  dolfin_assert(!component.empty());

  // Initialise offset from parent
  std::size_t offset = parent_dofmap._ufc_offset;

  // Extract ufc sub-dofmap from parent and get offset
  dolfin_assert(parent_dofmap._ufc_dofmap);
  sub_dofmap._ufc_dofmap
    = extract_ufc_sub_dofmap(*(parent_dofmap._ufc_dofmap),
                             offset, component,
                             parent_dofmap.num_global_mesh_entities);
  dolfin_assert(sub_dofmap._ufc_dofmap);

  // Check for dimensional consistency between the dofmap and mesh
  //check_dimensional_consistency(*_ufc_dofmap, mesh);

  // Set UFC sub-dofmap offset
  sub_dofmap._ufc_offset = offset;

  // Check dimensional consistency between UFC dofmap and the mesh
  //check_provided_entities(*_ufc_dofmap, mesh);

  // Build UFC-based dof map for sub-dofmap
  map restricted_dofs_inverse;
  std::shared_ptr<const Restriction> restriction;
  build_ufc_dofmap(sub_dofmap, restricted_dofs_inverse, mesh,
                   parent_dofmap.slave_master_mesh_entities, restriction);

  // Add offset to dofmap
  for (std::size_t i = 0; i < sub_dofmap._dofmap.size(); ++i)
    for (std::size_t j = 0; j < sub_dofmap._dofmap[i].size(); ++j)
      sub_dofmap._dofmap[i][j] += offset;

  // Correct dofmap for non-UFC numbering
  sub_dofmap.ufc_map_to_dofmap.clear();
  sub_dofmap._off_process_owner.clear();
  sub_dofmap._shared_dofs.clear();
  sub_dofmap._neighbours.clear();
  if (!parent_dofmap.ufc_map_to_dofmap.empty())
  {
    boost::unordered_map<std::size_t, std::size_t>::const_iterator ufc_to_current_dof;
    std::vector<std::vector<dolfin::la_index> >::iterator cell_map;
    std::vector<dolfin::la_index>::iterator dof;
    for (cell_map = sub_dofmap._dofmap.begin();
        cell_map != sub_dofmap._dofmap.end(); ++cell_map)
    {
      for (dof = cell_map->begin(); dof != cell_map->end(); ++dof)
      {
        // Get dof index
        ufc_to_current_dof = parent_dofmap.ufc_map_to_dofmap.find(*dof);
        dolfin_assert(ufc_to_current_dof
                      != parent_dofmap.ufc_map_to_dofmap.end());

        // Add to ufc-to-current dof map
        sub_dofmap.ufc_map_to_dofmap.insert(*ufc_to_current_dof);

        // Set dof index
        *dof = ufc_to_current_dof->second;

        // Add to off-process dof owner map
        boost::unordered_map<std::size_t, unsigned int>::const_iterator
          parent_off_proc = parent_dofmap._off_process_owner.find(*dof);
        if (parent_off_proc != parent_dofmap._off_process_owner.end())
          sub_dofmap._off_process_owner.insert(*parent_off_proc);

        // Add to shared-dof process map, and update the set of neighbours
        boost::unordered_map<std::size_t, std::vector<unsigned int> >::const_iterator
          parent_shared = parent_dofmap._shared_dofs.find(*dof);
        if (parent_shared != parent_dofmap._shared_dofs.end())
        {
          sub_dofmap._shared_dofs.insert(*parent_shared);
          sub_dofmap._neighbours.insert(parent_shared->second.begin(),
                                        parent_shared->second.end());
        }
      }
    }
  }

  //sub_dofmap._ownership_range = std::make_pair(0, 0);
}
//-----------------------------------------------------------------------------
std::size_t DofMapBuilder::build_constrained_vertex_indices(
  const Mesh& mesh,
  const std::map<unsigned int,
  std::pair<unsigned int, unsigned int> >& slave_to_master_vertices,
  std::vector<std::size_t>& modified_global_indices)
{
  // MPI communicator
  const MPI_Comm mpi_comm = mesh.mpi_comm();

  // Get vertex sharing information (local index, [(sharing process p,
  // local index on p)])
  const boost::unordered_map<unsigned int, std::
                             vector<std::pair<unsigned int, unsigned int> > >
    shared_vertices = DistributedMeshTools::compute_shared_entities(mesh, 0);

   // Mark shared vertices
  std::vector<bool> vertex_shared(mesh.num_vertices(), false);
  boost::unordered_map<unsigned int, std::vector<std::pair<unsigned int,
      unsigned int> > >::const_iterator shared_vertex;
  for (shared_vertex = shared_vertices.begin();
       shared_vertex != shared_vertices.end(); ++shared_vertex)
  {
    dolfin_assert(shared_vertex->first < vertex_shared.size());
    vertex_shared[shared_vertex->first] = true;
  }

  // Mark slave vertices
  std::vector<bool> slave_vertex(mesh.num_vertices(), false);
  std::map<unsigned int, std::pair<unsigned int,
                                   unsigned int> >::const_iterator slave;
  for (slave = slave_to_master_vertices.begin();
       slave != slave_to_master_vertices.end(); ++slave)
  {
    dolfin_assert(slave->first < slave_vertex.size());
    slave_vertex[slave->first] = true;
  }

  // MPI process number
  const std::size_t proc_num = MPI::rank(mesh.mpi_comm());

  // Communication data structures
  std::vector<std::vector<std::size_t> >
    new_shared_vertex_indices(MPI::size(mesh.mpi_comm()));

  // Compute modified global vertex indices
  std::size_t new_index = 0;
  modified_global_indices
    = std::vector<std::size_t>(mesh.num_vertices(),
                               std::numeric_limits<std::size_t>::max());
  for (VertexIterator vertex(mesh); !vertex.end(); ++vertex)
  {
    const std::size_t local_index = vertex->index();
    if (slave_vertex[local_index])
    {
      // Do nothing, will get new master index later
    }
    else if (vertex_shared[local_index])
    {
      // If shared, let lowest rank process number the vertex
      boost::unordered_map<unsigned int, std::vector<std::pair<unsigned int, unsigned int> > >::const_iterator
        it = shared_vertices.find(local_index);
      dolfin_assert(it != shared_vertices.end());
      const std::vector<std::pair<unsigned int, unsigned int> >& sharing_procs
        = it->second;

      // Figure out if this is the lowest rank process sharing the vertex
      std::vector<std::pair<unsigned int, unsigned int> >::const_iterator
       min_sharing_rank = std::min_element(sharing_procs.begin(),
                                           sharing_procs.end());
      std::size_t _min_sharing_rank = proc_num + 1;
      if (min_sharing_rank != sharing_procs.end())
        _min_sharing_rank = min_sharing_rank->first;

      if (proc_num <= _min_sharing_rank)
      {
        // Re-number vertex
        modified_global_indices[vertex->index()] = new_index;

        // Add to list to communicate
        std::vector<std::pair<unsigned int, unsigned int> >::const_iterator p;
        for (p = sharing_procs.begin(); p != sharing_procs.end(); ++p)
        {
          dolfin_assert(p->first < new_shared_vertex_indices.size());

          // Local index on remote process
          new_shared_vertex_indices[p->first].push_back(p->second);

          // Modified global index
          new_shared_vertex_indices[p->first].push_back(new_index);
        }

        new_index++;
      }
    }
    else
      modified_global_indices[vertex->index()] = new_index++;
  }

  // Send number of owned entities to compute offeset
  std::size_t offset = MPI::global_offset(mpi_comm, new_index, true);

  // Add process offset to modified indices
  for (std::size_t i = 0; i < modified_global_indices.size(); ++i)
    modified_global_indices[i] += offset;

  // Add process offset to shared vertex indices before sending
  for (std::size_t p = 0; p < new_shared_vertex_indices.size(); ++p)
    for (std::size_t i = 1; i < new_shared_vertex_indices[p].size(); i += 2)
      new_shared_vertex_indices[p][i] += offset;

  // Send/receive new indices for shared vertices
  std::vector<std::vector<std::size_t> > received_vertex_data;
  MPI::all_to_all(mesh.mpi_comm(), new_shared_vertex_indices,
                  received_vertex_data);

  // Set index for shared vertices that have been numbered by another
  // process
  for (std::size_t p = 0; p < received_vertex_data.size(); ++p)
  {
    const std::vector<std::size_t>& received_vertex_data_p
      = received_vertex_data[p];
    for (std::size_t i = 0; i < received_vertex_data_p.size(); i += 2)
    {
      const unsigned int local_index = received_vertex_data_p[i];
      const std::size_t recv_new_index = received_vertex_data_p[i + 1];

      dolfin_assert(local_index < modified_global_indices.size());
      modified_global_indices[local_index] = recv_new_index;
    }
  }

  // Request master vertex index from master owner
  std::vector<std::vector<std::size_t> >
    master_send_buffer(MPI::size(mpi_comm));
  std::vector<std::vector<std::size_t> >
    local_slave_index(MPI::size(mpi_comm));
  std::map<unsigned int,
           std::pair<unsigned int, unsigned int> >::const_iterator master;
  for (master = slave_to_master_vertices.begin();
       master != slave_to_master_vertices.end(); ++master)
  {
    const unsigned int local_index = master->first;
    const unsigned int master_proc = master->second.first;
    const unsigned int remote_master_local_index = master->second.second;
    dolfin_assert(master_proc < local_slave_index.size());
    dolfin_assert(master_proc < master_send_buffer.size());
    local_slave_index[master_proc].push_back(local_index);
    master_send_buffer[master_proc].push_back(remote_master_local_index);
  }

  // Send/receive master local indices for slave vertices
  std::vector<std::vector<std::size_t> > received_slave_vertex_indices;
  MPI::all_to_all(mpi_comm, master_send_buffer,
                  received_slave_vertex_indices);

  // Send back new master vertex index
  std::vector<std::vector<std::size_t> >
    master_vertex_indices(MPI::size(mpi_comm));
  for (std::size_t p = 0; p < received_slave_vertex_indices.size(); ++p)
  {
    const std::vector<std::size_t>& local_master_indices
      = received_slave_vertex_indices[p];
    for (std::size_t i = 0; i < local_master_indices.size(); ++i)
    {
      std::size_t master_local_index = local_master_indices[i];
      dolfin_assert(master_local_index < modified_global_indices.size());
      master_vertex_indices[p].push_back(modified_global_indices[master_local_index]);
    }
  }

  // Send/receive new global master indices for slave vertices
  std::vector<std::vector<std::size_t> > received_new_slave_vertex_indices;
  MPI::all_to_all(mpi_comm, master_vertex_indices,
                  received_new_slave_vertex_indices);

  // Set index for slave vertices
  for (std::size_t p = 0; p < received_new_slave_vertex_indices.size(); ++p)
  {
    const std::vector<std::size_t>& new_indices
      = received_new_slave_vertex_indices[p];
    const std::vector<std::size_t>& local_indices = local_slave_index[p];
    for (std::size_t i = 0; i < new_indices.size(); ++i)
    {
      const std::size_t local_index = local_indices[i];
      const std::size_t new_global_index   = new_indices[i];

      dolfin_assert(local_index < modified_global_indices.size());
      modified_global_indices[local_index] = new_global_index;
    }
  }

  // Send new indices to process that share a vertex but were not
  // responsible for re-numbering
  return MPI::sum(mpi_comm, new_index);
}
//-----------------------------------------------------------------------------
void DofMapBuilder::reorder_local(DofMap& dofmap, const Mesh& mesh,
                                  std::size_t block_size,
				  const DofMapBuilder::set& global_dofs)
{
  // Global dimension
  const std::size_t N = dofmap.global_dimension();

  // Create empty graph
  dolfin_assert(N % block_size == 0);
  const std::size_t num_nodes = N/block_size;
  Graph graph(num_nodes);

  // Build local graph for blocks
<<<<<<< HEAD
  tic();
=======
>>>>>>> 005e6b39
  std::vector<dolfin::la_index> dofs_tmp;
  for (CellIterator cell(mesh); !cell.end(); ++cell)
  {
    const std::vector<dolfin::la_index>& dofs0
      = dofmap.cell_dofs(cell->index());
    const std::vector<dolfin::la_index>& dofs1
      = dofmap.cell_dofs(cell->index());

    dolfin_assert(dofs0.size() % block_size == 0);
    const std::size_t nodes_per_cell = dofs0.size()/block_size;

<<<<<<< HEAD
    dofs_tmp.resize(nodes_per_cell);
    for (std::size_t i = 0; i < nodes_per_cell; ++i)
      dofs_tmp[i] = dofs1[i] % num_nodes;

    for (std::size_t i = 0; i < nodes_per_cell; ++i)
      graph[dofs0[i] % num_nodes].insert(dofs_tmp.begin(), dofs_tmp.end());
=======
    // Build vector of graph 'edges'
    dofs_tmp.resize(nodes_per_cell);
    std::size_t dof_counter = 0;
    for (std::size_t i = 0; i < nodes_per_cell; ++i)
    {
      if (global_dofs.find(dofs0[i]) == global_dofs.end())
      {
        dofs_tmp[i] = dofs1[i] % num_nodes;
        ++dof_counter;
      }
    }

    // Add graph 'edges'
    for (std::size_t i = 0; i < nodes_per_cell; ++i)
    {
      if (global_dofs.find(dofs1[i]) == global_dofs.end())
      {
        graph[dofs0[i] % num_nodes].insert(dofs_tmp.begin(),
                                           dofs_tmp.begin() + dof_counter);
      }
    }
>>>>>>> 005e6b39
  }

  // Reorder block graph
  const std::string ordering_library
    = dolfin::parameters["dof_ordering_library"];
  std::vector<std::size_t> block_remap;
  if (ordering_library == "Boost")
    block_remap = BoostGraphOrdering::compute_cuthill_mckee(graph, true);
  else if (ordering_library == "SCOTCH")
    block_remap = SCOTCH::compute_gps(graph);
  else if (ordering_library == "random")
  {
    // NOTE: Randomised dof ordering should only be used for
    // testing/benchmarking
    block_remap.resize(graph.size());
    for (std::size_t i = 0; i < block_remap.size(); ++i)
      block_remap[i] = i;
    std::random_shuffle(block_remap.begin(), block_remap.end());
  }
  else
  {
    dolfin_error("DofMapBuilder.cpp",
                 "reorder degrees of freedom",
                 "The requested ordering library '%s' is unknown", ordering_library.c_str());
  }

  // Re-number dofs for each cell
  std::vector<std::vector<dolfin::la_index> >::iterator cell_map;
  std::vector<dolfin::la_index>::iterator dof;
  for (cell_map = dofmap._dofmap.begin(); cell_map != dofmap._dofmap.end();
       ++cell_map)
  {
    for (dof = cell_map->begin(); dof != cell_map->end(); ++dof)
    {
      const std::size_t old_node = (*dof) % num_nodes;
      const std::size_t new_node = block_remap[old_node];
      *dof = new_node*block_size + (*dof)/num_nodes;
    }
  }

  // Store re-ordering map (from UFC dofmap)
  dolfin_assert(dofmap.ufc_map_to_dofmap.empty());
  for (std::size_t i = 0; i < dofmap.global_dimension(); ++i)
  {
    const std::size_t old_node = i % num_nodes;
    const std::size_t new_node = block_remap[old_node];
    dofmap.ufc_map_to_dofmap[i] = new_node*block_size + i/num_nodes;
  }
}
//-----------------------------------------------------------------------------
void DofMapBuilder::build_ufc_dofmap(
  DofMap& dofmap,
  DofMapBuilder::map& restricted_dofs_inverse,
  const Mesh& mesh,
  std::shared_ptr<const std::map<unsigned int, std::map<unsigned int,
  std::pair<unsigned int, unsigned int> > > > slave_master_entities,
  std::shared_ptr<const Restriction> restriction)
{
  // Start timer for dofmap initialization
  Timer t0("Init dofmap from UFC dofmap");

  // Sanity checks on UFC dofmap
  dolfin_assert(dofmap._ufc_dofmap);
  dolfin_assert(dofmap._ufc_dofmap->geometric_dimension()
                == mesh.geometry().dim());
  dolfin_assert(dofmap._ufc_dofmap->topological_dimension()
                == mesh.topology().dim());

  // Clear ufc-dofs-to-actual-dofs
  dofmap.ufc_map_to_dofmap.clear();

  // Global enity indices
  std::vector<std::vector<std::size_t> >
    global_entity_indices(mesh.topology().dim() + 1);

  // Generate and number required mesh entities. Mesh indices are modified
  // for periodic bcs
  const std::size_t D = mesh.topology().dim();
  dofmap.num_global_mesh_entities
    = std::vector<std::size_t>(mesh.topology().dim() + 1, 0);
  if (!slave_master_entities)
  {
    // Compute number of mesh entities
    for (std::size_t d = 0; d <= D; ++d)
    {
      if (dofmap._ufc_dofmap->needs_mesh_entities(d))
      {
        // Number entities globally
        DistributedMeshTools::number_entities(mesh, d);

        // Store entity indices
        global_entity_indices[d].resize(mesh.size(d));
        for (MeshEntityIterator e(mesh, d); !e.end(); ++e)
          global_entity_indices[d][e->index()] = e->global_index();

        // Store number of global entities
        dofmap.num_global_mesh_entities[d] = mesh.size_global(d);
      }
    }
  }
  else
  {
    // Compute number of mesh entities
    for (std::size_t d = 0; d <= D; ++d)
    {
      if (dofmap._ufc_dofmap->needs_mesh_entities(d))
      {
        // Get master-slave map
        dolfin_assert(slave_master_entities->find(d)
                      != slave_master_entities->end());
        const std::map<unsigned int, std::pair<unsigned int, unsigned int> >&
          slave_to_master_entities = slave_master_entities->find(d)->second;

        if (d == 0)
        {
          // Compute modified global vertex indices
          const std::size_t num_vertices
            = build_constrained_vertex_indices(mesh,
                slave_to_master_entities, global_entity_indices[0]);
          dofmap.num_global_mesh_entities[0] = num_vertices;
        }
        else
        {
          // Get number of entities
          std::map<unsigned int, std::set<unsigned int> > shared_entities;
          const std::size_t num_entities
            = DistributedMeshTools::number_entities(mesh,
                                                    slave_to_master_entities,
                                                    global_entity_indices[d],
                                                    shared_entities, d);
          dofmap.num_global_mesh_entities[d] = num_entities;
        }
      }
    }
  }

  // Allocate space for dof map
  dofmap._dofmap.resize(mesh.num_cells());
  dofmap._off_process_owner.clear();
  dolfin_assert(dofmap._ufc_dofmap);

  // Maps used to renumber dofs for restricted meshes
  map restricted_dofs;         // map from old to new dof

  // Holder for UFC 64-bit dofmap integers
  std::vector<std::size_t> ufc_dofs;

  // Get standard local element dimension
  const std::size_t local_dim = dofmap._ufc_dofmap->local_dimension();

  // Creat UFC cell and allocate memory
  ufc::cell ufc_cell;
  ufc_cell.entity_indices.resize(D + 1);

  // Build dofmap from ufc::dofmap
  for (CellIterator cell(mesh); !cell.end(); ++cell)
  {
    // Skip cells not included in restriction
    if (restriction && !restriction->contains(*cell))
      continue;

    ufc_cell.orientation = cell->mesh().cell_orientations()[cell->index()];
    for (std::size_t d = 0; d < D; ++d)
    {
      if (!global_entity_indices[d].empty())
      {
        ufc_cell.entity_indices[d].resize(cell->num_entities(d));
        for (std::size_t i = 0; i < cell->num_entities(d); ++i)
        {
          ufc_cell.entity_indices[d][i]
            = global_entity_indices[d][cell->entities(d)[i]];
        }
      }
    }

    // FIXME: Check the below two for local vs global
    ufc_cell.entity_indices[D].resize(1);
    ufc_cell.entity_indices[D][0] = cell->index();
    ufc_cell.index = cell->index();

    // Get container for cell dofs
    std::vector<dolfin::la_index>& cell_dofs = dofmap._dofmap[cell->index()];
    cell_dofs.resize(local_dim);

    // Tabulate standard UFC dof map
    ufc_dofs.resize(local_dim);
    dofmap._ufc_dofmap->tabulate_dofs(ufc_dofs.data(),
                                      dofmap.num_global_mesh_entities,
                                      ufc_cell);
    std::copy(ufc_dofs.begin(), ufc_dofs.end(), cell_dofs.begin());

    // Renumber dofs if mesh is restricted
    if (restriction)
    {
      for (std::size_t i = 0; i < cell_dofs.size(); i++)
      {
        map_iterator it = restricted_dofs.find(cell_dofs[i]);
        if (it == restricted_dofs.end())
        {
          const std::size_t dof = restricted_dofs.size();
          restricted_dofs[cell_dofs[i]] = dof;
          restricted_dofs_inverse[dof] = cell_dofs[i];
          cell_dofs[i] = dof;
        }
        else
          cell_dofs[i] = it->second;
      }
    }
  }

  // Set global dimension
  if (restriction)
    dofmap._global_dimension = restricted_dofs.size();
  else
  {
    dofmap._global_dimension
      = dofmap._ufc_dofmap->global_dimension(dofmap.num_global_mesh_entities);
  }
}
//-----------------------------------------------------------------------------
void DofMapBuilder::reorder_distributed(DofMap& dofmap,
                            const Mesh& mesh,
                            std::shared_ptr<const Restriction> restriction,
                            const map& restricted_dofs_inverse,
			    std::size_t block_size,
			    const DofMapBuilder::set& global_dofs)
{

  // Allocate data structure to hold node ownership (multiple dofs can
  // live at one node)
  boost::array<DofMapBuilder::set, 3> node_ownership;

  // Allocate map data structure from a shared node to the processes
  // that share it
  DofMapBuilder::vec_map shared_node_processes;

  // Computed owned and shared nodes (and owned and un-owned)
  compute_node_ownership(node_ownership, shared_node_processes, dofmap,
                         global_dofs, mesh, restriction,
                         restricted_dofs_inverse, block_size);

  // Renumber owned dofs and receive new numbering for unowned shared
  // dofs
  parallel_renumber(node_ownership, shared_node_processes, dofmap, global_dofs,
		    mesh, restriction, restricted_dofs_inverse, block_size);
}
//-----------------------------------------------------------------------------
void DofMapBuilder::compute_node_ownership(boost::array<set, 3>& node_ownership,
                              vec_map& shared_node_processes,
                              DofMap& dofmap,
                              const DofMapBuilder::set& global_dofs,
                              const Mesh& mesh,
                              std::shared_ptr<const Restriction> restriction,
                              const map& restricted_nodes_inverse,
                              std::size_t block_size)
{
  log(TRACE, "Determining dof ownership for parallel dof map");

  const MPI_Comm mpi_comm = mesh.mpi_comm();

  const std::size_t N = dofmap.global_dimension();
  dolfin_assert(N % block_size == 0);
  const std::size_t num_nodes = N/block_size;

  if (restriction)
    dolfin_assert(block_size == 1);

  // References to 'node' ownership sets
  set& owned_nodes          = node_ownership[0];
  set& shared_owned_nodes   = node_ownership[1];
  set& shared_unowned_nodes = node_ownership[2];

  // Clear data structures
  owned_nodes.clear();
  shared_owned_nodes.clear();
  shared_unowned_nodes.clear();

  // Data structures for computing ownership
  boost::unordered_map<std::size_t, std::size_t> node_vote;
  std::vector<std::size_t> facet_dofs(dofmap.num_facet_dofs());

  // Communication buffer
  std::vector<std::size_t> send_buffer;

  // Extract the interior boundary
  BoundaryMesh boundary(mesh, "local");

  // Create a random number generator for ownership 'voting'
  boost::mt19937 engine(MPI::rank(mpi_comm));
  boost::uniform_int<> distribution(0, 100000000);
  boost::variate_generator<boost::mt19937&, boost::uniform_int<> >
    rng(engine, distribution);

  // Build set of dofs on process boundary (first assuming that all
  // are owned by this process)
  const MeshFunction<std::size_t>& cell_map
    = boundary.entity_map(boundary.topology().dim());
  if (!cell_map.empty())
  {
    for (CellIterator _f(boundary); !_f.end(); ++_f)
    {
      // Create a vote per facet
      const std::size_t facet_vote = rng();

      // Get boundary facet
      Facet f(mesh, cell_map[*_f]);

      // Get cell to which facet belongs (pick first)
      Cell c(mesh, f.entities(mesh.topology().dim())[0]);

      // Skip cells not included in restriction
      if (restriction && !restriction->contains(c))
        continue;

      // Tabulate dofs on cell
      const std::vector<dolfin::la_index>& cell_dofs
        = dofmap.cell_dofs(c.index());

      // Tabulate which dofs are on the facet
      dofmap.tabulate_facet_dofs(facet_dofs, c.index(f));

      // Insert shared nodes into set and assign a 'vote'
      dolfin_assert(dofmap.num_facet_dofs() % block_size == 0);
      for (std::size_t i = 0; i < dofmap.num_facet_dofs(); ++i)
      {
        // Get facet node
        size_t facet_node = cell_dofs[facet_dofs[i]] % num_nodes;

        // Map back to original (and common) numbering for restricted
        // space
        if (restriction)
        {
          const map_iterator it = restricted_nodes_inverse.find(facet_node);
          dolfin_assert(it != restricted_nodes_inverse.end());
          facet_node = it->second;
        }

        // Add to list of shared nodes
        if (shared_owned_nodes.find(facet_node) == shared_owned_nodes.end())
        {
          shared_owned_nodes.insert(facet_node);
          node_vote[facet_node] = facet_vote;

          send_buffer.push_back(facet_node);
          send_buffer.push_back(node_vote[facet_node]);
        }
      }
    }
  }

  // FIXME: The below algortihm can be improved (made more scalable)
  //        by distributing (dof, process) pairs to 'owner' range owner,
  //        then letting each process get the sharing process list. This
  //        will avoid interleaving communication and computation.

  // Decide ownership of shared nodes
  const std::size_t num_prococesses = MPI::size(mpi_comm);
  const std::size_t process_number = MPI::rank(mpi_comm);
  std::vector<std::size_t> recv_buffer;
  for (std::size_t k = 1; k < num_prococesses; ++k)
  {
    const std::size_t src
      = (process_number - k + num_prococesses) % num_prococesses;
    const std::size_t dest = (process_number + k) % num_prococesses;
    MPI::send_recv(mpi_comm, send_buffer, dest, recv_buffer, src);
    for (std::size_t i = 0; i < recv_buffer.size(); i += 2)
    {
      const std::size_t received_node = recv_buffer[i];
      const std::size_t received_vote = recv_buffer[i + 1];

      if (shared_owned_nodes.find(received_node) != shared_owned_nodes.end())
      {
        // Move dofs with higher ownership votes from shared to shared
        // but not owned
        if (received_vote < node_vote[received_node])
        {
          shared_unowned_nodes.insert(received_node);
          shared_owned_nodes.erase(received_node);
        }
        else if (received_vote == node_vote[received_node]
                 && process_number > src)
        {
          // If votes are equal, let lower rank process take ownership
          shared_unowned_nodes.insert(received_node);
          shared_owned_nodes.erase(received_node);
        }

        // Remember the sharing of the node
        shared_node_processes[received_node].push_back(src);
      }
      else if (shared_unowned_nodes.find(received_node)
               != shared_unowned_nodes.end())
      {
        // Remember the sharing of the node
        shared_node_processes[received_node].push_back(src);
      }
    }
  }

  // Add/remove global dofs to/from relevant sets (last process owns
  // global dofs)
  if (process_number == num_prococesses-1)
  {
    shared_owned_nodes.insert(global_dofs.begin(), global_dofs.end());
    for (set::const_iterator dof = global_dofs.begin();
         dof != global_dofs.end(); ++dof)
    {
      set::const_iterator _dof = shared_unowned_nodes.find(*dof);
      if (_dof != shared_unowned_nodes.end())
        shared_unowned_nodes.erase(_dof);
    }
  }
  else
  {
    shared_unowned_nodes.insert(global_dofs.begin(), global_dofs.end());
    for (set::const_iterator dof = global_dofs.begin();
         dof != global_dofs.end(); ++dof)
    {
      set::const_iterator _dof = shared_owned_nodes.find(*dof);
      if (_dof != shared_owned_nodes.end())
        shared_owned_nodes.erase(_dof);
    }
  }

  // Mark all shared-and-owned dofs as owned by the processes
  for (CellIterator cell(mesh); !cell.end(); ++cell)
  {
    const std::vector<dolfin::la_index>& cell_dofs
      = dofmap.cell_dofs(cell->index());
    for (std::size_t i = 0; i < cell_dofs.size(); ++i)
    {
      // Get cell node
      size_t cell_node = cell_dofs[i] % num_nodes;

      // Map back to original (and common) numbering for restricted
      // space
      if (restriction)
      {
        const map_iterator it = restricted_nodes_inverse.find(cell_node);
        dolfin_assert(it != restricted_nodes_inverse.end());
        cell_node = it->second;
      }

      // Mark dof as owned if not in unowned set
      if (shared_unowned_nodes.find(cell_node) == shared_unowned_nodes.end())
        owned_nodes.insert(cell_node);
    }
  }

  // Check or set global dimension
  if (restriction)
  {
    // Global dimension for restricted space needs to be computed here
    // since it is not know by the UFC dof map.
    const std::size_t _owned_dim = owned_nodes.size();
    const std::size_t _global_dimension = block_size*MPI::sum(mpi_comm,
                                                              _owned_dim);
    dofmap._global_dimension = _global_dimension;
  }
  else
  {
    const std::size_t _owned_dim = owned_nodes.size();
    dolfin_assert(block_size*MPI::sum(mpi_comm, _owned_dim)
                  == dofmap.global_dimension());
  }

  log(TRACE, "Finished determining dof ownership for parallel dof map");
}
//-----------------------------------------------------------------------------
void DofMapBuilder::parallel_renumber(
  const boost::array<set, 3>& node_ownership,
  const vec_map& shared_node_processes,
  DofMap& dofmap,
  const DofMapBuilder::set& global_dofs,
  const Mesh& mesh,
  std::shared_ptr<const Restriction> restriction,
  const map& restricted_nodes_inverse,
  std::size_t block_size)
{
  log(TRACE, "Renumber dofs for parallel dof map");

  // MPI communicator
  const MPI_Comm mpi_comm = mesh.mpi_comm();

  const std::size_t N = dofmap.global_dimension();
  dolfin_assert(N % block_size == 0);
  const std::size_t num_nodes = N/block_size;

  // References to dof ownership sets
  const set& owned_nodes          = node_ownership[0];
  const set& shared_owned_nodes   = node_ownership[1];
  const set& shared_unowned_nodes = node_ownership[2];

  // FIXME: Handle double-renumbered dof map
  if (!dofmap.ufc_map_to_dofmap.empty())
  {
    dolfin_error("DofMapBuilder.cpp",
                 "compute parallel renumbering of degrees of freedom",
                 "The degree of freedom mapping cannot be renumbered twice");
  }

  const std::vector<std::vector<dolfin::la_index> >& old_dofmap
    = dofmap._dofmap;
  std::vector<std::vector<dolfin::la_index> > new_dofmap(old_dofmap.size());
  dolfin_assert(old_dofmap.size() == mesh.num_cells());

  // Compute offset for owned and non-shared nodes
  const std::size_t process_offset
    = MPI::global_offset(mpi_comm, owned_nodes.size(), true);

  // Clear some data
  dofmap._off_process_owner.clear();

  // Create graph
  Graph graph(owned_nodes.size());

  // Build graph for re-ordering. Below block is scoped to clear working
  // data structures once graph is constructed.
  {
    // Create contiguous local numbering for locally owned dofs
    std::size_t my_counter = 0;
    boost::unordered_map<std::size_t, std::size_t> my_old_to_new_node_index;
    for (set_iterator owned_node = owned_nodes.begin();
          owned_node != owned_nodes.end(); ++owned_node, my_counter++)
    {
      my_old_to_new_node_index[*owned_node] = my_counter;
    }

    // Build local graph, based on old dof map, with contiguous numbering
    for (std::size_t cell = 0; cell < old_dofmap.size(); ++cell)
    {
      // Cell dofmaps with old indices
      const std::vector<dolfin::la_index>& dofs0 = dofmap.cell_dofs(cell);
      const std::vector<dolfin::la_index>& dofs1 = dofmap.cell_dofs(cell);

      dolfin_assert(dofs0.size() % block_size == 0);
      const std::size_t nodes_per_cell = dofs0.size()/block_size;

      // Loop over each node in dofs0
      std::vector<dolfin::la_index>::const_iterator dof0, dof1;
      for (std::size_t i = 0; i < nodes_per_cell; ++i)
      {
	if (global_dofs.find(dofs0[i]) != global_dofs.end())
	  continue;

        const std::size_t n0_old = dofs0[i] % num_nodes;

        // Get new node index from contiguous map
        boost::unordered_map<std::size_t, std::size_t>::const_iterator n0
            = my_old_to_new_node_index.find(n0_old);
        if (n0 != my_old_to_new_node_index.end())
        {
          const std::size_t n0_local = n0->second;
          dolfin_assert(n0_local < graph.size());
          for (std::size_t j = 0; j < nodes_per_cell; ++j)
          {
	    if (global_dofs.find(dofs0[j]) != global_dofs.end())
	      continue;

            const std::size_t n1_old = dofs1[j] % num_nodes;
            boost::unordered_map<std::size_t, std::size_t>::const_iterator
              n1 = my_old_to_new_node_index.find(n1_old);
            if (n1 != my_old_to_new_node_index.end())
            {
              const std::size_t n1_local = n1->second;
              if (n0_local != n1_local)
                graph[n0_local].insert(n1_local);
            }
          }
        }
      }
    }
  }

  // Reorder nodes locally
  // Reorder block graph
  const std::string ordering_library
    = dolfin::parameters["dof_ordering_library"];
  std::vector<std::size_t> node_remap;
  if (ordering_library == "Boost")
    node_remap = BoostGraphOrdering::compute_cuthill_mckee(graph, true);
  else if (ordering_library == "SCOTCH")
    node_remap = SCOTCH::compute_gps(graph);
  else if (ordering_library == "random")
  {
    // NOTE: Randomised dof ordering should only be used for
    // testing/benchmarking
    node_remap.resize(graph.size());
    for (std::size_t i = 0; i < node_remap.size(); ++i)
      node_remap[i] = i;
    std::random_shuffle(node_remap.begin(), node_remap.end());
  }
  else
  {
    dolfin_error("DofMapBuilder.cpp",
                 "reorder degrees of freedom",
                 "The requested ordering library '%s' is unknown",
                 ordering_library.c_str());
  }

  // Map from old to new index for dofs
  boost::unordered_map<std::size_t, std::size_t> old_to_new_node_index;

  // Renumber owned dofs and buffer nodes that are owned but shared with
  // another process
  std::size_t counter = 0;
  std::vector<std::size_t> send_buffer;
  for (set_iterator owned_node = owned_nodes.begin();
       owned_node != owned_nodes.end(); ++owned_node, counter++)
  {
    // Set new node number
    old_to_new_node_index[*owned_node] = process_offset + node_remap[counter];

    // Update UFC-to-renumbered map for new dof number
    for (std::size_t i = 0; i < block_size; ++i)
    {
      std::size_t ufc_dof_index = *owned_node + i*num_nodes;
      std::size_t new_dof_index = (process_offset
                                   + node_remap[counter])*block_size + i;

      dofmap.ufc_map_to_dofmap[ufc_dof_index] = new_dof_index;
    }

    // If this node is shared and owned, buffer old and new index for
    // sending
    if (shared_owned_nodes.find(*owned_node) != shared_owned_nodes.end())
    {
      send_buffer.push_back(*owned_node);
      send_buffer.push_back(process_offset + node_remap[counter]);
    }
  }

  // FIXME: The below algortihm can be improved (made more scalable)
  //        by distributing (dof, process) pairs to 'owner' range owner,
  //        then letting each process get the sharing process list. This
  //        will avoid interleaving communication and computation.

  // Exchange new node numbers for nodes that are shared
  const std::size_t num_processes = MPI::size(mpi_comm);
  const std::size_t process_number = MPI::rank(mpi_comm);
  std::vector<std::size_t> recv_buffer;
  for (std::size_t k = 1; k < num_processes; ++k)
  {
    const std::size_t src
      = (process_number - k + num_processes) % num_processes;
    const std::size_t dest = (process_number + k) % num_processes;
    MPI::send_recv(mpi_comm, send_buffer, dest, recv_buffer, src);

    // Add dofs renumbered by another process to the old-to-new map
    for (std::size_t i = 0; i < recv_buffer.size(); i += 2)
    {
      const std::size_t received_old_node_index = recv_buffer[i];
      const std::size_t received_new_node_index = recv_buffer[i + 1];

      // Check if this process has shared dof (and is not the owner)
      if (shared_unowned_nodes.find(received_old_node_index)
          != shared_unowned_nodes.end())
      {
        // Add to old-to-new node map
        old_to_new_node_index[received_old_node_index]
          = received_new_node_index;

        // Store map from off-process dof to owner and update
        // UFC-to-renumbered map
        for (std::size_t i = 0; i < block_size; ++i)
        {
          std::size_t ufc_dof_index = received_old_node_index + i*num_nodes;
          std::size_t new_dof_index = received_new_node_index*block_size + i;
          dofmap._off_process_owner[new_dof_index] = src;

          // Update UFC-to-renumbered map
          dofmap.ufc_map_to_dofmap[ufc_dof_index] = new_dof_index;
        }
      }
    }
  }

  // FIXME: Should dofmap._shared_dofs be cleared?

  // Insert the shared-dof-to-process mapping into the dofmap,
  // renumbering as necessary
  for (vec_map::const_iterator it = shared_node_processes.begin();
       it != shared_node_processes.end(); ++it)
  {
    // Check for shared node in old_to_new_node_index map
    boost::unordered_map<std::size_t, std::size_t>::const_iterator
      new_index = old_to_new_node_index.find(it->first);

    if (new_index == old_to_new_node_index.end())
    {
      for (std::size_t i = 0; i < block_size; ++i)
      {
        const std::size_t dof = it->first*block_size + i;
        dofmap._shared_dofs.insert(std::make_pair(dof, it->second));
      }
    }
    else
    {
      for (std::size_t i = 0; i < block_size; ++i)
      {
        const std::size_t dof = (new_index->second)*block_size + i;
        dofmap._shared_dofs.insert(std::make_pair(dof, it->second));
      }
    }
    dofmap._neighbours.insert(it->second.begin(), it->second.end());
  }

  // Build new dofmap
  for (CellIterator cell(mesh); !cell.end(); ++cell)
  {
    // Skip cells not included in restriction
    if (restriction && !restriction->contains(*cell))
      continue;

    // Get cell index and dimension
    const std::size_t cell_index = cell->index();
    const std::size_t cell_dimension = dofmap.cell_dimension(cell_index);

    // Resize cell map and insert dofs
    new_dofmap[cell_index].resize(cell_dimension);
    for (std::size_t i = 0; i < cell_dimension; ++i)
    {
      const std::size_t old_index = old_dofmap[cell_index][i];
      const std::size_t old_node  = old_index % num_nodes;
      const std::size_t new_node  = old_to_new_node_index[old_node];
      new_dofmap[cell_index][i]   = new_node*block_size + old_index/num_nodes;
    }
  }

  // Set new dof map
  dofmap._dofmap = new_dofmap;

  // Set ownership range
  dofmap._ownership_range
    = std::make_pair(block_size*process_offset,
                     block_size*(process_offset + owned_nodes.size()));

  log(TRACE, "Finished renumbering dofs for parallel dof map");
}
//-----------------------------------------------------------------------------
DofMapBuilder::set DofMapBuilder::compute_global_dofs(const DofMap& dofmap)
{
  // Compute global dof indices
  std::size_t offset = 0;
  set global_dof_indices;
  compute_global_dofs(global_dof_indices, offset, dofmap._ufc_dofmap, dofmap);

  return global_dof_indices;
}
//-----------------------------------------------------------------------------
void DofMapBuilder::compute_global_dofs(DofMapBuilder::set& global_dofs,
                          std::size_t& offset,
                          std::shared_ptr<const ufc::dofmap> ufc_dofmap,
                          const DofMap& dofmap)
{
  dolfin_assert(ufc_dofmap);

  if (ufc_dofmap->num_sub_dofmaps() == 0)
  {
    // Check if dofmap is for global dofs
    bool global_dof = true;
    for (std::size_t d = 0; d < dofmap.num_global_mesh_entities.size(); ++d)
    {
      if (ufc_dofmap->needs_mesh_entities(d))
      {
        global_dof = false;
        break;
      }
    }

    if (global_dof)
    {
      // Check that we have just one dof
      if (ufc_dofmap->global_dimension(dofmap.num_global_mesh_entities) != 1)
      {
        dolfin_error("DofMapBuilder.cpp",
                     "compute global degrees of freedom",
                     "Global degree of freedom has dimension != 1");
      }

      // Create dummy cell argument to tabulate single global dof
      boost::scoped_ptr<ufc::cell> ufc_cell(new ufc::cell);
      std::size_t dof = 0;
      ufc_dofmap->tabulate_dofs(&dof, dofmap.num_global_mesh_entities,
                                *ufc_cell);

      // Insert global dof index
      std::pair<DofMapBuilder::set::iterator, bool> ret
        = global_dofs.insert(dof + offset);
      if (!ret.second)
      {
        dolfin_error("DofMapBuilder.cpp",
                     "compute global degrees of freedom",
                     "Global degree of freedom already exists");
      }
    }
  }
  else
  {
    // Loop through sub-dofmap looking for global dofs
    for (std::size_t i = 0; i < ufc_dofmap->num_sub_dofmaps(); ++i)
    {
      // Extract sub-dofmap and intialise
      std::shared_ptr<ufc::dofmap>
        sub_dofmap(ufc_dofmap->create_sub_dofmap(i));

      compute_global_dofs(global_dofs, offset, sub_dofmap, dofmap);

      // Get offset
      if (sub_dofmap->num_sub_dofmaps() == 0)
        offset += sub_dofmap->global_dimension(dofmap.num_global_mesh_entities);
    }
  }
}
//-----------------------------------------------------------------------------
std::shared_ptr<ufc::dofmap> DofMapBuilder::extract_ufc_sub_dofmap(
  const ufc::dofmap& ufc_dofmap,
  std::size_t& offset,
  const std::vector<std::size_t>& component,
  const std::vector<std::size_t>& num_global_mesh_entities)
{
  // Check if there are any sub systems
  if (ufc_dofmap.num_sub_dofmaps() == 0)
  {
    dolfin_error("DofMap.cpp",
                 "extract subsystem of degree of freedom mapping",
                 "There are no subsystems");
  }

  // Check that a sub system has been specified
  if (component.empty())
  {
    dolfin_error("DofMap.cpp",
                 "extract subsystem of degree of freedom mapping",
                 "No system was specified");
  }

  // Check the number of available sub systems
  if (component[0] >= ufc_dofmap.num_sub_dofmaps())
  {
    dolfin_error("DofMap.cpp",
                 "extract subsystem of degree of freedom mapping",
                 "Requested subsystem (%d) out of range [0, %d)",
                 component[0], ufc_dofmap.num_sub_dofmaps());
  }

  // Add to offset if necessary
  for (std::size_t i = 0; i < component[0]; i++)
  {
    // Extract sub dofmap
    boost::scoped_ptr<ufc::dofmap>
      ufc_tmp_dofmap(ufc_dofmap.create_sub_dofmap(i));
    dolfin_assert(ufc_tmp_dofmap);

    // Check dimensional consistency between UFC dofmap and the mesh
    //check_dimensional_consistency(ufc_dofmap, mesh);

    // Get offset
    offset += ufc_tmp_dofmap->global_dimension(num_global_mesh_entities);
  }

  // Create UFC sub-system
  std::shared_ptr<ufc::dofmap>
    sub_dofmap(ufc_dofmap.create_sub_dofmap(component[0]));
  dolfin_assert(sub_dofmap);

  // Return sub-system if sub-sub-system should not be extracted,
  // otherwise recursively extract the sub sub system
  if (component.size() == 1)
    return sub_dofmap;
  else
  {
    std::vector<std::size_t> sub_component;
    for (std::size_t i = 1; i < component.size(); ++i)
      sub_component.push_back(component[i]);

    std::shared_ptr<ufc::dofmap> sub_sub_dofmap
        = extract_ufc_sub_dofmap(*sub_dofmap, offset, sub_component,
                                 num_global_mesh_entities);

    return sub_sub_dofmap;
  }
}
//-----------------------------------------------------------------------------
std::size_t DofMapBuilder::compute_blocksize(const ufc::dofmap& ufc_dofmap)
{
  bool has_block_structure = false;
  if (ufc_dofmap.num_sub_dofmaps() > 1)
  {
    // Create UFC first sub-dofmap
    boost::scoped_ptr<ufc::dofmap>
      ufc_sub_dofmap0(ufc_dofmap.create_sub_dofmap(0));
    dolfin_assert(ufc_sub_dofmap0);

    // Create UFC sub-dofmaps and check that all sub dofmaps have the
    // same number of dofs per entity
    if (ufc_sub_dofmap0->num_sub_dofmaps() != 0)
      has_block_structure = false;
    else
    {
      // Assume dof map has block structure, then check
      has_block_structure = true;

      // Create UFC sub-dofmaps and check that all sub dofmaps have the
      // same number of dofs per entity
      for (std::size_t i = 1; i < ufc_dofmap.num_sub_dofmaps(); ++i)
      {
        boost::scoped_ptr<ufc::dofmap>
          ufc_sub_dofmap(ufc_dofmap.create_sub_dofmap(i));
        dolfin_assert(ufc_sub_dofmap);
        for (std::size_t d = 0; d <= ufc_dofmap.topological_dimension(); ++d)
        {
          if (ufc_sub_dofmap->num_entity_dofs(d)
              != ufc_sub_dofmap0->num_entity_dofs(d))
          {
            has_block_structure = false;
            break;
          }
        }
      }
    }
  }

  if (has_block_structure)
    return ufc_dofmap.num_sub_dofmaps();
  else
    return 1;
}
//-----------------------------------------------------------------------------<|MERGE_RESOLUTION|>--- conflicted
+++ resolved
@@ -28,8 +28,6 @@
 #include <boost/random.hpp>
 #include <boost/unordered_map.hpp>
 
-#include <dolfin/common/timing.h>
-
 #include <dolfin/common/Timer.h>
 #include <dolfin/graph/BoostGraphOrdering.h>
 #include <dolfin/graph/GraphBuilder.h>
@@ -402,10 +400,6 @@
   Graph graph(num_nodes);
 
   // Build local graph for blocks
-<<<<<<< HEAD
-  tic();
-=======
->>>>>>> 005e6b39
   std::vector<dolfin::la_index> dofs_tmp;
   for (CellIterator cell(mesh); !cell.end(); ++cell)
   {
@@ -417,14 +411,6 @@
     dolfin_assert(dofs0.size() % block_size == 0);
     const std::size_t nodes_per_cell = dofs0.size()/block_size;
 
-<<<<<<< HEAD
-    dofs_tmp.resize(nodes_per_cell);
-    for (std::size_t i = 0; i < nodes_per_cell; ++i)
-      dofs_tmp[i] = dofs1[i] % num_nodes;
-
-    for (std::size_t i = 0; i < nodes_per_cell; ++i)
-      graph[dofs0[i] % num_nodes].insert(dofs_tmp.begin(), dofs_tmp.end());
-=======
     // Build vector of graph 'edges'
     dofs_tmp.resize(nodes_per_cell);
     std::size_t dof_counter = 0;
@@ -446,7 +432,6 @@
                                            dofs_tmp.begin() + dof_counter);
       }
     }
->>>>>>> 005e6b39
   }
 
   // Reorder block graph
