// Copyright (C) 2007-2008 Garth N. Wells.
// Licensed under the GNU LGPL Version 2.1.
//
// Modified by Anders Logg, 2008.
//
// First added:  2007-12-10
// Last changed: 2008-10-24

#include <ufc.h>
#include <dolfin/log/log.h>
#include <dolfin/log/LogStream.h>
#include <dolfin/fem/FiniteElement.h>
#include <dolfin/function/FunctionSpace.h>
#include <dolfin/function/Function.h>
#include "Form.h"

using namespace dolfin;

//-----------------------------------------------------------------------------
Form::Form() : _ufc_form(0)
{
  // Do nothing
}
//-----------------------------------------------------------------------------
Form::~Form()
{
  delete _ufc_form;
}
//-----------------------------------------------------------------------------
dolfin::uint Form::rank() const
{ 
  dolfin_assert(_ufc_form); 
  return _ufc_form->rank(); 
}
//-----------------------------------------------------------------------------
const Mesh& Form::mesh() const
{
  // Extract all meshes
  std::vector<const Mesh*> meshes;
  for (uint i = 0; i < _function_spaces.size(); i++)
    meshes.push_back(&_function_spaces[i]->mesh());
  for (uint i = 0; i < _coefficients.size(); i++)
    meshes.push_back(&_coefficients[i]->function_space().mesh());

  // Check that we have at least one mesh
  if (meshes.size() == 0)
    error("Unable to extract mesh from form (no mesh found).");

  // Check that all meshes are the same
  for (uint i = 1; i < meshes.size(); i++)
    if (meshes[i] != meshes[i - 1])
      error("Unable to extract mesh from form (nonmatching meshes for function spaces).");

  // Return first mesh
  dolfin_assert(meshes[0]);
  return *meshes[0];
}
//-----------------------------------------------------------------------------
const FunctionSpace& Form::function_space(uint i) const
{
  dolfin_assert(i < _function_spaces.size());
  return *_function_spaces[i];
}
//-----------------------------------------------------------------------------
const std::vector<const FunctionSpace*> Form::function_spaces() const
{
  std::vector<const FunctionSpace*> V;
  for (uint i = 0; i < _function_spaces.size(); ++i)
    V.push_back(_function_spaces[i].get());

  return V;
}
//-----------------------------------------------------------------------------
const Function& Form::coefficient(uint i) const
{
  dolfin_assert(i < _coefficients.size());
  return *_coefficients[i];
}
//-----------------------------------------------------------------------------
const std::vector<const Function*> Form::coefficients() const
{
  std::vector<const Function*> V;
  for (uint i = 0; i < _coefficients.size(); ++i)
    V.push_back(_coefficients[i].get());

  return V;
}
//-----------------------------------------------------------------------------
const ufc::form& Form::ufc_form() const
{
  dolfin_assert(_ufc_form);
  return *_ufc_form;
}
//-----------------------------------------------------------------------------
void Form::check() const
{
<<<<<<< HEAD
  // Check that the number of function spaces matches the rank of the form
=======
  // FIXME: Further checks are needed here, in particular checking that
  // FIXME: the element of each function space matches the corresponding
  // FIXME: element in the form (check signatures).

  // Check that the number of function spaces (rank) matches
>>>>>>> c537f665
  if (_ufc_form->rank() != _function_spaces.size())
    error("Form expects %d FunctionSpaces, only %d provided.",
          _ufc_form->rank(), _function_spaces.size());

<<<<<<< HEAD
  // Check that finite element for test/trial functions from form match provided function spaces
  for(uint i = 0; i < _function_spaces.size(); ++i)
  {
    ufc::finite_element* element = _ufc_form->create_finite_element(i);
    if(!element)
      error("Error extracting ufc::finite_element from Form.");
    else if(element->signature() != _function_spaces[i]->element().signature())   
      error("Provided FiniteElement does not much FiniteElement %d expected by Form.", i);
    delete element;
  }

  // Check that the number of coefficient functions matches the number expected by the form
=======
  // Check that the number of coefficient functions matches
>>>>>>> c537f665
  if (_ufc_form->num_coefficients() != _coefficients.size())
    error("Form expects %d coefficient functions, only %d provided.",
          _ufc_form->num_coefficients(), _coefficients.size());

  // Check that finite element for coeffiecient functions from form match provided coefficient finite elements
  for(uint i = 0; i < _coefficients.size(); ++i)
  {
    ufc::finite_element* element = _ufc_form->create_finite_element(i + _ufc_form->rank());
    if(!element)
      error("Error extracting ufc::finite_element from Form.");
    else if(element->signature() != _coefficients[i]->element().signature())   
      error("Provided FiniteElement does not much FiniteElement %d expected by Form.", i);
    delete element;
  }

}
//-----------------------------------------------------------------------------<|MERGE_RESOLUTION|>--- conflicted
+++ resolved
@@ -94,49 +94,34 @@
 //-----------------------------------------------------------------------------
 void Form::check() const
 {
-<<<<<<< HEAD
-  // Check that the number of function spaces matches the rank of the form
-=======
-  // FIXME: Further checks are needed here, in particular checking that
-  // FIXME: the element of each function space matches the corresponding
-  // FIXME: element in the form (check signatures).
-
-  // Check that the number of function spaces (rank) matches
->>>>>>> c537f665
+  // Check that the number of argument function spaces is correct
   if (_ufc_form->rank() != _function_spaces.size())
     error("Form expects %d FunctionSpaces, only %d provided.",
           _ufc_form->rank(), _function_spaces.size());
 
-<<<<<<< HEAD
-  // Check that finite element for test/trial functions from form match provided function spaces
-  for(uint i = 0; i < _function_spaces.size(); ++i)
-  {
-    ufc::finite_element* element = _ufc_form->create_finite_element(i);
-    if(!element)
-      error("Error extracting ufc::finite_element from Form.");
-    else if(element->signature() != _function_spaces[i]->element().signature())   
-      error("Provided FiniteElement does not much FiniteElement %d expected by Form.", i);
-    delete element;
-  }
-
-  // Check that the number of coefficient functions matches the number expected by the form
-=======
-  // Check that the number of coefficient functions matches
->>>>>>> c537f665
+  // Check that the number of coefficient function spaces is correct
   if (_ufc_form->num_coefficients() != _coefficients.size())
     error("Form expects %d coefficient functions, only %d provided.",
           _ufc_form->num_coefficients(), _coefficients.size());
 
-  // Check that finite element for coeffiecient functions from form match provided coefficient finite elements
-  for(uint i = 0; i < _coefficients.size(); ++i)
+  // Check that argument function spaces match provided function spaces
+  for (uint i = 0; i < _function_spaces.size(); ++i)
   {
-    ufc::finite_element* element = _ufc_form->create_finite_element(i + _ufc_form->rank());
-    if(!element)
-      error("Error extracting ufc::finite_element from Form.");
-    else if(element->signature() != _coefficients[i]->element().signature())   
-      error("Provided FiniteElement does not much FiniteElement %d expected by Form.", i);
+    ufc::finite_element* element = _ufc_form->create_finite_element(i);
+    dolfin_assert(element);
+    if (element->signature() != _function_spaces[i]->element().signature())
+      error("Wrong type of function space for argument %d.", i);
     delete element;
   }
 
+  // Check that coefficient funtion spaces match provided function spaces
+  for (uint i = 0; i < _coefficients.size(); ++i)
+  {
+    ufc::finite_element* element = _ufc_form->create_finite_element(i + _ufc_form->rank());
+    dolfin_assert(element);
+    if (element->signature() != _coefficients[i]->element().signature())
+      error("Wrong type of function space for coefficient %d.", i);
+    delete element;
+  }
 }
 //-----------------------------------------------------------------------------