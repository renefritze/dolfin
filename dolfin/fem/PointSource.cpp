--- conflicted
+++ resolved
@@ -101,17 +101,12 @@
 //-----------------------------------------------------------------------------
 void PointSource::check_is_scalar(const FunctionSpace& V)
 {
-<<<<<<< HEAD
   assert(V.element());
-  if (V.element()->value_rank() != 0)
-    error("Unable to create point source; function is not scalar.");
-=======
   if (V.element().value_rank() != 0)
   {
     dolfin_error("PointSource.cpp",
                  "create point source",
                  "Function is not scalar");
   }
->>>>>>> 24f2c41e
 }
 //-----------------------------------------------------------------------------