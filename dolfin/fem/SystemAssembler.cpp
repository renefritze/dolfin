// Copyright (C) 2008-2015 Kent-Andre Mardal and Garth N. Wells
//
// This file is part of DOLFIN.
//
// DOLFIN is free software: you can redistribute it and/or modify
// it under the terms of the GNU Lesser General Public License as published by
// the Free Software Foundation, either version 3 of the License, or
// (at your option) any later version.
//
// DOLFIN is distributed in the hope that it will be useful,
// but WITHOUT ANY WARRANTY; without even the implied warranty of
// MERCHANTABILITY or FITNESS FOR A PARTICULAR PURPOSE. See the
// GNU Lesser General Public License for more details.
//
// You should have received a copy of the GNU Lesser General Public License
// along with DOLFIN. If not, see <http://www.gnu.org/licenses/>.
//
// Modified by Anders Logg 2008-2013
// Modified by Joachim B Haga 2012
// Modified by Jan Blechta 2013
// Modified by Martin Alnaes 2013-2015

#include <algorithm>
#include <array>
#include <Eigen/Dense>
#include <boost/multi_array.hpp>

#include <dolfin/common/ArrayView.h>
#include <dolfin/common/Timer.h>
#include <dolfin/common/types.h>
#include <dolfin/function/GenericFunction.h>
#include <dolfin/function/FunctionSpace.h>
#include <dolfin/la/GenericMatrix.h>
#include <dolfin/la/GenericVector.h>
#include <dolfin/log/log.h>
#include <dolfin/log/Progress.h>
#include <dolfin/mesh/Cell.h>
#include <dolfin/mesh/Mesh.h>
#include <dolfin/mesh/Facet.h>
#include <dolfin/mesh/MeshFunction.h>
#include <dolfin/mesh/SubDomain.h>
#include "AssemblerBase.h"
#include "DirichletBC.h"
#include "FiniteElement.h"
#include "Form.h"
#include "GenericDofMap.h"
#include "UFC.h"
#include "SystemAssembler.h"

using namespace dolfin;

//-----------------------------------------------------------------------------
SystemAssembler::SystemAssembler(std::shared_ptr<const Form> a,
                                 std::shared_ptr<const Form> L,
                                 std::vector<std::shared_ptr<const DirichletBC>> bcs) : _a({a}), _l(L), _bcs(bcs)
{
  // Check forms for correct dimensions
  check_forms(_a, _l);
}
//-----------------------------------------------------------------------------
SystemAssembler::SystemAssembler(std::vector<std::shared_ptr<const Form>> a,
                                 std::shared_ptr<const Form> L,
                                 std::vector<std::shared_ptr<const DirichletBC>> bcs)
  : _a(a), _l(L), _bcs(bcs)
{
  // Check forms for correct dimensions
  check_forms(_a, _l);
}
//-----------------------------------------------------------------------------
void SystemAssembler::assemble(std::vector<std::shared_ptr<GenericMatrix>> A,
                               std::shared_ptr<GenericVector> b)
{
  if (A.size() != _a.size())
  {
    dolfin_error("SystemAssembler.cpp",
                 "assemble system",
                 "Incorrect number of matrices for forms");
  }

  // Make sure b does not get reset each time
  add_values = true;

  for (std::size_t i = 0; i != A.size(); ++i)
  {
    // Only assemble RHS once, but apply BCs each time
    if (i == 0)
      assemble(&*A[i], &*b, NULL, _a[i], _l, true);
    else
      assemble(&*A[i], &*b, NULL, _a[i], _l, false);
    std::cout << "b.norm = " << b->norm("l2") <<"\n";
  }
}
//-----------------------------------------------------------------------------
void SystemAssembler::assemble(GenericMatrix& A, GenericVector& b)
{
  assemble(&A, &b, NULL, _a[0], _l, true);
}
//-----------------------------------------------------------------------------
void SystemAssembler::assemble(GenericMatrix& A)
{
  assemble(&A, NULL, NULL, _a[0], _l, true);
}
//-----------------------------------------------------------------------------
void SystemAssembler::assemble(GenericVector& b)
{
  assemble(NULL, &b, NULL, _a[0], _l, true);
}
//-----------------------------------------------------------------------------
void SystemAssembler::assemble(GenericMatrix& A, GenericVector& b,
                               const GenericVector& x0)
{
  assemble(&A, &b, &x0, _a[0], _l, true);
}
//-----------------------------------------------------------------------------
void SystemAssembler::assemble(GenericVector& b, const GenericVector& x0)
{
  assemble(NULL, &b, &x0, _a[0], _l, true);
}
//-----------------------------------------------------------------------------
void SystemAssembler::check_forms(std::vector<std::shared_ptr<const Form>> a,
                                  std::shared_ptr<const Form> L)
{
  // Check that a is a bilinear form
  for (const auto &form_a : a)
  {
    if (form_a)
    {
      if (form_a->rank() != 2)
      {
        dolfin_error("SystemAssembler.cpp",
                     "assemble system",
                     "expected a bilinear form for a");
      }
    }
  }

  // Check that L is a linear form
  if (L)
  {
    if (L->rank() != 1)
    {
      dolfin_error("SystemAssembler.cpp",
                   "assemble system",
                   "expected a linear form for L");
    }
  }

  // Check each LHS form has the same FunctionSpace as RHS
  for (const auto &form_a : a)
  {
    // Check that forms share a function space
    if (*form_a->function_space(0) != *L->function_space(0))
    {
      dolfin_error("SystemAssembler.cpp",
                   "create SystemAssembler",
                   "expected forms (a, L) to share a FunctionSpace");
    }
  }

}
//-----------------------------------------------------------------------------
std::shared_ptr<const MeshFunction<std::size_t>>
_pick_one_meshfunction(std::string name,
                       std::shared_ptr<const MeshFunction<std::size_t>> a,
                       std::shared_ptr<const MeshFunction<std::size_t>> b)
{
  if ((a && b) && a != b)
  {
      warning("Bilinear and linear forms do not have same %s subdomains \
in SystemAssembler. Taking %s subdomains from bilinear form",
              name.c_str(), name.c_str());
  }
  return a ? a: b;
}
//-----------------------------------------------------------------------------
bool SystemAssembler::check_functionspace_for_bc
    (std::shared_ptr<const FunctionSpace> fs, std::size_t bc_index)
{
  std::shared_ptr<const FunctionSpace> bc_function_space
    = _bcs[bc_index]->function_space();

  if (*bc_function_space == *fs)
    return true;
  else
  {
    // Recursively check sub-spaces
    std::size_t num_sub_elements = fs->element()->num_sub_elements();
    for (std::size_t j = 0; j != num_sub_elements; ++j)
      {
<<<<<<< HEAD
        std::shared_ptr<const FunctionSpace> subspace = (*fs)[j];
        if (check_functionspace_for_bc(subspace, i))
=======
        std::shared_ptr<const FunctionSpace> subspace = (*fs)[i];
        if (check_functionspace_for_bc(subspace, bc_index))
>>>>>>> 24fe734f
          return true;
      }
  }
  return false;
}
//-----------------------------------------------------------------------------
void SystemAssembler::assemble(GenericMatrix* A, GenericVector* b,
                               const GenericVector* x0,
                               std::shared_ptr<const Form> a,
                               std::shared_ptr<const Form> L,
                               bool integrate_rhs)
{
  dolfin_assert(a);
  dolfin_assert(L);

  // Set timer
  Timer timer("Assemble system");

  // Get mesh
  const Mesh& mesh = a->mesh();
  dolfin_assert(mesh.ordered());

  // Get cell domains
  std::shared_ptr<const MeshFunction<std::size_t>> cell_domains
    = _pick_one_meshfunction("cell_domains", a->cell_domains(),
                             L->cell_domains());

  // Get exterior facet domains
  std::shared_ptr<const MeshFunction<std::size_t>> exterior_facet_domains
    = _pick_one_meshfunction("exterior_facet_domains",
                             a->exterior_facet_domains(),
                             L->exterior_facet_domains());

  // Get interior facet domains
  std::shared_ptr<const MeshFunction<std::size_t>> interior_facet_domains
    = _pick_one_meshfunction("interior_facet_domains",
                             a->interior_facet_domains(),
                             L->interior_facet_domains());

  // Check forms
  AssemblerBase::check(*a);
  AssemblerBase::check(*L);

  // Check that we have a bilinear and a linear form
  dolfin_assert(a->rank() == 2);
  dolfin_assert(L->rank() == 1);

  // Check that forms share a function space
  if (*a->function_space(0) != *L->function_space(0))
  {
    dolfin_error("SystemAssembler.cpp",
                 "assemble system",
                 "expected forms (a, L) to share a FunctionSpace");
  }

  // Create data structures for local assembly data
  UFC A_ufc(*a), b_ufc(*L);

  // Raise error for Point integrals
  if (A_ufc.form.has_vertex_integrals() || b_ufc.form.has_vertex_integrals())
  {
    dolfin_error("SystemAssembler.cpp",
                 "assemble system",
                 "Point integrals are not supported (yet)");
  }

  // Gather UFC  objects
  std::array<UFC*, 2> ufc = { { &A_ufc, &b_ufc} } ;

  // Initialize global tensors
  if (A)
    init_global_tensor(*A, *a);
  if (b)
    init_global_tensor(*b, *L);

  // Gather tensors
  std::array<GenericTensor*, 2> tensors = { {A, b} };

  // Allocate data
  Scratch data(*a, *L);

  // Get Dirichlet dofs and values for local mesh
  // Determine whether _a is bilinear in the same form
  std::size_t num_fs
    = (*a->function_space(0) == *a->function_space(1)) ? 1 : 2;

  // Bin boundary conditions according to which form they apply to (if any)
  std::vector<DirichletBC::Map> boundary_values(num_fs);
  for (std::size_t i = 0; i < _bcs.size(); ++i)
  {
    // Match the FunctionSpace of the BC
    // with the (possible sub-)FunctionSpace on each axis of a.
    int axis = -1;

    if (check_functionspace_for_bc(a->function_space(0), i))
      axis = 0;
    else if (check_functionspace_for_bc(a->function_space(1), i))
      axis = 1;

    // Found!
    if (axis != -1)
    {
      _bcs[i]->get_boundary_values(boundary_values[axis]);
      if (MPI::size(mesh.mpi_comm()) > 1 && _bcs[i]->method() != "pointwise")
        _bcs[i]->gather(boundary_values[axis]);
    }

  }

  // Modify boundary values for incremental (typically nonlinear)
  // problems
  // FIXME: not sure what happens when num_fs==2
  if (x0)
  {
    dolfin_assert(x0->size()
                  == a->function_space(1)->dofmap()->global_dimension());

    const std::size_t num_bc_dofs = boundary_values[0].size();
    std::vector<dolfin::la_index> bc_indices;
    std::vector<double> bc_values;
    bc_indices.reserve(num_bc_dofs);
    bc_values.reserve(num_bc_dofs);

    // Build list of boundary dofs and values
    for (const auto &bv : boundary_values[0])
    {
      bc_indices.push_back(bv.first);
      bc_values.push_back(bv.second);
    }

    // Modify bc values
    std::vector<double> x0_values(num_bc_dofs);
    x0->get_local(x0_values.data(), num_bc_dofs, bc_indices.data());
    for (std::size_t i = 0; i < num_bc_dofs; i++)
      boundary_values[0][bc_indices[i]] = x0_values[i] - bc_values[i];
  }

  // Check whether we should do cell-wise or facet-wise assembly
  if (!ufc[0]->form.has_interior_facet_integrals()
      && !ufc[1]->form.has_interior_facet_integrals())
  {
    // Assemble cell-wise (no interior facet integrals)
    cell_wise_assembly(tensors, ufc, data, boundary_values,
                       cell_domains, exterior_facet_domains,
                       integrate_rhs);
  }
  else
  {
    // Assemble facet-wise (including cell assembly)
    facet_wise_assembly(tensors, ufc, data, boundary_values,
                        cell_domains, exterior_facet_domains,
                        interior_facet_domains);
  }

  // Finalise assembly
  if (finalize_tensor)
  {
    if (A)
      A->apply("add");
    if (b)
      b->apply("add");
  }
}
//-----------------------------------------------------------------------------
void SystemAssembler::cell_wise_assembly(
  std::array<GenericTensor*, 2>& tensors,
  std::array<UFC*, 2>& ufc,
  Scratch& data,
  const std::vector<DirichletBC::Map>& boundary_values,
  std::shared_ptr<const MeshFunction<std::size_t>> cell_domains,
  std::shared_ptr<const MeshFunction<std::size_t>> exterior_facet_domains,
  bool integrate_rhs)
{
  // Extract mesh
  const Mesh& mesh = ufc[0]->dolfin_form.mesh();

  // Initialize entities if using external facet integrals
  dolfin_assert(mesh.ordered());
  bool has_exterior_facet_integrals=ufc[0]->form.has_exterior_facet_integrals()
      || ufc[1]->form.has_exterior_facet_integrals();
  if (has_exterior_facet_integrals)
  {
    // Compute facets and facet-cell connectivity if not already computed
    const std::size_t D = mesh.topology().dim();
    mesh.init(D - 1);
    mesh.init(D - 1, D);
  }

  // Collect pointers to dof maps
  std::array<std::vector<const GenericDofMap*>, 2> dofmaps;
  for (std::size_t i = 0; i < 2; ++i)
    dofmaps[0].push_back(ufc[0]->dolfin_form.function_space(i)->dofmap().get());
  dofmaps[1].push_back(ufc[1]->dolfin_form.function_space(0)->dofmap().get());

  // Vector to hold dof map for a cell
  std::array<std::vector<ArrayView<const dolfin::la_index>>, 2> cell_dofs
    = { {std::vector<ArrayView<const dolfin::la_index>>(2),
         std::vector<ArrayView<const dolfin::la_index>>(1)} };

  // Create pointers to hold integral objects
  std::array<const ufc::cell_integral*, 2> cell_integrals
    = { {ufc[0]->default_cell_integral.get(),
         ufc[1]->default_cell_integral.get()} };

  std::array<const ufc::exterior_facet_integral*, 2> exterior_facet_integrals
    = { { ufc[0]->default_exterior_facet_integral.get(),
          ufc[1]->default_exterior_facet_integral.get()} };

  // Check whether integrals are domain-dependent
  bool use_cell_domains = cell_domains && !cell_domains->empty();
  bool use_exterior_facet_domains
    = exterior_facet_domains && !exterior_facet_domains->empty();

  // Iterate over all cells
  ufc::cell ufc_cell;
  std::vector<double> coordinate_dofs;
  Progress p("Assembling system (cell-wise)", mesh.num_cells());

  std::size_t nforms = integrate_rhs ? 2 : 1;
  for (CellIterator cell(mesh); !cell.end(); ++cell)
  {
    // Check that cell is not a ghost
    dolfin_assert(!cell->is_ghost());

    // Get cell vertex coordinates
    cell->get_coordinate_dofs(coordinate_dofs);

    // Get UFC cell data
    cell->get_cell_data(ufc_cell);

    // Loop over lhs and then rhs contributions
    for (std::size_t form = 0; form < nforms; ++form)
    {
      // Get rank (lhs=2, rhs=1)
      const std::size_t rank = (form == 0) ? 2 : 1;

      // Zero data
      std::fill(data.Ae[form].begin(), data.Ae[form].end(), 0.0);

      // Get cell integrals for sub domain (if any)
      if (use_cell_domains)
      {
        const std::size_t domain = (*cell_domains)[*cell];
        cell_integrals[form] = ufc[form]->get_cell_integral(domain);
      }

      // Get local-to-global dof maps for cell
      for (std::size_t dim = 0; dim < rank; ++dim)
        cell_dofs[form][dim] = dofmaps[form][dim]->cell_dofs(cell->index());

      // Compute cell tensor (if required)
      bool tensor_required;
      if (rank == 2) // form == 0
      {
        tensor_required = cell_matrix_required(tensors[form],
                                               cell_integrals[form],
                                               boundary_values,
                                               cell_dofs[form][1]);
      }
      else
        tensor_required = tensors[form] && cell_integrals[form];

      if (tensor_required)
      {
        // Update to current cell
        ufc[form]->update(*cell, coordinate_dofs, ufc_cell,
                          cell_integrals[form]->enabled_coefficients());

        // Tabulate cell tensor
        cell_integrals[form]->tabulate_tensor(ufc[form]->A.data(),
                                              ufc[form]->w(),
                                              coordinate_dofs.data(),
                                              ufc_cell.orientation);
        for (std::size_t i = 0; i < data.Ae[form].size(); ++i)
          data.Ae[form][i] += ufc[form]->A[i];
      }

      // Compute exterior facet integral if present
      if (has_exterior_facet_integrals)
      {
        for (FacetIterator facet(*cell); !facet.end(); ++facet)
        {
          // Only consider exterior facets
          if (!facet->exterior())
            continue;

          // Get exterior facet integrals for sub domain (if any)
          if (use_exterior_facet_domains)
          {
            const std::size_t domain = (*exterior_facet_domains)[*facet];
            exterior_facet_integrals[form]
              = ufc[form]->get_exterior_facet_integral(domain);
          }

          // Skip if there are no integrals
          if (!exterior_facet_integrals[form])
            continue;

          // Extract local facet index
          const std::size_t local_facet = cell->index(*facet);

          // Determine if tensor needs to be computed
          bool tensor_required;
          if (rank == 2) // form == 0
          {
            tensor_required
              = cell_matrix_required(tensors[form],
                                     exterior_facet_integrals[form],
                                     boundary_values,
                                     cell_dofs[form][1]);
          }
          else
            tensor_required = tensors[form];

          // Add exterior facet tensor
          if (tensor_required)
          {
            // Update to current cell
            cell->get_cell_data(ufc_cell);
            ufc[form]->update(*cell, coordinate_dofs, ufc_cell,
                              exterior_facet_integrals[form]->enabled_coefficients());

            // Tabulate exterior facet tensor
            exterior_facet_integrals[form]->tabulate_tensor(ufc[form]->A.data(),
                                                            ufc[form]->w(),
                                                            coordinate_dofs.data(),
                                                            local_facet,
                                                            ufc_cell.orientation);
            for (std::size_t i = 0; i < data.Ae[form].size(); i++)
              data.Ae[form][i] += ufc[form]->A[i];
          }
        }
      }
    }

    // If RHS has not been integrated, still want to add BC terms
    if (!integrate_rhs)
    {
      cell_dofs[1][0] = dofmaps[1][0]->cell_dofs(cell->index());
      std::fill(data.Ae[1].begin(), data.Ae[1].end(), 0.0);
    }

    // Modify local matrix/element for Dirichlet boundary conditions
    apply_bc(data.Ae[0].data(), data.Ae[1].data(), boundary_values,
             cell_dofs[0][0], cell_dofs[0][1]);

    // Add entries to global tensor
    for (std::size_t form = 0; form < 2; ++form)
    {
      if (tensors[form])
          tensors[form]->add_local(data.Ae[form].data(), cell_dofs[form]);
    }

    p++;
  }

}
//-----------------------------------------------------------------------------
void SystemAssembler::facet_wise_assembly(
  std::array<GenericTensor*, 2>& tensors,
  std::array<UFC*, 2>& ufc,
  Scratch& data,
  const std::vector<DirichletBC::Map>& boundary_values,
  std::shared_ptr<const MeshFunction<std::size_t>> cell_domains,
  std::shared_ptr<const MeshFunction<std::size_t>> exterior_facet_domains,
  std::shared_ptr<const MeshFunction<std::size_t>> interior_facet_domains)
{
  // Extract mesh
  const Mesh& mesh = ufc[0]->dolfin_form.mesh();

  // Compute facets and facet - cell connectivity if not already
  // computed
  const std::size_t D = mesh.topology().dim();
  mesh.init(D - 1);
  mesh.init(D - 1, D);

  // Get my MPI rank
  const int my_mpi_rank = MPI::rank(mesh.mpi_comm());

  // Collect pointers to dof maps
  std::array<std::vector<const GenericDofMap*>, 2> dofmaps;
  for (std::size_t i = 0; i < 2; ++i)
    dofmaps[0].push_back(ufc[0]->dolfin_form.function_space(i)->dofmap().get());
  dofmaps[1].push_back(ufc[1]->dolfin_form.function_space(0)->dofmap().get());

  // Cell dofmaps [form][cell][form dim]
  std::array<std::array<std::vector<ArrayView<const dolfin::la_index>>,
                        2>, 2> cell_dofs;
  cell_dofs[0][0].resize(2);
  cell_dofs[0][1].resize(2);
  cell_dofs[1][0].resize(1);
  cell_dofs[1][1].resize(1);

  std::array<Cell, 2> cell;
  std::array<std::size_t, 2> cell_index;
  std::array<std::size_t, 2> local_facet;

  // Vectors to hold dofs for macro cells
  std::array<std::vector<std::vector<dolfin::la_index>>, 2> macro_dofs;
  macro_dofs[0].resize(2);
  macro_dofs[1].resize(1);

  // Holder for number of dofs in macro-dofmap
  std::vector<std::size_t> num_dofs(2);

  // Holders for UFC integrals
  std::array<const ufc::cell_integral*, 2> cell_integrals
    = { { ufc[0]->default_cell_integral.get(),
          ufc[1]->default_cell_integral.get() } };
  std::array<const ufc::exterior_facet_integral*, 2> exterior_facet_integrals
    = { { ufc[0]->default_exterior_facet_integral.get(),
          ufc[1]->default_exterior_facet_integral.get() } };
  std::array<const ufc::interior_facet_integral*, 2> interior_facet_integrals
    = { { ufc[0]->default_interior_facet_integral.get(),
          ufc[1]->default_interior_facet_integral.get() } };

  // Check whether integrals are domain-dependent
  bool use_cell_domains = cell_domains && !cell_domains->empty();
  bool use_interior_facet_domains
    = interior_facet_domains && !interior_facet_domains->empty();
  bool use_exterior_facet_domains
    = exterior_facet_domains && !exterior_facet_domains->empty();

  // Indicator whether or not tensor is required
  std::array<bool, 2> tensor_required_cell, tensor_required_facet;

  // Track whether or not cell contribution has been computed
  std::array<bool, 2> compute_cell_tensor = {{true, true}};
  std::vector<bool> cell_tensor_computed(mesh.num_cells(), false);

  // Iterate over facets
  std::array<ufc::cell, 2> ufc_cell;
  std::array<std::vector<double>, 2> coordinate_dofs;
  Progress p("Assembling system (facet-wise)", mesh.num_facets());
  for (FacetIterator facet(mesh); !facet.end(); ++facet)
  {
    // Number of cells sharing facet
    const std::size_t num_cells = facet->num_entities(D);

    // Check that facet is not a ghost
    dolfin_assert(!facet->is_ghost());

    // Interior facet
    if (num_cells == 2)
    {
      // Get cells incident with facet (which is 0 and 1 here is arbitrary)
      dolfin_assert(facet->num_entities(D) == 2);
      std::array<std::size_t, 2> cell_indices = {{facet->entities(D)[0],
                                                  facet->entities(D)[1]}};

      // Make sure cell marker for '+' side is larger than cell marker
      // for '-' side.  Note: by ffc convention, 0 is + and 1 is -
      if (use_cell_domains && (*cell_domains)[cell_indices[0]]
          < (*cell_domains)[cell_indices[1]])
      {
        std::swap(cell_indices[0], cell_indices[1]);
      }

      // Get cells incident with facet and associated data
      for (std::size_t c = 0; c < 2; ++c)
      {
        cell[c] = Cell(mesh, cell_indices[c]);
        cell_index[c] = cell[c].index();
        local_facet[c] = cell[c].index(*facet);
        cell[c].get_coordinate_dofs(coordinate_dofs[c]);
        cell[c].get_cell_data(ufc_cell[c], local_facet[c]);

        compute_cell_tensor[c] = !cell_tensor_computed[cell_index[c]];
      }

      const bool process_facet = (cell[0].is_ghost() != cell[1].is_ghost());
      bool facet_owner = true;
      if (process_facet)
      {
        int ghost_rank = -1;
        if (cell[0].is_ghost())
          ghost_rank = cell[0].owner();
        else
          ghost_rank = cell[1].owner();
        dolfin_assert(my_mpi_rank != ghost_rank);
        dolfin_assert(ghost_rank != -1);
        if (ghost_rank < my_mpi_rank)
          facet_owner = false;
      }

      // Loop over lhs and then rhs contributions
      for (std::size_t form = 0; form < 2; ++form)
      {
        // Get rank (lhs=2, rhs=1)
        const std::size_t rank = (form == 0) ? 2 : 1;

        // Compute number of dofs in macro dofmap
        std::fill(num_dofs.begin(), num_dofs.begin() + rank, 0);
        for (std::size_t c = 0; c < 2; ++c)
        {
          for (std::size_t dim = 0; dim < rank; ++dim)
          {
            cell_dofs[form][c][dim]
              = dofmaps[form][dim]->cell_dofs(cell_index[c]);
            num_dofs[dim] += cell_dofs[form][c][dim].size();
          }

          // Resize macro dof holder
          for (std::size_t dim = 0; dim < rank; ++dim)
            macro_dofs[form][dim].resize(num_dofs[dim]);

          // Tabulate dofs on macro element
          const std::size_t rank = (form == 0) ? 2 : 1;
          for (std::size_t dim = 0; dim < rank; ++dim)
          {
            std::copy(cell_dofs[form][c][dim].begin(),
                      cell_dofs[form][c][dim].end(),
                      macro_dofs[form][dim].begin()
                      + c*cell_dofs[form][0][dim].size());
          }
        }

        // Get facet integral for sub domain (if any)
        if (use_interior_facet_domains)
        {
          const std::size_t domain = (*interior_facet_domains)[*facet];
          interior_facet_integrals[form]
            = ufc[form]->get_interior_facet_integral(domain);
        }

        // Check if facet tensor is required
        if (rank == 2)
        {
          for (std::size_t c = 0; c < 2; ++c)
          {
            tensor_required_facet[form]
              = cell_matrix_required(tensors[form],
                                     interior_facet_integrals[form],
                                     boundary_values,
                                     cell_dofs[form][c][1]);
            if (tensor_required_facet[form])
              break;
          }
        }
        else
        {
          tensor_required_facet[form]
            = (tensors[form] && interior_facet_integrals[form]);
        }

        // Get cell integrals (if required)
        for (std::size_t c = 0; c < 2; ++c)
        {
          if (compute_cell_tensor[c])
          {
            // Get cell integrals for sub domain (if any)
            if (use_cell_domains)
            {
              const std::size_t domain = (*cell_domains)[cell[c]];
              cell_integrals[form] = ufc[form]->get_cell_integral(domain);
            }

            // Check if facet tensor is required
            if (form == 0)
            {
              tensor_required_cell[form]
                = cell_matrix_required(tensors[form],
                                       cell_integrals[form],
                                       boundary_values,
                                       cell_dofs[form][c][1]);
            }
            else
              tensor_required_cell[form] = tensors[form] && cell_integrals[form];
          }
        }

        // Reset work array
        std::fill(ufc[form]->macro_A.begin(), ufc[form]->macro_A.end(), 0.0);
      }

      // Compute cell/facet tensor for lhs and rhs
      std::array<std::size_t, 2> matrix_size;
      std::size_t vector_size = 0;
      for (std::size_t c = 0; c < 2; ++c)
      {
        matrix_size[0] = cell_dofs[0][c][0].size();
        matrix_size[1] = cell_dofs[0][c][1].size();
        vector_size = cell_dofs[1][c][0].size();
      }
      compute_interior_facet_tensor(ufc, ufc_cell,
                                    coordinate_dofs,
                                    tensor_required_cell,
                                    tensor_required_facet,
                                    cell, local_facet,
                                    facet_owner,
                                    cell_integrals,
                                    interior_facet_integrals,
                                    matrix_size,
                                    vector_size,
                                    compute_cell_tensor);

      // Modify local tensors for bcs
      ArrayView<const la_index> mdofs0(macro_dofs[0][0]);
      ArrayView<const la_index> mdofs1(macro_dofs[0][1]);
      apply_bc(ufc[0]->macro_A.data(), ufc[1]->macro_A.data(), boundary_values,
               mdofs0, mdofs1);

      // Add entries to global tensor
      if (tensors[1])
      {
        std::vector<ArrayView<const la_index>> mdofs(macro_dofs[1].size());
        for (std::size_t i = 0; i < macro_dofs[1].size(); ++i)
          mdofs[i].set(macro_dofs[1][i]);
        tensors[1]->add_local(ufc[1]->macro_A.data(), mdofs);
      }

      const bool add_macro_element
        = ufc[0]->form.has_interior_facet_integrals();
      if (tensors[0] && add_macro_element)
      {
        std::vector<ArrayView<const la_index>> mdofs(macro_dofs[0].size());
        for (std::size_t i = 0; i < macro_dofs[0].size(); ++i)
          mdofs[i].set(macro_dofs[0][i]);
        tensors[0]->add_local(ufc[0]->macro_A.data(), mdofs);
      }
      else if (tensors[0] && !add_macro_element && tensor_required_cell[0])
      {
        // FIXME: This can be simplied by assembling into Ae instead
        // of macro_A.

        // The sparsity pattern may not support the macro element so
        // instead extract back out the diagonal cell blocks and add
        // them individually
        matrix_block_add(*tensors[0], data.Ae[0], ufc[0]->macro_A,
                         compute_cell_tensor, cell_dofs[0]);
      }

      // Mark cells as processed
      cell_tensor_computed[cell_index[0]] = true;
      cell_tensor_computed[cell_index[1]] = true;
    }
    else // Exterior facet
    {
      // Get mesh cell to which mesh facet belongs (pick first, there
      // is only one)
      Cell cell(mesh, facet->entities(mesh.topology().dim())[0]);

      // Check of attached cell needs to be processed
      compute_cell_tensor[0] = !cell_tensor_computed[cell.index()];

       // Decide if tensor needs to be computed
      for (std::size_t form = 0; form < 2; ++form)
      {
        // Get rank (lhs=2, rhs=1)
        const std::size_t rank = (form == 0) ? 2 : 1;

        // Get cell integrals for sub domain (if any)
        if (use_cell_domains)
        {
          const std::size_t domain = (*cell_domains)[cell];
          cell_integrals[form] = ufc[form]->get_cell_integral(domain);
        }

        // Get exterior facet integrals for sub domain (if any)
        if (use_exterior_facet_domains)
        {
          const std::size_t domain = (*exterior_facet_domains)[*facet];
          exterior_facet_integrals[form]
            = ufc[form]->get_exterior_facet_integral(domain);
        }

        // Get local-to-global dof maps for cell
        for (std::size_t dim = 0; dim < rank; ++dim)
        {
          cell_dofs[form][0][dim]
            = dofmaps[form][dim]->cell_dofs(cell.index());
        }

        // Store if tensor is required
        if (rank == 2)
        {
          tensor_required_facet[form]
            = cell_matrix_required(tensors[form],
                                   exterior_facet_integrals[form],
                                   boundary_values,
                                   cell_dofs[form][0][1]);
          tensor_required_cell[form]
            = cell_matrix_required(tensors[form],
                                   cell_integrals[form],
                                   boundary_values,
                                   cell_dofs[form][0][1]);
        }
        else
        {
          tensor_required_facet[form]
            = (tensors[form] && exterior_facet_integrals[form]);
          tensor_required_cell[form]
            = tensors[form] && cell_integrals[form];
        }
      }

      // Compute cell/facet tensors
      compute_exterior_facet_tensor(data.Ae, ufc, ufc_cell[0],
                                    coordinate_dofs[0],
                                    tensor_required_cell,
                                    tensor_required_facet,
                                    cell, *facet,
                                    cell_integrals,
                                    exterior_facet_integrals,
                                    compute_cell_tensor[0]);

      // Modify local matrix/element for Dirichlet boundary conditions
      apply_bc(data.Ae[0].data(), data.Ae[1].data(), boundary_values,
               cell_dofs[0][0][0], cell_dofs[0][0][1]);

      // Add entries to global tensor
      for (std::size_t form = 0; form < 2; ++form)
      {
        if (tensors[form])
          tensors[form]->add_local(data.Ae[form].data(), cell_dofs[form][0]);
      }

      // Mark cell as processed
      cell_tensor_computed[cell.index()] = true;
    }
    p++;
  }
}
//-----------------------------------------------------------------------------
void SystemAssembler:: compute_exterior_facet_tensor(
  std::array<std::vector<double>, 2>& Ae,
  std::array<UFC*, 2>& ufc,
  ufc::cell& ufc_cell,
  std::vector<double>& coordinate_dofs,
  const std::array<bool, 2>& tensor_required_cell,
  const std::array<bool, 2>& tensor_required_facet,
  const Cell& cell,
  const Facet& facet,
  const std::array<const ufc::cell_integral*, 2>& cell_integrals,
  const std::array<const ufc::exterior_facet_integral*, 2>& exterior_facet_integrals,
  const bool compute_cell_tensor)
{
  // Get local index of facet with respect to the cell
  const std::size_t local_facet = cell.index(facet);

  // Get cell data
  cell.get_coordinate_dofs(coordinate_dofs);
  cell.get_cell_data(ufc_cell, local_facet);

  // Loop over lhs and then rhs facet contributions
  for (std::size_t form = 0; form < 2; ++form)
  {
    // Initialize macro element matrix/vector to zero
    std::fill(Ae[form].begin(), Ae[form].end(), 0.0);
    std::fill(ufc[form]->A.begin(), ufc[form]->A.end(), 0.0);

    // Compute facet integral,if required
    if (tensor_required_facet[form])
    {
      // Update UFC object
      ufc[form]->update(cell, coordinate_dofs, ufc_cell,
                        exterior_facet_integrals[form]->enabled_coefficients());
      exterior_facet_integrals[form]->tabulate_tensor(ufc[form]->A.data(),
                                                      ufc[form]->w(),
                                                      coordinate_dofs.data(),
                                                      local_facet,
                                                      ufc_cell.orientation);
      for (std::size_t i = 0; i < Ae[form].size(); i++)
        Ae[form][i] += ufc[form]->A[i];
    }

    // Assemble cell integral (if required)
    if (compute_cell_tensor)
    {
      dolfin_assert(!cell.is_ghost());

      // Compute cell integral, if required
      if (tensor_required_cell[form])
      {
        ufc[form]->update(cell, coordinate_dofs, ufc_cell,
                          cell_integrals[form]->enabled_coefficients());
        cell_integrals[form]->tabulate_tensor(ufc[form]->A.data(),
                                              ufc[form]->w(),
                                              coordinate_dofs.data(),
                                              ufc_cell.orientation);
        for (std::size_t i = 0; i < Ae[form].size(); i++)
          Ae[form][i] += ufc[form]->A[i];
      }
    }
  }
}
//-----------------------------------------------------------------------------
void SystemAssembler::compute_interior_facet_tensor(
  std::array<UFC*, 2>& ufc,
  std::array<ufc::cell, 2>& ufc_cell,
  std::array<std::vector<double>, 2>& coordinate_dofs,
  const std::array<bool, 2>& tensor_required_cell,
  const std::array<bool, 2>& tensor_required_facet,
  const std::array<Cell, 2>& cell,
  const std::array<std::size_t, 2>& local_facet,
  const bool facet_owner,
  const std::array<const ufc::cell_integral*, 2>& cell_integrals,
  const std::array<const ufc::interior_facet_integral*, 2>& interior_facet_integrals,
  const std::array<std::size_t, 2>& matrix_size,
  const std::size_t vector_size,
  const std::array<bool, 2> compute_cell_tensor)
{
  // Compute facet contribution to tensor, if required
  // Loop over lhs and then rhs facet contributions
  for (std::size_t form = 0; form < 2; ++form)
  {
    // Compute interior facet integral
    if (tensor_required_facet[form] && facet_owner)
    {
      // Update to current pair of cells
      ufc[form]->update(cell[0], coordinate_dofs[0], ufc_cell[0],
                        cell[1], coordinate_dofs[1], ufc_cell[1],
                        interior_facet_integrals[form]->enabled_coefficients());
      // Integrate over facet
      interior_facet_integrals[form]->tabulate_tensor(ufc[form]->macro_A.data(),
                                                      ufc[form]->macro_w(),
                                                      coordinate_dofs[0].data(),
                                                      coordinate_dofs[1].data(),
                                                      local_facet[0],
                                                      local_facet[1],
                                                      ufc_cell[0].orientation,
                                                      ufc_cell[1].orientation);
    }

    // Compute cell contribution
    for (std::size_t c = 0; c < 2; ++c)
    {
      if (compute_cell_tensor[c])
      {
        // Compute cell tensor, if required
        if (tensor_required_cell[form] and !cell[c].is_ghost())
        {
          ufc[form]->update(cell[c], coordinate_dofs[c], ufc_cell[c],
                            cell_integrals[form]->enabled_coefficients());
          cell_integrals[form]->tabulate_tensor(ufc[form]->A.data(),
                                                ufc[form]->w(),
                                                coordinate_dofs[c].data(),
                                                ufc_cell[c].orientation);

          // FIXME: Can the below two blocks be consolidated?
          const std::size_t nn = matrix_size[0];
          if (form == 0)
          {
            const std::size_t mm = matrix_size[1];
            for (std::size_t i = 0; i < mm; i++)
            {
              for (std::size_t j = 0; j < nn; j++)
              {
                ufc[form]->macro_A[2*nn*mm*c + 2*i*nn + nn*c + j]
                  += ufc[form]->A[i*nn + j];
              }
            }
          }
          else
          {
            for (std::size_t i = 0; i < vector_size; i++)
              ufc[form]->macro_A[nn*c + i] += ufc[form]->A[i];
          }
        }
      }
    }
  }
}
//-----------------------------------------------------------------------------
void SystemAssembler::matrix_block_add(
  GenericTensor& tensor,
  std::vector<double>& Ae,
  std::vector<double>& macro_A,
  const std::array<bool, 2>& add_local_tensor,
  const std::array<std::vector<ArrayView<const la_index>>, 2>& cell_dofs)
{
  for (std::size_t c = 0; c < 2; ++c)
  {
    // Add cell tensor, if not already processed
    if (add_local_tensor[c])
    {
      std::fill(Ae.begin(), Ae.end(), 0.0);
      const std::size_t nn = cell_dofs[c][0].size();
      const std::size_t mm = cell_dofs[c][1].size();
      for (std::size_t i = 0; i < mm; i++)
      {
        for (std::size_t j = 0; j < nn; j++)
          Ae[i*nn + j] = macro_A[2*nn*mm*c + 2*i*nn + nn*c +j];
      }
      tensor.add_local(Ae.data(), cell_dofs[c]);
    }
  }
}
//-----------------------------------------------------------------------------
void
SystemAssembler::apply_bc(double* A, double* b,
                          const std::vector<DirichletBC::Map>& boundary_values,
                          const ArrayView<const dolfin::la_index>& global_dofs0,
                          const ArrayView<const dolfin::la_index>& global_dofs1)
{
  dolfin_assert(A);
  dolfin_assert(b);

  // Wrap matrix and vector using Eigen
  Eigen::Map<Eigen::Matrix<double, Eigen::Dynamic, Eigen::Dynamic,
                           Eigen::RowMajor>>
    _matA(A, global_dofs0.size(), global_dofs1.size());
  Eigen::Map<Eigen::VectorXd> _b(b, global_dofs0.size());

  if (boundary_values.size() == 1)
  {
    // Square matrix with same FunctionSpace on each axis
    // Loop over columns/rows
    for (int i = 0; i < _matA.cols(); ++i)
    {
      const std::size_t ii = global_dofs1[i];
      DirichletBC::Map::const_iterator bc_value = boundary_values[0].find(ii);
      if (bc_value != boundary_values[0].end())
      {
        // Zero row
        _matA.row(i).setZero();

        // Modify RHS (subtract (bc_column(A))*bc_val from b)
        _b -= _matA.col(i)*bc_value->second;

        // Zero column
        _matA.col(i).setZero();

        // Place 1 on diagonal and bc on RHS (i th row ).
        _b(i)       = bc_value->second;
        _matA(i, i) = 1.0;
      }
    }
  }
  else
  {
    // Loop over rows first
    for (int i = 0; i < _matA.rows(); ++i)
    {
      const std::size_t ii = global_dofs0[i];
      DirichletBC::Map::const_iterator bc_value = boundary_values[0].find(ii);
      if (bc_value != boundary_values[0].end())
        _matA.row(i).setZero();
    }

    // Loop over columns
    for (int j = 0; j < _matA.cols(); ++j)
    {
      const std::size_t jj = global_dofs1[j];
      DirichletBC::Map::const_iterator bc_value = boundary_values[1].find(jj);
      if (bc_value != boundary_values[1].end())
      {
        // Modify RHS (subtract (bc_column(A))*bc_val from b)
        _b -= _matA.col(j)*bc_value->second;
        _matA.col(j).setZero();
      }
    }
  }

}
//-----------------------------------------------------------------------------
bool SystemAssembler::has_bc(const DirichletBC::Map& boundary_values,
                             const ArrayView<const dolfin::la_index>& dofs)
{
  // Loop over dofs and check if bc is applied
  for (auto dof = dofs.begin(); dof != dofs.end(); ++dof)
  {
    DirichletBC::Map::const_iterator bc_value = boundary_values.find(*dof);
    if (bc_value != boundary_values.end())
      return true;
  }

  return false;
}
//-----------------------------------------------------------------------------
bool SystemAssembler::cell_matrix_required(
  const GenericTensor* A,
  const void* integral,
  const std::vector<DirichletBC::Map>& boundary_values,
  const ArrayView<const dolfin::la_index>& dofs)
{
  if (A && integral)
    return true;
  else if (integral && has_bc(boundary_values[0], dofs))
    return true;
  else
    return false;
}
//-----------------------------------------------------------------------------
SystemAssembler::Scratch::Scratch(const Form& a, const Form& L)
{
  std::size_t A_num_entries
    = a.function_space(0)->dofmap()->max_element_dofs();
  A_num_entries *= a.function_space(1)->dofmap()->max_element_dofs();
  Ae[0].resize(A_num_entries);
  Ae[1].resize(L.function_space(0)->dofmap()->max_element_dofs());
}
//-----------------------------------------------------------------------------
SystemAssembler::Scratch::~Scratch()
{
  // Do nothing
}
//-----------------------------------------------------------------------------<|MERGE_RESOLUTION|>--- conflicted
+++ resolved
@@ -185,15 +185,10 @@
   {
     // Recursively check sub-spaces
     std::size_t num_sub_elements = fs->element()->num_sub_elements();
-    for (std::size_t j = 0; j != num_sub_elements; ++j)
-      {
-<<<<<<< HEAD
-        std::shared_ptr<const FunctionSpace> subspace = (*fs)[j];
-        if (check_functionspace_for_bc(subspace, i))
-=======
+    for (std::size_t i = 0; i != num_sub_elements; ++i)
+      {
         std::shared_ptr<const FunctionSpace> subspace = (*fs)[i];
         if (check_functionspace_for_bc(subspace, bc_index))
->>>>>>> 24fe734f
           return true;
       }
   }
