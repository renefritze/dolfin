--- conflicted
+++ resolved
@@ -31,7 +31,7 @@
 // Use version 1.6 API for stability
 // Fairly easy to switch to later version
 // But requires adding extra fields to several calls
-// 
+//
 #define H5_USE_16_API
 #include <hdf5.h>
 
@@ -66,41 +66,21 @@
 //-----------------------------------------------------------------------------
 void HDF5File::operator>>(Mesh& input_mesh)
 {
-<<<<<<< HEAD
   // FIXME: Figure out how to handle multiple meshes in file
 
-  // Check that mesh topology exists
-  if (!exists("/Mesh/Topology"))
+  // List all datasets in the /Mesh folder - should be two, one starting
+  // with "Topology" and one starting with "Coordinates"
+  std::vector<std::string> listing;
+  listing = list("/Mesh");
+
+  // TODO - should do a more comprehensive check
+  if(listing.size() != 2)
   {
     dolfin_error("HDF5File.cpp",
-                 "read mesh from .h5 file",
-                 "Mesh Topology dataset missing");
+                 "read mesh from file",
+                 "Invalid number of Mesh datasets in HDF5 file");
   }
 
-  // Check that mesh coordinates exist
-  if (!exists("/Mesh/Coordinates"))
-  {
-=======
-
-  // List all datasets in the /Mesh folder - should be two, one starting with "Topology" 
-  // and one starting with "Coordinates"
-  std::vector<std::string> listing;
-  listing = list("/Mesh");
-
-  // TODO - should do a more comprehensive check
-  if(listing.size() != 2) {
->>>>>>> 70b0a8b2
-    dolfin_error("HDF5File.cpp",
-		 "read mesh from file",
-		 "Invalid number of Mesh datasets in HDF5 file");
-  }
-
-<<<<<<< HEAD
-  // Reading meshes not supported yet, so throw error.
-  dolfin_error("HDF5File.cpp",
-               "read mesh from HDF5 file",
-               "Not implemented");
-=======
   LocalMeshData mesh_data;
 
   // Clear mesh data
@@ -125,7 +105,7 @@
   data.reserve(nv*3); // Mesh always saved in 3D regardless, so may need to decimate
   read(data[0], vertex_range, coords_name, H5T_NATIVE_DOUBLE, 3);
 
-  for(uint i=0;i<nv*3;i++)
+  for(uint i = 0; i < nv*3; i++)
     std::cout << data[i] << std::endl;
 
   //  for(){
@@ -135,9 +115,9 @@
 
   // Topology
 
-  mesh_data.gdim=2; //need to fix this
-  mesh_data.tdim=2;
-  
+  mesh_data.gdim = 2; //need to fix this
+  mesh_data.tdim = 2;
+
   std::string topo_name("/Mesh/");
   topo_name.append(listing[1]);
   std::pair<uint,uint> topo_dim = dataset_dimensions(topo_name);
@@ -163,11 +143,7 @@
   //    mesh_data.global_cell_indices.push_back(i);
   //  }
 
-
-
-  MeshPartitioning::build_distributed_mesh(input_mesh, mesh_data);  
-
->>>>>>> 70b0a8b2
+  MeshPartitioning::build_distributed_mesh(input_mesh, mesh_data);
 }
 //-----------------------------------------------------------------------------
 void HDF5File::operator<<(const Mesh& mesh)
@@ -185,30 +161,17 @@
   const std::string cell_type = CellType::type2string(_cell_type);
 
   // Get offset and size of local cell topology usage in global terms
-<<<<<<< HEAD
   const uint cell_offset = MPI::global_offset(num_local_cells, true);
   std::pair<uint, uint>topo_range(cell_offset, cell_offset + num_local_cells);
 
   // get offset and size of local vertex usage in global terms
-  comst uin vertex_offset = MPI::global_offset(num_local_vertices, true);
+  const uint vertex_offset = MPI::global_offset(num_local_vertices, true);
   std::pair<uint, uint>vertex_range(vertex_offset, vertex_offset + num_local_vertices);
-=======
-  uint offset = MPI::global_offset(num_local_cells, true);
-  std::pair<uint, uint>topo_range(offset, offset+num_local_cells);
-
-  // get offset and size of local vertex usage in global terms
-  offset = MPI::global_offset(num_local_vertices,true);
-  std::pair<uint, uint>vertex_range(offset, offset+num_local_vertices);
->>>>>>> 70b0a8b2
 
   std::vector<uint> topological_data;
   for (CellIterator cell(mesh); !cell.end(); ++cell)
     for (VertexIterator v(*cell); !v.end(); ++v)
-<<<<<<< HEAD
       topological_data.push_back(v->index() + vertex_range.first);
-=======
-      topo_data.push_back(v->index()+vertex_range.first);
->>>>>>> 70b0a8b2
 
   std::vector<double> vertex_coords;
   for (VertexIterator v(mesh); !v.end(); ++v)
@@ -228,13 +191,8 @@
   s << mesh_topo_dataset_name(mesh);
   if (!exists(s.str()))
   {
-<<<<<<< HEAD
     write(topological_data[0], topo_range, s.str(), cell_dim + 1); //connectivity
     add_attribute(s.str(),"celltype", cell_type);
-=======
-    write(topo_data[0], topo_range, s.str(), cell_dim + 1); //connectivity
-    add_attribute(s.str(),"celltype",cell_type); 
->>>>>>> 70b0a8b2
   }
 
 }
@@ -264,98 +222,27 @@
 void HDF5File::operator>> (GenericVector& input)
 {
   const std::pair<uint, uint> range = input.local_range(0);
-<<<<<<< HEAD
-  offset[0] = range.first;
-  offset[1] = 0;
-  count[0]  = range.second - range.first;
-  count[1]  = 1;
-
-  // Setup file access template
-  plist_id = H5Pcreate(H5P_FILE_ACCESS);
-  dolfin_assert(plist_id != HDF5_FAIL);
-
-  // Set Parallel access with communicator
-  status = H5Pset_fapl_mpio(plist_id, *comm, *info);
-  dolfin_assert(status != HDF5_FAIL);
-
-  // Open the file collectively
-  file_id = H5Fopen(filename.c_str(), H5F_ACC_RDWR,plist_id);
-  dolfin_assert(file_id != HDF5_FAIL);
-
-  // Release file-access template
-  status = H5Pclose(plist_id);
-  dolfin_assert(status != HDF5_FAIL);
-
-  group_id = H5Gopen(file_id,"/Vector");
-  dolfin_assert(group_id != HDF5_FAIL);
-
-  // count how many datasets in the /Vector directory
-  status=H5Gget_num_objs(group_id, &num_obj);
-  dolfin_assert(status != HDF5_FAIL);
-
-  status=H5Gclose(group_id);
-  dolfin_assert(status != HDF5_FAIL);
-
-  std::stringstream s("");  //load last vector
-  s << "/Vector/" << (num_obj - 1);
-
-  // open the dataset collectively
-  dset_id = H5Dopen(file_id, s.str().c_str());
-  dolfin_assert(dset_id != HDF5_FAIL);
-
-  // create a file dataspace independently
-  filespace = H5Dget_space (dset_id);
-  dolfin_assert(filespace != HDF5_FAIL);
-
-  status = H5Sselect_hyperslab(filespace, H5S_SELECT_SET, offset, NULL,
-                               count, NULL);
-  dolfin_assert(status != HDF5_FAIL);
-
-  // create a memory dataspace independently
-  memspace = H5Screate_simple (1, count, NULL);
-  dolfin_assert (memspace != HDF5_FAIL);
-
-  // read data independently
-  std::vector<double> data(count[0]);
-  status = H5Dread(dset_id, H5T_NATIVE_DOUBLE, memspace, filespace,
-                   H5P_DEFAULT, &data[0]);
-  dolfin_assert(status != HDF5_FAIL);
-
-  // close dataset collectively
-  status = H5Dclose(dset_id);
-  dolfin_assert(status != HDF5_FAIL);
-
-  // release all IDs created
-  status = H5Sclose(filespace);
-  dolfin_assert(status != HDF5_FAIL);
-
-  // close the file collectively
-  status = H5Fclose(file_id);
-  dolfin_assert(status != HDF5_FAIL);
-
-=======
   std::vector<double> data(range.second-range.first);
   read(data[0], range, "/Vector/0", H5T_NATIVE_DOUBLE, 1);
->>>>>>> 70b0a8b2
   input.set_local(data);
 }
 //-----------------------------------------------------------------------------
-void HDF5File::write(const double& data, const std::pair<uint, uint>& range,
+void HDF5File::write(const double& data, const std::pair<uint,uint>& range,
                      const std::string& dataset_name, const uint width)
 {
   // Write data to existing HDF file as defined by range blocks on each process
   // range: the local range on this processor
-  // width: is the width of the dataitem (e.g. 3 for x, y, z data)
-  write(data, range, dataset_name, H5T_NATIVE_DOUBLE, width);
-}
-//-----------------------------------------------------------------------------
-void HDF5File::write(const uint& data, const std::pair<uint, uint>& range,
+  // width: is the width of the dataitem (e.g. 3 for x,y,z data)
+  write(data,range,dataset_name,H5T_NATIVE_DOUBLE,width);
+}
+//-----------------------------------------------------------------------------
+void HDF5File::write(const uint& data, const std::pair<uint,uint>& range,
                      const std::string& dataset_name, const uint width)
 {
   // Write data to existing HDF file as defined by range blocks on each process
   // range: the local range on this processor
-  // width: is the width of the dataitem (e.g. 3 for x, y, z data)
-  write(data, range, dataset_name, H5T_NATIVE_INT, width);
+  // width: is the width of the dataitem (e.g. 3 for x,y,z data)
+  write(data,range,dataset_name,H5T_NATIVE_INT,width);
 }
 //-----------------------------------------------------------------------------
 void HDF5File::create()
@@ -429,22 +316,22 @@
   offset[0] = range.first;
   offset[1] = 0;
   count[0] = range.second - range.first;
-  count[1] = width; 
+  count[1] = width;
 
   std::cout << dataset_name << std::endl;
   std::cout << offset[0] << " " << offset[1] << std::endl;
   std::cout << count[0] << " " << count[1] << std::endl;
 
   /* setup file access template */
-  plist_id = H5Pcreate (H5P_FILE_ACCESS);
+  plist_id = H5Pcreate(H5P_FILE_ACCESS);
   dolfin_assert(plist_id != HDF5_FAIL);
 
   /* set Parallel access with communicator */
   status = H5Pset_fapl_mpio(plist_id, *comm, *info);
   dolfin_assert(status != HDF5_FAIL);
 
-  /* open the file collectively */
-  file_id = H5Fopen(filename.c_str(),H5F_ACC_RDWR,plist_id);
+  // Open the file collectively
+  file_id = H5Fopen(filename.c_str(), H5F_ACC_RDWR,plist_id);
   dolfin_assert(file_id != HDF5_FAIL);
 
   /* Release file-access template */
@@ -485,8 +372,71 @@
   status = H5Fclose(file_id);
   dolfin_assert(status != HDF5_FAIL);
 
-}
-
+  input.set_local(data);
+}
+//-----------------------------------------------------------------------------
+void HDF5File::write(const double& data, const std::pair<uint, uint>& range,
+                     const std::string& dataset_name, const uint width)
+{
+  // Write data to existing HDF file as defined by range blocks on each process
+  // range: the local range on this processor
+  // width: is the width of the dataitem (e.g. 3 for x, y, z data)
+  write(data, range, dataset_name, H5T_NATIVE_DOUBLE, width);
+}
+//-----------------------------------------------------------------------------
+void HDF5File::write(const uint& data, const std::pair<uint, uint>& range,
+                     const std::string& dataset_name, const uint width)
+{
+  // Write data to existing HDF file as defined by range blocks on each process
+  // range: the local range on this processor
+  // width: is the width of the dataitem (e.g. 3 for x, y, z data)
+  write(data, range, dataset_name, H5T_NATIVE_INT, width);
+}
+//-----------------------------------------------------------------------------
+void HDF5File::create()
+{
+  // make empty HDF5 file
+  // overwriting any existing file
+  // create some default 'folders' for storing different datasets
+
+  hid_t       file_id;         /* file and dataset identifiers */
+  hid_t	      plist_id;           /* property list identifier */
+  hid_t       group_id;
+  herr_t      status;
+
+  MPICommunicator comm;
+  MPIInfo info;
+
+  plist_id = H5Pcreate(H5P_FILE_ACCESS);
+  status = H5Pset_fapl_mpio(plist_id, *comm, *info);
+  dolfin_assert(status != HDF5_FAIL);
+  file_id = H5Fcreate(filename.c_str(), H5F_ACC_TRUNC, H5P_DEFAULT, plist_id);
+  dolfin_assert(file_id != HDF5_FAIL);
+
+  // create subgroups suitable for storing different types of data.
+  // DataVector - values for visualisation
+  group_id = H5Gcreate(file_id, "/DataVector", H5P_DEFAULT);
+  dolfin_assert(group_id != HDF5_FAIL);
+  status = H5Gclose (group_id);
+  dolfin_assert(status != HDF5_FAIL);
+
+  // Vector - for checkpointing etc
+  group_id = H5Gcreate(file_id, "/Vector", H5P_DEFAULT);
+  dolfin_assert(group_id != HDF5_FAIL);
+  status = H5Gclose (group_id);
+  assert(status != HDF5_FAIL);
+
+  // Mesh
+  group_id = H5Gcreate(file_id, "/Mesh", H5P_DEFAULT);
+  dolfin_assert(group_id != HDF5_FAIL);
+  status = H5Gclose (group_id);
+  dolfin_assert(status != HDF5_FAIL);
+
+  status = H5Pclose(plist_id);
+  dolfin_assert(status != HDF5_FAIL);
+  status = H5Fclose(file_id);
+  dolfin_assert(status != HDF5_FAIL);
+}
 //-----------------------------------------------------------------------------
 template <typename T>
 void HDF5File::write(const T& data, const std::pair<uint, uint>& range,
@@ -532,7 +482,7 @@
   dset_id = H5Dcreate(file_id, dataset_name.c_str(), h5type, filespace,
                       H5P_DEFAULT);
   dolfin_assert(dset_id != HDF5_FAIL);
-  
+
   status = H5Sclose(filespace);
   dolfin_assert(status != HDF5_FAIL);
 
@@ -634,14 +584,14 @@
 
   std::vector<std::string> lvec;
   std::string str;
-  // go through all objects 
+  // go through all objects
   for(hsize_t i=0; i<num_obj; i++)
-    {
-      H5Gget_objname_by_idx(group_id, i, namebuf, HDF5_MAXSTRLEN);
-      str=namebuf;
-      lvec.push_back(str);
-    }
-  
+  {
+    H5Gget_objname_by_idx(group_id, i, namebuf, HDF5_MAXSTRLEN);
+    str=namebuf;
+    lvec.push_back(str);
+  }
+
   status = H5Gclose(group_id);
   dolfin_assert(status != HDF5_FAIL);
 
@@ -650,8 +600,6 @@
 
   return lvec;
 }
-
-
 //-----------------------------------------------------------------------------
 // get dimensions of a 2D dataset
 std::pair<uint,uint> HDF5File::dataset_dimensions(const std::string& dataset_name)
@@ -678,24 +626,20 @@
 
   hid_t dset_id = H5Dopen(file_id, dataset_name.c_str());
   dolfin_assert(dset_id != HDF5_FAIL);
-  
+
   space = H5Dget_space(dset_id);
   ndims = H5Sget_simple_extent_dims(space, cur_size, max_size);
   dolfin_assert(ndims==2);
 
   status = H5Dclose(dset_id);
   dolfin_assert(status != HDF5_FAIL);
-  
-  status = H5Fclose(file_id);
-  dolfin_assert(status != HDF5_FAIL);
-
+
+  status = H5Fclose(file_id);
+  dolfin_assert(status != HDF5_FAIL);
 
   return std::pair<uint,uint>(cur_size[0],cur_size[1]);
 }
-
-//-----------------------------------------------------------------------------
-
-// add an attribute to an existing dataset
+//-----------------------------------------------------------------------------
 void HDF5File::add_attribute(const std::string& dataset_name,
 			     const std::string& attribute_name,
 			     const std::string& attribute_value)
@@ -733,7 +677,7 @@
 
   status = H5Dclose(dset_id);
   dolfin_assert(status != HDF5_FAIL);
-  
+
   status = H5Fclose(file_id);
   dolfin_assert(status != HDF5_FAIL);
 
@@ -742,7 +686,6 @@
 std::string HDF5File::get_attribute(const std::string& dataset_name,
 				    const std::string& attribute_name)
 {
-
   MPICommunicator comm;
   MPIInfo info;
   herr_t status;
@@ -768,7 +711,7 @@
 
   //  hid_t space_id = H5Aget_space(attr_id);
   hid_t memtype = H5Tcopy (H5T_C_S1);
-  
+
   status = H5Tset_size(memtype,slen);
   dolfin_assert(status != HDF5_FAIL);
 
@@ -780,7 +723,7 @@
 
   status = H5Dclose(dset_id);
   dolfin_assert(status != HDF5_FAIL);
-  
+
   status = H5Fclose(file_id);
   dolfin_assert(status != HDF5_FAIL);
 
@@ -790,7 +733,7 @@
 std::string HDF5File::mesh_coords_dataset_name(const Mesh& mesh)
 {
   std::stringstream mc_name;
-  mc_name << "/Mesh/Coordinates_" << std::setfill('0') 
+  mc_name << "/Mesh/Coordinates_" << std::setfill('0')
 	  << std::hex << std::setw(8) << mesh.coordinates_hash();
   return mc_name.str();
 }
@@ -798,7 +741,7 @@
 std::string HDF5File::mesh_topo_dataset_name(const Mesh& mesh)
 {
   std::stringstream mc_name;
-  mc_name << "/Mesh/Topology_" << std::setfill('0') 
+  mc_name << "/Mesh/Topology_" << std::setfill('0')
 	  << std::hex << std::setw(8) << mesh.topology_hash();
   return mc_name.str();
 }
