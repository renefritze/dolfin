--- conflicted
+++ resolved
@@ -129,7 +129,7 @@
     /// Turn X3D 'statistics' window on/off
     void set_x3d_stats(bool show);
 
-    /// Get the state of the 'statistics' window
+    // Get the state of the 'statistics' window
     bool get_x3d_stats() const;
 
     /// Toggle menu option
@@ -180,17 +180,6 @@
   class Mesh;
   class Point;
 
-<<<<<<< HEAD
-  /// Output of meshes to X3DOM XML or HTML5 with X3DOM strings for interactive visualisation.
-
-  // Developer note: pugixml is used to created X3DOM and HTML5. By
-  // using pugixml, we produce valid XML, but care must be taken that
-  // the XML is also valid HTML. This includes not letting pugixml
-  // create self-closing elements, in cases. E.g., <foo
-  // bar="foobar"></foo> is fine, but the self-closing syntax <foo
-  // bar="foobar" /> while being valid XML is is not valid HTML5. See
-  // https://github.com/x3dom/x3dom/issues/600.
-=======
   /// This class implements output of meshes to X3DOM XML or HTML5
   /// with X3DOM strings. The latter can be used for interactive
   /// visualisation
@@ -202,7 +191,6 @@
   /// bar="foobar"></foo> is fine, but the self-closing syntax <foo
   /// bar="foobar" /> while being valid XML is is not valid HTML5. See
   /// https://github.com/x3dom/x3dom/issues/600.
->>>>>>> 78965819
 
   class X3DOM
   {
@@ -226,13 +214,13 @@
                             X3DOMParameters parameters=X3DOMParameters());
 
 
-    /// Build X3DOM pugixml tree for a Mesh
+    // Build X3DOM pugixml tree for a Mesh
     static void
       build_x3dom_tree(pugi::xml_document& xml_doc,
                        const Mesh& mesh,
                        const X3DOMParameters& parameters=X3DOMParameters());
 
-    /// Build X3DOM pugixml tree for a Function
+    // Build X3DOM pugixml tree for a Function
     static void
       build_x3dom_tree(pugi::xml_document& xml_doc,
                        const Function& u,
