--- conflicted
+++ resolved
@@ -76,12 +76,6 @@
                  "Unable to open file \"%s\"", filename.c_str());
   }
 
-<<<<<<< HEAD
-  assert(u.function_space()->element());
-  const uint rank = u.function_space()->element()->value_rank();
-  if(rank > 1)
-    error("Only scalar functions can be saved in xyz format.");
-=======
   const uint rank = u.function_space()->element().value_rank();
   if (rank > 1)
   {
@@ -89,7 +83,6 @@
                  "write function XYZ file",
                  "Only scalar functions can be saved in XYZ format");
   }
->>>>>>> c6bc8b31
 
   // Get number of components
   uint dim = 1;
