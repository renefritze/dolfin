// Copyright (C) 2015 Chris N. Richardson
//
// This file is part of DOLFIN.
//
// DOLFIN is free software: you can redistribute it and/or modify
// it under the terms of the GNU Lesser General Public License as published by
// the Free Software Foundation, either version 3 of the License, or
// (at your option) any later version.
//
// DOLFIN is distributed in the hope that it will be useful,
// but WITHOUT ANY WARRANTY; without even the implied warranty of
// MERCHANTABILITY or FITNESS FOR A PARTICULAR PURPOSE. See the
// GNU Lesser General Public License for more details.
//
// You should have received a copy of the GNU Lesser General Public License
// along with DOLFIN. If not, see <http://www.gnu.org/licenses/>.

#ifdef HAS_HDF5

#include <iostream>
#include <string>
#include <vector>
#include <boost/algorithm/string.hpp>
#include <boost/filesystem.hpp>
#include <boost/format.hpp>

#include <dolfin/log/log.h>
#include "XDMFxml.h"

using namespace dolfin;

//----------------------------------------------------------------------------
XDMFxml::XDMFxml(std::string filename): _filename(filename)
{
  // Do nothing
}
//----------------------------------------------------------------------------
XDMFxml::~XDMFxml()
{
  // Do nothing
}
//-----------------------------------------------------------------------------
void XDMFxml::header()
{
  // If a new file, add a header
  if (!boost::filesystem::exists(_filename))
  {
    xml_doc.append_child(pugi::node_doctype).set_value("Xdmf SYSTEM \"Xdmf.dtd\" []");
    pugi::xml_node xdmf = xml_doc.append_child("Xdmf");
    xdmf.append_attribute("Version") = "2.0";
    xdmf.append_attribute("xmlns:xi") = "http://www.w3.org/2001/XInclude";
    xdmf.append_child("Domain");
  }
  else
  {
    // Read in existing XDMF file
    pugi::xml_parse_result result = xml_doc.load_file(_filename.c_str());
    if (!result)
    {
      dolfin_error("XDMFxml.cpp",
                   "write data to XDMF file",
                   "XML parsing error when reading from existing file");
    }
  }
}
//----------------------------------------------------------------------------
void XDMFxml::write() const
{
  // Write XML file
  xml_doc.save_file(_filename.c_str(), "  ");
}
//-----------------------------------------------------------------------------
void XDMFxml::read()
{
<<<<<<< HEAD
  if (!boost::filesystem::exists(_filename))
  {
    dolfin_error("XDMFxml.cpp",
                 "read XDMF file",
=======
  // Check file exists
  if (!boost::filesystem::exists(_filename))
  {
    dolfin_error("XDMFxml.cpp",
                 "read mesh from XDMF/H5 files",
>>>>>>> 581cb6fa
                 "File does not exist");
  }

  pugi::xml_parse_result result = xml_doc.load_file(_filename.c_str());
  if (!result)
  {
    dolfin_error("XDMFxml.cpp",
                 "read mesh from XDMF/H5 files",
                 "Error opening XML file");
  }
}
//-----------------------------------------------------------------------------
std::vector<std::string> XDMFxml::topology_name() const
{
  // Topology - check format and get dataset name
  pugi::xml_node xdmf_topology
    = xml_doc.child("Xdmf").child("Domain")
             .child("Grid").child("Topology");
  pugi::xml_node xdmf_topology_data = xdmf_topology.child("DataItem");

  if (!xdmf_topology or !xdmf_topology_data)
  {
    dolfin_error("XDMFxml.cpp",
                 "read mesh from XDMF/H5 files",
                 "XML parsing error. XDMF file should contain only one mesh/dataset");
  }

  const std::string
    topological_data_format(xdmf_topology_data.attribute("Format").value());
  if (topological_data_format != "HDF")
  {
    dolfin_error("XDMFxml.cpp",
                 "read mesh from XDMF/H5 files",
                 "XML parsing error. Wrong dataset format (not HDF5)");
  }

  // Usually, the DOLFIN CellType is just the lower case of the VTK name
  // FIXME: this will fail for 1D and quadratic topology
  std::string cell_type(xdmf_topology.attribute("TopologyType").value());
  boost::to_lower(cell_type);

  const std::string topo_ref(xdmf_topology_data.first_child().value());
  std::vector<std::string> topo_vec;
  boost::split(topo_vec, topo_ref, boost::is_any_of(":"));
  dolfin_assert(topo_vec.size() == 2);

  // Add cell type to topology data
  topo_vec.push_back(cell_type);

  return topo_vec;
}
//-----------------------------------------------------------------------------
std::vector<std::string> XDMFxml::geometry_name() const
{
  // Geometry - check format and get dataset name
  pugi::xml_node xdmf_geometry_data
    = xml_doc.child("Xdmf").child("Domain").child("Grid").child("Geometry").child("DataItem");
  dolfin_assert(xdmf_geometry_data);

  const std::string geom_fmt(xdmf_geometry_data.attribute("Format").value());
  if (geom_fmt != "HDF")
  {
    dolfin_error("XDMFxml.cpp",
                 "read mesh from XDMF/H5 files",
                 "XML parsing error. Wrong dataset format (not HDF5)");
  }

  const std::string geom_ref(xdmf_geometry_data.first_child().value());

  std::vector<std::string> geom_vec;
  boost::split(geom_vec, geom_ref, boost::is_any_of(":"));
  dolfin_assert(geom_vec.size() == 2);
  return geom_vec;
}
//-----------------------------------------------------------------------------
std::string XDMFxml::dataname() const
{
  // Values - check format and get dataset name
  pugi::xml_node xdmf_values = xml_doc.child("Xdmf").child("Domain").
    child("Grid").child("Grid").child("Attribute").child("DataItem");
  dolfin_assert(xdmf_values);

  const std::string value_fmt(xdmf_values.attribute("Format").value());
  dolfin_assert(value_fmt == "HDF");

  const std::string value_ref(xdmf_values.first_child().value());
  std::vector<std::string> value_bits;
  boost::split(value_bits, value_ref, boost::is_any_of(":/"));
  dolfin_assert(value_bits.size() == 5);
  dolfin_assert(value_bits[2] == "Mesh");
  dolfin_assert(value_bits[4] == "values");

  return value_bits[3];
}
//-----------------------------------------------------------------------------
void XDMFxml::data_attribute(std::string name,
                             std::size_t value_rank,
                             bool vertex_data,
                             std::size_t num_total_vertices,
                             std::size_t num_global_cells,
                             std::size_t padded_value_size,
                             std::string dataset_name)
{
  // Grid/Attribute (Function value data)
  pugi::xml_node xdmf_values = xdmf_grid.append_child("Attribute");
  xdmf_values.append_attribute("Name") = name.c_str();

  dolfin_assert(value_rank < 3);
  // 1D Vector should be treated as a Scalar
  std::size_t apparent_value_rank = (padded_value_size == 1) ? 0 : value_rank;
  static std::vector<std::string> attrib_type
    = {"Scalar", "Vector", "Tensor"};
  xdmf_values.append_attribute("AttributeType")
    = attrib_type[apparent_value_rank].c_str();

  xdmf_values.append_attribute("Center") = (vertex_data ? "Node" : "Cell");

  pugi::xml_node xdmf_data = xdmf_values.append_child("DataItem");
  xdmf_data.append_attribute("Format") = "HDF";

  const std::size_t num_total_entities
    = (vertex_data ? num_total_vertices : num_global_cells);
  const std::string s = std::to_string(num_total_entities) + " "
    + std::to_string(padded_value_size);
  xdmf_data.append_attribute("Dimensions") = s.c_str();

  xdmf_data.append_child(pugi::node_pcdata).set_value(dataset_name.c_str());
}
//-----------------------------------------------------------------------------
pugi::xml_node XDMFxml::init_mesh(std::string name)
{
  // If a new file, add a header
  header();

  pugi::xml_node xdmf_domain = xml_doc.child("Xdmf").child("Domain");
  dolfin_assert(xdmf_domain);
  xdmf_grid = xdmf_domain.append_child("Grid");
  xdmf_grid.append_attribute("Name") = name.c_str();
  xdmf_grid.append_attribute("GridType") = "Uniform";
  xdmf_grid.append_child("Topology");
  xdmf_grid.append_child("Geometry");
  return xdmf_grid;
}
//-----------------------------------------------------------------------------
pugi::xml_node XDMFxml::init_timeseries(std::string name, double time_step,
                                        std::size_t counter)
 {
   // If a new file, add a header
   header();

   pugi::xml_node xdmf_domain = xml_doc.child("Xdmf").child("Domain");
   dolfin_assert(xdmf_domain);

   // Look for existing TimeSeries with same name
   pugi::xml_node xdmf_timegrid = xdmf_domain.first_child();

   // If not found, create a new TimeSeries
   pugi::xml_node xdmf_timedata;
   if (!xdmf_timegrid)
   {
     //  /Xdmf/Domain/Grid - actually a TimeSeries, not a spatial grid
     xdmf_timegrid = xdmf_domain.append_child("Grid");
     xdmf_timegrid.append_attribute("Name") = "TimeSeries";
     xdmf_timegrid.append_attribute("GridType") = "Collection";
     xdmf_timegrid.append_attribute("CollectionType") = "Temporal";

     //  /Xdmf/Domain/Grid/Time
     pugi::xml_node xdmf_time = xdmf_timegrid.append_child("Time");
     xdmf_time.append_attribute("TimeType") = "List";
     xdmf_timedata = xdmf_time.append_child("DataItem");
     xdmf_timedata.append_attribute("Format") = "XML";
     xdmf_timedata.append_attribute("Dimensions") = "0";
     xdmf_timedata.append_child(pugi::node_pcdata);
   }

   dolfin_assert(xdmf_timegrid);

   // Get time series node
   xdmf_timedata = xdmf_timegrid.child("Time").child("DataItem");
   dolfin_assert(xdmf_timedata);

   unsigned int last_count
     = std::stoul(xdmf_timedata.attribute("Dimensions").value());

   std::string times_str(xdmf_timedata.first_child().value());
   const std::string timestep_str
     = boost::str((boost::format("%g") % time_step));
   if (last_count != 0)
   {
     // Find last space character and last time stamp
     const std::size_t p = times_str.rfind(" ");
     dolfin_assert(p != std::string::npos);
     const std::string last_stamp(times_str.begin() + p + 1, times_str.end());

     if (timestep_str == last_stamp)
     {
       // Retrieve last "grid"
       xdmf_grid = xdmf_timegrid.last_child();
       return xdmf_grid;
     }
   }

   times_str += " " + timestep_str;
   ++last_count;

   xdmf_timedata.attribute("Dimensions").set_value(last_count);
   xdmf_timedata.first_child().set_value(times_str.c_str());

   //   /Xdmf/Domain/Grid/Grid - the actual data for this timestep
   xdmf_grid = xdmf_timegrid.append_child("Grid");
   std::string s = "grid_" + std::to_string(last_count);
   xdmf_grid.append_attribute("Name") = s.c_str();
   xdmf_grid.append_attribute("GridType") = "Uniform";

   // Grid/Topology
   pugi::xml_node topology = xdmf_grid.child("Topology");
   if (!topology)
     xdmf_grid.append_child("Topology");

   // Grid/Geometry
   pugi::xml_node geometry = xdmf_grid.child("Geometry");
   if (!geometry)
     xdmf_grid.append_child("Geometry");

   return xdmf_grid;
 }
//-----------------------------------------------------------------------------
void XDMFxml::mesh_topology(const CellType::Type cell_type,
                            const std::size_t cell_order,
                            const std::size_t num_global_cells,
                            const std::string reference)
{
  pugi::xml_node xdmf_topology = xdmf_grid.child("Topology");
  pugi::xml_node xdmf_topology_data = xdmf_topology.child("DataItem");

  // Check if already has topology data, in which case ignore
  if (xdmf_topology_data)
    return;

  xdmf_topology.append_attribute("NumberOfElements")
    = (unsigned int) num_global_cells;

  std::unique_ptr<CellType> celltype(CellType::create(cell_type));
  std::size_t nodes_per_element = celltype->num_entities(0);

  // Cell type
  if (cell_type == CellType::Type::point)
  {
    xdmf_topology.append_attribute("TopologyType") = "PolyVertex";
    xdmf_topology.append_attribute("NodesPerElement") = "1";
  }
  else if (cell_type == CellType::Type::interval and cell_order == 1)
  {
    xdmf_topology.append_attribute("TopologyType") = "PolyLine";
    xdmf_topology.append_attribute("NodesPerElement") = "2";
  }
  else if (cell_type == CellType::Type::interval and cell_order == 2)
  {
    xdmf_topology.append_attribute("TopologyType") = "Edge_3";
    nodes_per_element = 3;
  }
  else if (cell_type == CellType::Type::triangle and cell_order == 1)
    xdmf_topology.append_attribute("TopologyType") = "Triangle";
  else if (cell_type == CellType::Type::triangle and cell_order == 2)
  {
    xdmf_topology.append_attribute("TopologyType") = "Tri_6";
    nodes_per_element = 6;
  }
  else if (cell_type == CellType::Type::quadrilateral and cell_order == 1)
    xdmf_topology.append_attribute("TopologyType") = "Quadrilateral";
  else if (cell_type == CellType::Type::tetrahedron and cell_order == 1)
    xdmf_topology.append_attribute("TopologyType") = "Tetrahedron";
  else if (cell_type == CellType::Type::tetrahedron and cell_order == 2)
  {
    xdmf_topology.append_attribute("TopologyType") = "Tet_10";
    nodes_per_element = 10;
  }
  else if (cell_type == CellType::Type::hexahedron and cell_order == 1)
    xdmf_topology.append_attribute("TopologyType") = "Hexahedron";
  else
  {
    dolfin_error("XDMFFile.cpp",
                 "output mesh topology",
                 "Invalid combination of cell type and order");
  }

  if (reference.size() > 0)
  {
    // Refer to all cells and dimensions
    xdmf_topology_data = xdmf_topology.append_child("DataItem");
    xdmf_topology_data.append_attribute("Format") = "HDF";
    const std::string cell_dims = std::to_string(num_global_cells)
      + " " + std::to_string(nodes_per_element);
    xdmf_topology_data.append_attribute("Dimensions") = cell_dims.c_str();

    const std::string topology_reference = reference + "/topology";
    xdmf_topology_data.append_child(pugi::node_pcdata).set_value(topology_reference.c_str());
  }
}
//----------------------------------------------------------------------------
void XDMFxml::mesh_geometry(const std::size_t num_total_vertices,
                            const std::size_t gdim,
                            const std::string reference)
{
  pugi::xml_node xdmf_geometry = xdmf_grid.child("Geometry");
  pugi::xml_node xdmf_geom_data = xdmf_geometry.child("DataItem");

  // Check if already has topology data, in which case ignore
  if (xdmf_geom_data)
    return;

  dolfin_assert(gdim > 0 && gdim <= 3);
  std::string geometry_type;
  if (gdim == 1)
  {
    // geometry "X" is not supported in XDMF
    geometry_type = "X_Y_Z";
  }
  else if (gdim == 2)
    geometry_type = "XY";
  else if (gdim == 3)
    geometry_type = "XYZ";

  xdmf_geometry.append_attribute("GeometryType") = geometry_type.c_str();
  xdmf_geom_data = xdmf_geometry.append_child("DataItem");

  xdmf_geom_data.append_attribute("Format") = "HDF";
  std::string geom_dim = std::to_string(num_total_vertices) + " "
    + std::to_string(gdim);
  xdmf_geom_data.append_attribute("Dimensions") = geom_dim.c_str();

  if (gdim == 1)
  {
    // FIXME: improve this workaround

    // When gdim==1, XDMF does not support a 1D geometry "X", so need
    // to provide some dummy Y and Z values.  Using the "X_Y_Z"
    // geometry the Y and Z values can be supplied as separate
    // datasets, here in plain text (though it could be done in HDF5
    // too).

    // Cannot write HDF5 here, as we are only running on rank 0, and
    // will deadlock.

    std::string dummy_zeros;
    dummy_zeros.reserve(2*num_total_vertices);
    for (std::size_t i = 0; i < num_total_vertices; ++i)
      dummy_zeros += "0 ";

    pugi::xml_node xdmf_geom_1 = xdmf_geometry.append_child("DataItem");
    xdmf_geom_1.append_attribute("Format") = "XML";
    geom_dim = std::to_string(num_total_vertices) + " 1" ;
    xdmf_geom_1.append_attribute("Dimensions") = geom_dim.c_str();
    xdmf_geom_1.append_child(pugi::node_pcdata).set_value(dummy_zeros.c_str());

    pugi::xml_node xdmf_geom_2 = xdmf_geometry.append_child("DataItem");
    xdmf_geom_2.append_attribute("Format") = "XML";
    geom_dim = std::to_string(num_total_vertices) + " 1" ;
    xdmf_geom_2.append_attribute("Dimensions") = geom_dim.c_str();
    xdmf_geom_2.append_child(pugi::node_pcdata).set_value(dummy_zeros.c_str());
  }

  const std::string geometry_reference = reference + "/coordinates";
  xdmf_geom_data.append_child(pugi::node_pcdata).set_value(geometry_reference.c_str());
}
//-----------------------------------------------------------------------------
#endif<|MERGE_RESOLUTION|>--- conflicted
+++ resolved
@@ -72,18 +72,10 @@
 //-----------------------------------------------------------------------------
 void XDMFxml::read()
 {
-<<<<<<< HEAD
   if (!boost::filesystem::exists(_filename))
   {
     dolfin_error("XDMFxml.cpp",
                  "read XDMF file",
-=======
-  // Check file exists
-  if (!boost::filesystem::exists(_filename))
-  {
-    dolfin_error("XDMFxml.cpp",
-                 "read mesh from XDMF/H5 files",
->>>>>>> 581cb6fa
                  "File does not exist");
   }
 
