--- conflicted
+++ resolved
@@ -275,17 +275,10 @@
       }
       ss << std::endl;
     
-<<<<<<< HEAD
-      fprintf(fp, "%s", s.c_str());
-    }	 
-    fprintf(fp, "</DataArray> \n");
-    fprintf(fp, "</CellData> \n");
-=======
       fp << ss.str();
     } 
     fp << "</DataArray> " << std::endl;
     fp << "</CellData> " << std::endl;
->>>>>>> 87825090
 
     delete [] values;
   }
@@ -347,20 +340,11 @@
           ss << " " << values[vertex->index() + i*mesh.numCells()];
       }
       ss << std::endl;
-<<<<<<< HEAD
-      std::string s = ss.str();
-    
-      fprintf(fp, "%s", s.c_str());
-    }	 
-    fprintf(fp, "</DataArray> \n");
-    fprintf(fp, "</PointData> \n");
-=======
       
       fp << ss.str();
     } 
     fp << "</DataArray> " << std::endl;
     fp << "</PointData> " << std::endl;
->>>>>>> 87825090
 
     delete [] values;
   }
