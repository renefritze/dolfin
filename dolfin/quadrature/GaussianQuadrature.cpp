// Copyright (C) 2003-2007 Anders Logg.
// Licensed under the GNU LGPL Version 2.1.
//
// First added:  2003-06-03
// Last changed: 2007-07-18

#include <cmath>
#include <dolfin/common/constants.h>
#include <dolfin/common/real.h>
#include <dolfin/log/dolfin_log.h>
#include <dolfin/la/uBLASVector.h>
#include <dolfin/la/uBLASDenseMatrix.h>
#include <dolfin/math/Legendre.h>
#include <dolfin/ode/SORSolver.h>
#include "GaussianQuadrature.h"

using namespace dolfin;

//-----------------------------------------------------------------------------
GaussianQuadrature::GaussianQuadrature(unsigned int n) : Quadrature(n)
{
  // Length of interval [-1,1]
  m = 2.0;
}
//-----------------------------------------------------------------------------
void GaussianQuadrature::init()
{
  compute_points();
  compute_weights();
}
//-----------------------------------------------------------------------------
void GaussianQuadrature::compute_weights()
{
  // Compute the quadrature weights by solving a linear system of equations
  // for exact integration of polynomials. We compute the integrals over
  // [-1,1] of the Legendre polynomials of degree <= n - 1; These integrals
  // are all zero, except for the integral of P0 which is 2.
  //
  // This requires that the n-point quadrature rule is exact at least for
  // polynomials of degree n-1.

  // Special case n = 0
  if ( n == 0 )
  {
    weights[0] = 2.0;
    return;
  }

  uBLASDenseMatrix A(n, n);
  ublas_dense_matrix& _A = A.mat();
  real A_real[n*n];

  uBLASVector b(n);  
  ublas_vector& _b = b.vec();
  real b_real[n];

  // Compute the matrix coefficients
  for (unsigned int i = 0; i < n; i++)
  {
    Legendre p(i);
    for (unsigned int j = 0; j < n; j++)
    {
      A_real[i*n+j] = p(points[j]);
      _A(i, j) = to_double(A_real[i*n+j]);
    _b[i] = 0.0;
    b_real[i] = 0.0;
    }
  }
  _b[0] = 2.0;
  b_real[0] = 2.0;

#ifndef HAS_GMP
  // Solve the system of equations
  // FIXME: Do we get high enough precision?
  //LU lu;
  //lu.set("LU report", false);
  //lu.solve(A, x, b);
  uBLASVector x(n);
  A.solve(x, b);

  ublas_vector& _x = x.vec();

  // Save the weights
  for (uint i = 0; i < n; i++)
    weights[i] = _x[i];
<<<<<<< HEAD
#else
=======

#else 
>>>>>>> 19f8a253
  //With extended precision: Use the double precision result as initial guess for the
  //extended precision SOR solver.

  uBLASDenseMatrix A_inv(A);
  A_inv.invert();

<<<<<<< HEAD
  uBLASDenseMatrix Ainv(A);
  Ainv.invert();

  // Allocate memory for holding the preconditioned system
  real Ainv_A[n*n];
  real Ainv_b[n];

  SORSolver::precondition(n, Ainv, A_real, b_real, Ainv_A, Ainv_b);

  // Solve the preconditioned system
  SORSolver::SOR(n, Ainv_A, x_real, Ainv_b, real_epsilon());
  /*
  real err = SORSolver::err(n, A_real, x_real, b_real);
  gmp_printf("Residual: %.3Fe\n", err.get_mpf_t());
  */
  for (uint i = 0; i < n; ++i)
  {
    weights[i] = x_real[i];
  }
=======
  // Solve using A_inv as preconditioner
  SORSolver::SOR_precond(n, A_real, weights, b_real, A_inv, real_epsilon());
>>>>>>> 19f8a253

#endif
}
//-----------------------------------------------------------------------------
bool GaussianQuadrature::check(unsigned int q) const
{
  // Checks that the points and weights are correct. We compute the
  // value of the integral of the Legendre polynomial of degree q.
  // This value should be zero for q > 0 and 2 for q = 0

  Legendre p(q);

  real sum = 0.0;
  for (unsigned int i = 0; i < n; i++)
    sum += weights[i] * p(points[i]);

  //info("Checking quadrature weights: %.2e.", fabs(sum));

  if ( q == 0 )
  {
    if ( real_abs(sum - 2.0) < 100.0*real_epsilon() )
      return true;
  }
  else
  {
    if ( real_abs(sum) < 100.0 * real_epsilon() )
      return true;
  }

  info("Quadrature check failed: r = %.2e.", to_double(real_abs(sum)));

  return false;
}
//-----------------------------------------------------------------------------<|MERGE_RESOLUTION|>--- conflicted
+++ resolved
@@ -83,42 +83,16 @@
   // Save the weights
   for (uint i = 0; i < n; i++)
     weights[i] = _x[i];
-<<<<<<< HEAD
-#else
-=======
 
 #else 
->>>>>>> 19f8a253
   //With extended precision: Use the double precision result as initial guess for the
   //extended precision SOR solver.
 
   uBLASDenseMatrix A_inv(A);
   A_inv.invert();
 
-<<<<<<< HEAD
-  uBLASDenseMatrix Ainv(A);
-  Ainv.invert();
-
-  // Allocate memory for holding the preconditioned system
-  real Ainv_A[n*n];
-  real Ainv_b[n];
-
-  SORSolver::precondition(n, Ainv, A_real, b_real, Ainv_A, Ainv_b);
-
-  // Solve the preconditioned system
-  SORSolver::SOR(n, Ainv_A, x_real, Ainv_b, real_epsilon());
-  /*
-  real err = SORSolver::err(n, A_real, x_real, b_real);
-  gmp_printf("Residual: %.3Fe\n", err.get_mpf_t());
-  */
-  for (uint i = 0; i < n; ++i)
-  {
-    weights[i] = x_real[i];
-  }
-=======
   // Solve using A_inv as preconditioner
   SORSolver::SOR_precond(n, A_real, weights, b_real, A_inv, real_epsilon());
->>>>>>> 19f8a253
 
 #endif
 }
