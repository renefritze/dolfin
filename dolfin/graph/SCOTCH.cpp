--- conflicted
+++ resolved
@@ -133,11 +133,7 @@
 
   // Check graph data for consistency
   #ifdef DEBUG
-<<<<<<< HEAD
-  if (SCOTCH_graphCheck(&scotch_dsadgraph))
-=======
   if (SCOTCH_graphCheck(&scotch_graph))
->>>>>>> d01488b3
   {
     dolfin_error("SCOTCH.cpp",
                  "partition mesh using SCOTCH",
