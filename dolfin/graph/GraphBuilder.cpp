--- conflicted
+++ resolved
@@ -167,10 +167,7 @@
                                                           cell_type, local_graph,
                                                           facet_cell_map);
 
-<<<<<<< HEAD
-=======
   // Compute nonlocal part
->>>>>>> e7285dd5
   std::int32_t num_nonlocal_edges
     = compute_nonlocal_dual_graph(mpi_comm, cell_vertices, cell_type,
                                   num_global_vertices, local_graph, facet_cell_map,
@@ -191,16 +188,6 @@
 {
   log(PROGRESS, "Build local part of mesh dual graph");
 
-<<<<<<< HEAD
-  const std::size_t tdim = cell_type.dim();
-  const std::int64_t num_local_cells = cell_vertices.shape()[0];
-  const std::size_t num_vertices_per_cell = cell_type.num_entities(0);
-  const std::size_t num_facets_per_cell = cell_type.num_entities(tdim - 1);
-  const std::size_t num_vertices_per_facet = cell_type.num_vertices(tdim - 1);
-
-  dolfin_assert(num_local_cells == (int) cell_vertices.shape()[0]);
-  dolfin_assert(num_vertices_per_cell == cell_vertices.shape()[1]);
-=======
   const std::int8_t tdim = cell_type.dim();
   const std::int8_t num_entity_vertices = cell_type.num_vertices(tdim - 1);
   switch (num_entity_vertices)
@@ -250,7 +237,6 @@
   dolfin_assert(N == num_vertices_per_facet);
   dolfin_assert(num_local_cells == (int) cell_vertices.shape()[0]);
   dolfin_assert(num_vertices_per_cell == (int) cell_vertices.shape()[1]);
->>>>>>> e7285dd5
 
   local_graph.resize(num_local_cells);
   facet_cell_map.clear();
@@ -261,105 +247,6 @@
   // Get offset for this process
   const std::int64_t cell_offset = MPI::global_offset(mpi_comm, num_local_cells,
                                                       true);
-<<<<<<< HEAD
-
-  boost::multi_array<unsigned int, 2>
-    fverts(boost::extents[num_facets_per_cell][num_vertices_per_facet]);
-  std::vector<unsigned int> cellvtx(num_vertices_per_cell);
-
-
-  // Vector-of-vectors data structure (flexible, but rather slow)
-  //std::vector<std::pair<std::vector<std::int32_t>, std::int32_t>>
-  //  facets(num_facets_per_cell*num_local_cells, std::pair<std::vector<std::int32_t>,
-  //    std::int32_t>(std::vector<std::int32_t>(num_facets_per_cell), -1));
-
-  // Vector-of-arrays data structure, which is considerably faster than
-  // vector-of-vectors. However, it assumes that max num vertices per facet is 4.
-  // This could be generalised via specialise templates.
-  dolfin_assert(num_vertices_per_facet <= 4);
-  std::vector<std::pair<std::array<std::int32_t, 4>, std::int32_t>> facets(num_facets_per_cell*num_local_cells);
-
-  // Boost multi_array data structure. Difficulty here is that multi_array
-  // cannot be sorted in-place.
-  //boost::multi_array<std::int32_t, 2> facets(boost::extents[num_facets_per_cell*num_local_cells][num_vertices_per_facet + 1]);
-
-  // Iterate over all cells and build list of all facets (keyed on sorted vertex
-  // indices), with cell index attached,
-  int counter = 0;
-  for (int i = 0; i < num_local_cells; ++i)
-  {
-    // Get all cell facets got teh cell (each facet is a set of vertices)
-    std::copy(cell_vertices[i].begin(), cell_vertices[i].end(),
-              cellvtx.begin());
-    cell_type.create_entities(fverts, tdim - 1, cellvtx.data());
-
-    // Iterate over facets of cell
-    for (std::size_t j = 0; j < num_facets_per_cell; ++j)
-    {
-      // Sort facet vertices for current cell
-      std::sort(fverts[j].begin(), fverts[j].end());
-
-      // Add facet indices to list of facets
-      std::copy(fverts[j].begin(), fverts[j].end(), facets[counter].first.begin());
-
-      // Attach local cell index
-      facets[counter].second = i;
-
-      // Increment facet counter
-      counter++;
-    }
-  }
-
-  // Sort facets
-  std::sort(facets.begin(), facets.end());
-  /*
-  // Sorting for multi_array
-  std::vector<std::int32_t> permutation(facets.shape()[0]);
-  for(unsigned int i = 0; i < permutation.size(); ++i)
-    permutation[i] = i;
-   std::sort(permutation.begin(), permutation.end(),
-   [&facets](unsigned int a, unsigned int b) { return facets[a] < facets[b];});
-  */
-
-  // Find maching facets by comparing facet i and facet i -1
-  std::size_t num_local_edges = 0;
-  for (std::size_t i = 1; i < facets.size(); ++i)
-  {
-    //const int ii = permutation[i];
-    //const int jj = permutation[i - 1];
-    const int ii = i;
-    const int jj = i - 1;
-
-    const auto& facet0 = facets[jj].first;
-    const auto& facet1 = facets[ii].first;
-    const int cell_index0 = facets[jj].second;
-    if (std::equal(facet1.begin(), facet1.begin() + num_vertices_per_facet, facet0.begin()))
-    {
-      // Add edges (directed graph, so add both ways)
-      const int cell_index1 = facets[ii].second;
-      local_graph[cell_index0].push_back(cell_index1 + cell_offset);
-      local_graph[cell_index1].push_back(cell_index0 + cell_offset);
-      //local_graph[cell_index0].insert(cell_index1 + cell_offset);
-      //local_graph[cell_index1].insert(cell_index0 + cell_offset);
-
-      // Since we've just found a matching pair, the next pair cannot be
-      // matching, so advance 1
-      ++i;
-
-      // Increment number of local edges found
-      ++num_local_edges;
-    }
-    else
-    {
-      // No match, so add facet0 to map
-      facet_cell_map.insert(facet_cell_map.end(), {std::vector<std::size_t>(facet0.begin(),
-          facet0.begin() +  num_vertices_per_facet), cell_index0});
-    }
-  }
-
-  // Add last facet, as it's not covered by the above loop. We could check it
-  // against the preceding facet, but it's easier to just insert it here
-=======
 
   // Create map from cell vertices to entity vertices
   boost::multi_array<unsigned int, 2>
@@ -437,18 +324,12 @@
   // Add last facet, as it's not covered by the above loop. We could
   // check it against the preceding facet, but it's easier to just
   // insert it here
->>>>>>> e7285dd5
   if (!facets.empty())
   {
     const int k = facets.size() - 1;
     const int cell_index = facets[k].second;
-<<<<<<< HEAD
-    facet_cell_map.insert({std::vector<std::size_t>(facets[k].first.begin(),
-        facets[k].first.begin() +  num_vertices_per_facet), cell_index});
-=======
     facet_cell_map.push_back({std::vector<std::size_t>(facets[k].first.begin(),
         facets[k].first.end()), cell_index});
->>>>>>> e7285dd5
   }
 
   return num_local_edges;
@@ -478,13 +359,8 @@
 
   // List of cell vertices
   const std::int32_t num_local_cells = cell_vertices.shape()[0];
-<<<<<<< HEAD
-  const std::int32_t num_vertices_per_cell = cell_type.num_entities(0);
-  const std::int32_t num_vertices_per_facet = cell_type.num_vertices(tdim - 1);
-=======
   const std::int8_t num_vertices_per_cell = cell_type.num_entities(0);
   const std::int8_t num_vertices_per_facet = cell_type.num_vertices(tdim - 1);
->>>>>>> e7285dd5
 
   dolfin_assert(num_local_cells == (int) cell_vertices.shape()[0]);
   dolfin_assert(num_vertices_per_cell == (int) cell_vertices.shape()[1]);
