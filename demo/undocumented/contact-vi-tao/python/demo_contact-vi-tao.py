--- conflicted
+++ resolved
@@ -23,14 +23,9 @@
 # Modified by Tianyi Li 2014
 #
 # First added:  2012-09-03
-<<<<<<< HEAD
 # Last changed: 2014-07-19
-
-=======
-# Last changed: 2013-04-15
 #
 from __future__ import print_function
->>>>>>> 003ca750
 from dolfin import *
 
 if not has_petsc_tao():
