version: 2
jobs:
  build:
    docker:
      - image: quay.io/fenicsproject/dev-env:latest
    working_directory: /home/fenics/working
    steps:
      - run:
          name: Clone DOLFIN
          command: git lfs clone https://bitbucket.org/"${CIRCLE_PROJECT_USERNAME}/${CIRCLE_PROJECT_REPONAME}".git .
      - checkout
      - run:
          name: Install/update dependencies  # Install with sudo as tests not run as superuser in circleci/python
<<<<<<< HEAD
          command: sudo pip3 install pytest pytest-xdist flake8 --upgrade
=======
          command: sudo pip3 install flake8 pytest pytest-xdist sphinx sphinx_rtd_theme --upgrade
>>>>>>> 565b324e
      - run:
          name: Install FEniCS dependencies
          command: |
            if [ "${CIRCLE_BRANCH}" == "next" ] ; then export DEP_BRANCH_NAME="next" ; else export DEP_BRANCH_NAME="master" ; fi
            pip3 install git+https://bitbucket.org/fenics-project/fiat.git@"${DEP_BRANCH_NAME}"
            pip3 install git+https://bitbucket.org/fenics-project/ufl.git@"${DEP_BRANCH_NAME}"
            pip3 install git+https://bitbucket.org/fenics-project/dijitso.git@"${DEP_BRANCH_NAME}"
            pip3 install git+https://bitbucket.org/fenics-project/ffc.git@"${DEP_BRANCH_NAME}"
      - run:
          name: Flake8 checks on pybind11 Python code
          command: python3 -m flake8 python/dolfin
      - run:
          name: Build DOLFIN C++ documentation
          command: cd doc && doxygen
      - run:
          name: Configure DOLFIN (C++)
          command: mkdir -p build && cd build && cmake -DCMAKE_BUILD_TYPE=Developer ../
      - run:
          name: Build DOLFIN and install (C++)
          command: cd build && make -j2 install
      - run:
          name: Build and run C++ unit tests (serial)
          command: cd build && make -j2 unittests && ctest -R unittests
      - run:
          name: Build and run C++ regressions tests (serial)
          command: cd build && make -j2 demos && ctest -j2 -R demo -R serial
      - run:
          name: Run C++ regression tests (MPI)
          command: cd build && make -j2 demos && ctest -R demo -R mpi
      - run:
          name: Build Python interface
          command: |
            cd python
            pip3 -v install . --user
      - run:
          name: Build DOLFIN Python documentation
          command: cd python/doc && make html
      - run:
          name: Run Python unit tests (serial)
          command: python3 -m pytest -n 2 python/test/unit/
      - run:
          name: Run Python unit tests (MPI)
          command: mpirun -n 3 python3 -m pytest python/test/unit/
      - run:
          name: Generate Python demo (regression) programs
          command: python3 python/demo/generate-demo-files.py
      - run:
          name: Run Python regression tests (serial)
          command: python3 -m pytest -v -n2 python/demo/test.py
      - run:
          name: Run Python regression tests (MPI)
          command: python3 -m pytest -v python/demo/test.py --mpiexec=mpiexec --num-proc=3<|MERGE_RESOLUTION|>--- conflicted
+++ resolved
@@ -11,11 +11,7 @@
       - checkout
       - run:
           name: Install/update dependencies  # Install with sudo as tests not run as superuser in circleci/python
-<<<<<<< HEAD
-          command: sudo pip3 install pytest pytest-xdist flake8 --upgrade
-=======
           command: sudo pip3 install flake8 pytest pytest-xdist sphinx sphinx_rtd_theme --upgrade
->>>>>>> 565b324e
       - run:
           name: Install FEniCS dependencies
           command: |
